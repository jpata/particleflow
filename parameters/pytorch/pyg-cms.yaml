--- conflicted
+++ resolved
@@ -161,13 +161,4 @@
     splits: [1]
   cms_pf_qcd_nopu:
     version: 2.5.0
-<<<<<<< HEAD
-=======
-    splits: [1,2,3,4,5,6,7,8,9,10]
-  cms_pf_ztt_nopu:
-    version: 2.5.0
-    splits: [1,2,3,4,5,6,7,8,9,10]
-  cms_pf_single_ele:
-    version: 2.5.0
->>>>>>> 03622d83
     splits: [1]