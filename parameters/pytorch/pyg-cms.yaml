--- conflicted
+++ resolved
@@ -60,19 +60,15 @@
 
   attention:
     conv_type: attention
-<<<<<<< HEAD
-    num_convs: 4
-=======
-    num_convs: 2
->>>>>>> 07295f6b
+    num_convs: 1
     dropout_ff: 0.0
     dropout_conv_id_mha: 0.0
     dropout_conv_id_ff: 0.0
     dropout_conv_reg_mha: 0.0
     dropout_conv_reg_ff: 0.0
-    activation: "elu"
-    head_dim: 16
-    num_heads: 16
+    activation: "relu"
+    head_dim: 8
+    num_heads: 8
     attention_type: flash
     use_pre_layernorm: True
 
@@ -121,8 +117,8 @@
           version: 2.7.1
           splits: [1,2,3,4,5,6,7,8,9,10]
         cms_pf_qcd_nopu:
-          version: 2.7.2
-          splits: [1,2,3,4,5,6,7,8,9,10,11,12,13,14,15,16,17,18,19,20,21,22,23,24,25,26,27,28,29,30,31,32,33,34,35,36,37,38,39,40]
+          version: 2.7.1
+          splits: [1,2,3,4,5,6,7,8,9,10]
         cms_pf_ztt_nopu:
           version: 2.7.1
           splits: [1,2,3,4,5,6,7,8,9,10]
@@ -148,8 +144,8 @@
           version: 2.7.1
           splits: [1,2,3,4,5,6,7,8,9,10]
         cms_pf_qcd_nopu:
-          version: 2.7.2
-          splits: [1,2,3,4,5,6,7,8,9,10,11,12,13,14,15,16,17,18,19,20,21,22,23,24,25,26,27,28,29,30,31,32,33,34,35,36,37,38,39,40]
+          version: 2.7.1
+          splits: [1,2,3,4,5,6,7,8,9,10]
         cms_pf_ztt_nopu:
           version: 2.7.1
           splits: [1,2,3,4,5,6,7,8,9,10]
@@ -168,8 +164,8 @@
     version: 2.7.1
     splits: [1,2,3,4,5,6,7,8,9,10]
   cms_pf_qcd_nopu:
-    version: 2.7.2
-    splits: [1,2,3,4,5,6,7,8,9,10,11,12,13,14,15,16,17,18,19,20,21,22,23,24,25,26,27,28,29,30,31,32,33,34,35,36,37,38,39,40]
+    version: 2.7.1
+    splits: [1,2,3,4,5,6,7,8,9,10]
   cms_pf_ztt_nopu:
     version: 2.7.1
     splits: [1,2,3,4,5,6,7,8,9,10]