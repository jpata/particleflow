--- conflicted
+++ resolved
@@ -113,13 +113,6 @@
       batch_size: 1
       samples:
         cms_pf_ttbar:
-<<<<<<< HEAD
-          version: 2.5.0
-          splits: [1]
-        cms_pf_qcd:
-          version: 2.5.0
-          splits: [1]
-=======
           version: 2.7.1
           splits: [1,2,3,4,5,6,7,8,9,10]
         cms_pf_qcd:
@@ -128,18 +121,10 @@
         cms_pf_ztt:
           version: 2.7.1
           splits: [1,2,3,4,5,6,7,8,9,10]
->>>>>>> b81651be
     physical_nopu:
       batch_size: 8
       samples:
         cms_pf_ttbar_nopu:
-<<<<<<< HEAD
-          version: 2.5.0
-          splits: [1]
-        cms_pf_qcd_nopu:
-          version: 2.5.0
-          splits: [1]
-=======
           version: 2.7.1
           splits: [1,2,3,4,5,6,7,8,9,10]
         cms_pf_qcd_nopu:
@@ -148,7 +133,6 @@
         cms_pf_ztt_nopu:
           version: 2.7.1
           splits: [1,2,3,4,5,6,7,8,9,10]
->>>>>>> b81651be
 
 valid_dataset:
   cms:
@@ -156,13 +140,6 @@
       batch_size: 1
       samples:
         cms_pf_ttbar:
-<<<<<<< HEAD
-          version: 2.5.0
-          splits: [1]
-        cms_pf_qcd:
-          version: 2.5.0
-          splits: [1]
-=======
           version: 2.7.1
           splits: [1,2,3,4,5,6,7,8,9,10]
         cms_pf_qcd:
@@ -171,32 +148,10 @@
         cms_pf_ztt:
           version: 2.7.1
           splits: [1,2,3,4,5,6,7,8,9,10]
->>>>>>> b81651be
     physical_nopu:
       batch_size: 8
       samples:
         cms_pf_ttbar_nopu:
-<<<<<<< HEAD
-          version: 2.5.0
-          splits: [1]
-        cms_pf_qcd_nopu:
-          version: 2.5.0
-          splits: [1]
-
-test_dataset:
-  cms_pf_ttbar:
-    version: 2.5.0
-    splits: [1]
-  cms_pf_qcd:
-    version: 2.5.0
-    splits: [1]
-  cms_pf_ttbar_nopu:
-    version: 2.5.0
-    splits: [1]
-  cms_pf_qcd_nopu:
-    version: 2.5.0
-    splits: [1]
-=======
           version: 2.7.1
           splits: [1,2,3,4,5,6,7,8,9,10]
         cms_pf_qcd_nopu:
@@ -227,5 +182,4 @@
     splits: [1,2,3,4,5,6,7,8,9,10]
   cms_pf_ztt_nopu:
     version: 2.7.1
-    splits: [1,2,3,4,5,6,7,8,9,10]
->>>>>>> b81651be
+    splits: [1,2,3,4,5,6,7,8,9,10]