--- conflicted
+++ resolved
@@ -6,11 +6,7 @@
 gpus: 1
 gpu_batch_multiplier: 1
 load:
-<<<<<<< HEAD
-num_epochs: 200
-=======
 num_epochs: 100
->>>>>>> 308e154b
 patience: 20
 lr: 0.0001
 lr_schedule: cosinedecay  # constant, cosinedecay, onecycle
@@ -42,10 +38,6 @@
     embedding_dim: 256
     width: 256
     num_convs: 6
-<<<<<<< HEAD
-=======
-    dropout: 0.0
->>>>>>> 308e154b
     activation: "elu"
     # gnn-lsh specific parameters
     bin_size: 256
