backend: pytorch

save_attention: yes
dataset: clic
sort_data: no
data_dir:
gpus: 1
gpu_batch_multiplier: 1
load:
num_epochs: 30
patience: 20
lr: 0.0001
lr_schedule: cosinedecay  # constant, cosinedecay, onecycle
conv_type: attention  # gnn_lsh, attention, mamba, flashattention
ntrain:
ntest:
nvalid:
num_workers: 0
prefetch_factor:
checkpoint_freq:
comet_name: particleflow-pt
comet_offline: False
comet_step_freq: 100
dtype: float32
val_freq:  # run an extra validation run every val_freq training steps

model:
  trainable: all
  learned_representation_mode: last #last, concat
  input_encoding: split #split, joint
  pt_mode: direct-elemtype-split
  eta_mode: linear
  sin_phi_mode: linear
  cos_phi_mode: linear
  energy_mode: direct-elemtype-split

  gnn_lsh:
    conv_type: gnn_lsh
    embedding_dim: 512
    width: 512
    num_convs: 8
    activation: "elu"
    # gnn-lsh specific parameters
    bin_size: 32
    max_num_bins: 200
    distance_dim: 128
    layernorm: True
    num_node_messages: 2
    ffn_dist_hidden_dim: 128
    ffn_dist_num_layers: 2

  attention:
    conv_type: attention
    num_convs: 6
    dropout_ff: 0.1
    dropout_conv_id_mha: 0.0
    dropout_conv_id_ff: 0.0
    dropout_conv_reg_mha: 0.1
    dropout_conv_reg_ff: 0.1
    activation: "relu"
    head_dim: 32
    num_heads: 32
    attention_type: math
    use_pre_layernorm: True

  mamba:
    conv_type: mamba
    embedding_dim: 128
    width: 128
    num_convs: 2
    dropout: 0.0
    activation: "elu"
    # transformer specific paramters
    num_heads: 2
    # mamba specific paramters
    d_state: 16
    d_conv: 4
    expand: 2

lr_schedule_config:
  onecycle:
    pct_start: 0.3

raytune:
  local_dir:  # Note: please specify an absolute path
  sched:  # asha, hyperband
  search_alg:  # bayes, bohb, hyperopt, nevergrad, scikit
  default_metric: "val_loss"
  default_mode: "min"
  # Tune schedule specific parameters
  asha:
    max_t: 200
    reduction_factor: 4
    brackets: 1
    grace_period: 10
  hyperband:
    max_t: 200
    reduction_factor: 4
  hyperopt:
    n_random_steps: 10
  nevergrad:
    n_random_steps: 10

train_dataset:
  clic:
    physical:
      batch_size: 1
      samples:
        clic_edm_qq_pf:
<<<<<<< HEAD
          version: 2.5.0
          splits: [1,2,3,4,5,6,7,8,9,10]
        clic_edm_ttbar_pf:
          version: 2.5.0
          splits: [1,2,3,4,5,6,7,8,9,10]
        clic_edm_ww_fullhad_pf:
          version: 2.5.0
          splits: [1,2,3,4,5,6,7,8,9,10]
=======
          version: 2.3.0
        clic_edm_ttbar_pf:
          version: 2.3.0
        clic_edm_ww_fullhad_pf:
          version: 2.3.0
>>>>>>> da4d41d3

valid_dataset:
  clic:
    physical:
      batch_size: 1
      samples:
        clic_edm_qq_pf:
<<<<<<< HEAD
          version: 2.5.0
          splits: [1,2,3,4,5,6,7,8,9,10]
        clic_edm_ttbar_pf:
          version: 2.5.0
          splits: [1,2,3,4,5,6,7,8,9,10]
        clic_edm_ww_fullhad_pf:
          version: 2.5.0
          splits: [1,2,3,4,5,6,7,8,9,10]

test_dataset:
  clic_edm_qq_pf:
    version: 2.5.0
    splits: [1,2,3,4,5,6,7,8,9,10]
  clic_edm_ttbar_pf:
    version: 2.5.0
    splits: [1,2,3,4,5,6,7,8,9,10]
  clic_edm_ww_fullhad_pf:
    version: 2.5.0
    splits: [1,2,3,4,5,6,7,8,9,10]
=======
          version: 2.3.0
        clic_edm_ttbar_pf:
          version: 2.3.0
        clic_edm_ww_fullhad_pf:
          version: 2.3.0

test_dataset:
  clic_edm_qq_pf:
    version: 2.3.0
  clic_edm_ttbar_pf:
    version: 2.3.0
  clic_edm_ww_fullhad_pf:
    version: 2.3.0
>>>>>>> da4d41d3
<|MERGE_RESOLUTION|>--- conflicted
+++ resolved
@@ -107,7 +107,6 @@
       batch_size: 1
       samples:
         clic_edm_qq_pf:
-<<<<<<< HEAD
           version: 2.5.0
           splits: [1,2,3,4,5,6,7,8,9,10]
         clic_edm_ttbar_pf:
@@ -116,13 +115,6 @@
         clic_edm_ww_fullhad_pf:
           version: 2.5.0
           splits: [1,2,3,4,5,6,7,8,9,10]
-=======
-          version: 2.3.0
-        clic_edm_ttbar_pf:
-          version: 2.3.0
-        clic_edm_ww_fullhad_pf:
-          version: 2.3.0
->>>>>>> da4d41d3
 
 valid_dataset:
   clic:
@@ -130,7 +122,6 @@
       batch_size: 1
       samples:
         clic_edm_qq_pf:
-<<<<<<< HEAD
           version: 2.5.0
           splits: [1,2,3,4,5,6,7,8,9,10]
         clic_edm_ttbar_pf:
@@ -149,19 +140,4 @@
     splits: [1,2,3,4,5,6,7,8,9,10]
   clic_edm_ww_fullhad_pf:
     version: 2.5.0
-    splits: [1,2,3,4,5,6,7,8,9,10]
-=======
-          version: 2.3.0
-        clic_edm_ttbar_pf:
-          version: 2.3.0
-        clic_edm_ww_fullhad_pf:
-          version: 2.3.0
-
-test_dataset:
-  clic_edm_qq_pf:
-    version: 2.3.0
-  clic_edm_ttbar_pf:
-    version: 2.3.0
-  clic_edm_ww_fullhad_pf:
-    version: 2.3.0
->>>>>>> da4d41d3
+    splits: [1,2,3,4,5,6,7,8,9,10]