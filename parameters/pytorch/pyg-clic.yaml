backend: pytorch

save_attention: yes
dataset: clic
sort_data: no
data_dir:
gpus: 1
gpu_batch_multiplier: 1
load:
num_epochs: 100
patience: 20
lr: 0.0001
lr_schedule: cosinedecay  # constant, cosinedecay, onecycle
<<<<<<< HEAD
conv_type: gnn_lsh
=======
conv_type: attention  # gnn_lsh, attention, mamba, flashattention
>>>>>>> 28406b11
ntrain:
ntest:
nvalid:
num_workers: 0
prefetch_factor:
checkpoint_freq:
comet_name: particleflow-pt
comet_offline: False
comet_step_freq: 100
dtype: float32
val_freq:  # run an extra validation run every val_freq training steps

model:
  trainable: all
  learned_representation_mode: last #last, concat
  input_encoding: split #split, joint
  pt_mode: direct-elemtype-split
  eta_mode: linear
  sin_phi_mode: linear
  cos_phi_mode: linear
  energy_mode: direct-elemtype-split

  gnn_lsh:
    conv_type: gnn_lsh
    embedding_dim: 256
    width: 512
    num_convs: 8
    activation: "elu"
    # gnn-lsh specific parameters
    bin_size: 32
    max_num_bins: 200
    distance_dim: 128
    layernorm: True
    num_node_messages: 2
    ffn_dist_hidden_dim: 128
    ffn_dist_num_layers: 2

  attention:
    conv_type: attention
    num_convs: 4
    dropout_ff: 0.0
    dropout_conv_id_mha: 0.0
    dropout_conv_id_ff: 0.0
    dropout_conv_reg_mha: 0.0
    dropout_conv_reg_ff: 0.0
    activation: "gelu"
    head_dim: 32
    num_heads: 32
    attention_type: math
    use_pre_layernorm: True

  mamba:
    conv_type: mamba
    embedding_dim: 128
    width: 128
    num_convs: 2
    dropout: 0.0
    activation: "elu"
    # transformer specific paramters
    num_heads: 2
    # mamba specific paramters
    d_state: 16
    d_conv: 4
    expand: 2

lr_schedule_config:
  onecycle:
    pct_start: 0.3

raytune:
  local_dir:  # Note: please specify an absolute path
  sched:  # asha, hyperband
  search_alg:  # bayes, bohb, hyperopt, nevergrad, scikit
  default_metric: "val_loss"
  default_mode: "min"
  # Tune schedule specific parameters
  asha:
    max_t: 200
    reduction_factor: 4
    brackets: 1
    grace_period: 10
  hyperband:
    max_t: 200
    reduction_factor: 4
  hyperopt:
    n_random_steps: 10
  nevergrad:
    n_random_steps: 10

train_dataset:
  clic:
    physical:
      batch_size: 1
      samples:
        clic_edm_ttbar_pf:
          version: 2.1.0
        clic_edm_qq_pf:
          version: 2.1.0

valid_dataset:
  clic:
    physical:
      batch_size: 1
      samples:
        clic_edm_ttbar_pf:
          version: 2.1.0
        clic_edm_qq_pf:
          version: 2.1.0

test_dataset:
  clic_edm_ttbar_pf:
    version: 2.1.0
  clic_edm_qq_pf:
    version: 2.1.0<|MERGE_RESOLUTION|>--- conflicted
+++ resolved
@@ -11,11 +11,7 @@
 patience: 20
 lr: 0.0001
 lr_schedule: cosinedecay  # constant, cosinedecay, onecycle
-<<<<<<< HEAD
-conv_type: gnn_lsh
-=======
 conv_type: attention  # gnn_lsh, attention, mamba, flashattention
->>>>>>> 28406b11
 ntrain:
 ntest:
 nvalid:
