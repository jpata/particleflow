backend: tensorflow

dataset:
  schema: clic
  target_particles: gen
  num_input_features: 17
  #(none=0, track=1, cluster=2)
  num_input_classes: 3
  #(none=0, ch.had=1, n.had=2, gamma=3, e=4, mu=5)
  num_output_classes: 6
  cls_weight_by_pt: no
  reg_weight_by_pt: no

loss:
  classification_loss_coef: 200.0
  charge_loss_coef: 1.0
  pt_loss_coef: 10.0
  eta_loss_coef: 10.0
  sin_phi_loss_coef: 10.0
  cos_phi_loss_coef: 10.0
  energy_loss_coef: 10.0
  cls_loss:
    type: SigmoidFocalCrossEntropy
    from_logits: yes
    gamma: 2.0
  charge_loss:
    type: CategoricalCrossentropy
    from_logits: yes
  energy_loss:
    type: Huber
  pt_loss:
    type: Huber
  sin_phi_loss:
    type: Huber
  cos_phi_loss:
    type: Huber
  eta_loss:
    type: Huber
  event_loss: none #none, sliced_wasserstein, gen_jet_logcosh, gen_jet_mse, hist_2d
  event_loss_coef: 0.0
  met_loss: none
  met_loss_coef: 1.0

tensorflow:
  eager: no

setup:
  train: yes
  weights:
  weights_config:
  lr: 0.0005
  num_epochs: 11
  dtype: float32
  trainable:
  lr_schedule: cosinedecay # cosinedecay, exponentialdecay, onecycle, none
  optimizer: adam # adam, adamw, sgd
  horovod_enabled: no
  cls_output_as_logits: yes
  small_graph_opt: yes
  normalizer_cache: parameters/clic_normalizations

batching:
<<<<<<< HEAD
  # if enabled, use dynamic batching instead of the fixed-size batches configured in batch_per_gpu
  bucket_by_sequence_length: no
  # these sizes were sort of tuned for an 8GB GPU
  # - max_sequence_length, batch_size_per_gpu

  #on 8GB GPU
  bucket_batch_sizes:
    - 25, 200
    - 50, 100
    - 100, 50
    - 200, 20
    - 500, 10
    - 1000, 5
    - 2000, 3
    - 3000, 2
    - 4000, 2
    - 5000, 1
    - 6000, 1
    - inf, 1
  # use this batch multiplier to increase all batch sizes by a constant factor
=======
  bucket_by_sequence_length: yes
  bucket_batch_sizes: auto
>>>>>>> 410cb996
  batch_multiplier: 1

optimizer:
  adam:
    amsgrad: no
  adamw:
    amsgrad: yes
    weight_decay: 0.001
  sgd:
    nesterov: no
    momentum: 0.9

# LR Schedules
exponentialdecay:
  decay_steps: 2000
  decay_rate: 0.99
  staircase: yes
onecycle:
  mom_min: 0.85
  mom_max: 0.95
  warmup_ratio: 0.3
  div_factor: 25.0
  final_div: 100000.0

parameters:
  model: gnn_dense
  input_encoding: clic
  node_update_mode: additive
  do_node_encoding: yes
  node_encoding_hidden_dim: 256

  combined_graph_layer:
    bin_size: 256
    max_num_bins: 200
    distance_dim: 128
    layernorm: yes
    dropout: 0.0
    dist_activation: elu
    ffn_dist_num_layers: 3
    ffn_dist_hidden_dim: 64

    # MPNN
    #kernel:
    # type: NodePairTrainableKernel
    # activation: elu
    #num_node_messages: 1
    #node_message:
    # type: NodeMessageLearnable
    # output_dim: 64
    # hidden_dim: 128
    # num_layers: 2
    # activation: elu
    #activation: elu

    # GCN
    kernel:
      type: NodePairGaussianKernel
      dist_mult: 0.1
      clip_value_low: 0.0
      dist_norm: l2
    num_node_messages: 2
    node_message:
      type: GHConvDense
      output_dim: 256
      activation: elu
      #if this is enabled, it will break float16 training
      normalize_degrees: no
    activation: elu

  num_graph_layers_id: 6
  num_graph_layers_reg: 6
  output_decoding:
    activation: elu
    regression_use_classification: yes
    dropout: 0.1

    pt_as_correction: no

    id_dim_decrease: yes
    charge_dim_decrease: yes
    pt_dim_decrease: yes
    eta_dim_decrease: yes
    phi_dim_decrease: yes
    energy_dim_decrease: yes

    id_hidden_dim: 128
    charge_hidden_dim: 128
    pt_hidden_dim: 128
    eta_hidden_dim: 128
    phi_hidden_dim: 128
    energy_hidden_dim: 128

    id_num_layers: 1
    charge_num_layers: 1
    pt_num_layers: 1
    eta_num_layers: 1
    phi_num_layers: 1
    energy_num_layers: 1
    layernorm: yes
    mask_reg_cls0: yes

  skip_connection: no
  debug: no

timing:
  num_ev: 100
  num_iter: 3

callbacks:
  checkpoint:
    monitor: "val_loss"
  plot_freq: 1
  tensorboard:
    dump_history: yes
    hist_freq: 1

hypertune:
  algorithm: hyperband # random, bayesian, hyperband
  random:
    objective: val_loss
    max_trials: 100
  bayesian:
    objective: val_loss
    max_trials: 100
    num_initial_points: 2
  hyperband:
    objective: val_loss
    max_epochs: 10
    factor: 3
    iterations: 1
    executions_per_trial: 1

raytune:
  local_dir: # Note: please specify an absolute path
  sched: asha # asha, hyperband
  search_alg: # bayes, bohb, hyperopt, nevergrad, scikit
  default_metric: "val_loss"
  default_mode: "min"
  # Tune schedule specific parameters
  asha:
    max_t: 200
    reduction_factor: 4
    brackets: 1
    grace_period: 10
  hyperband:
    max_t: 200
    reduction_factor: 4
  hyperopt:
    n_random_steps: 10
  nevergrad:
    n_random_steps: 10

train_test_datasets:
  physical:
    batch_per_gpu: 50
    datasets:
      - clic_edm_ttbar_pf

do_checkpoint_callback: no
do_validation_callback: no
validation_dataset: clic_edm_ttbar_pf
validation_batch_size: 100
validation_num_events: 2000

evaluation_datasets:
  clic_edm_ttbar_pf:
    batch_size: 50
    num_events: -1

evaluation_jet_algo: ee_genkt_algorithm

datasets:
  clic_edm_ttbar_pf:
    version: 1.5.0
    data_dir:
    manual_dir:<|MERGE_RESOLUTION|>--- conflicted
+++ resolved
@@ -60,31 +60,8 @@
   normalizer_cache: parameters/clic_normalizations
 
 batching:
-<<<<<<< HEAD
-  # if enabled, use dynamic batching instead of the fixed-size batches configured in batch_per_gpu
-  bucket_by_sequence_length: no
-  # these sizes were sort of tuned for an 8GB GPU
-  # - max_sequence_length, batch_size_per_gpu
-
-  #on 8GB GPU
-  bucket_batch_sizes:
-    - 25, 200
-    - 50, 100
-    - 100, 50
-    - 200, 20
-    - 500, 10
-    - 1000, 5
-    - 2000, 3
-    - 3000, 2
-    - 4000, 2
-    - 5000, 1
-    - 6000, 1
-    - inf, 1
-  # use this batch multiplier to increase all batch sizes by a constant factor
-=======
   bucket_by_sequence_length: yes
   bucket_batch_sizes: auto
->>>>>>> 410cb996
   batch_multiplier: 1
 
 optimizer:
