--- conflicted
+++ resolved
@@ -8,11 +8,7 @@
 mkdir -p $XDIR
 #rm -f $XDIR/*.pkl
 
-<<<<<<< HEAD
-for NUM in `seq 0 4`; do
-=======
 for NUM in `seq 0 9`; do
->>>>>>> 99944159
   INROOT="tev14_pythia8_ttbar_$NUM.root"
   OUTPKL="tev14_pythia8_ttbar_$NUM.pkl.bz2"
   python ntuplizer.py $XDIR/$INROOT $XDIR/$OUTPKL
