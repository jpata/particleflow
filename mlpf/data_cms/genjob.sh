--- conflicted
+++ resolved
@@ -14,11 +14,7 @@
 
 PILEUP=NoPileUp
 
-<<<<<<< HEAD
-N=50
-=======
-N=1000
->>>>>>> deb05eac
+N=100
 
 env
 source /cvmfs/cms.cern.ch/cmsset_default.sh
