--- conflicted
+++ resolved
@@ -171,13 +171,7 @@
 
 def unpack_predictions(preds):
     ret = {}
-<<<<<<< HEAD
-    ret["cls_id_onehot"], ret["momentum"] = preds
-
-    # ret["charge"] = torch.argmax(ret["charge"], axis=1, keepdim=True) - 1
-=======
     ret["cls_binary"], ret["cls_id_onehot"], ret["momentum"] = preds
->>>>>>> 28406b11
 
     # unpacking
     ret["pt"] = ret["momentum"][..., 0]
