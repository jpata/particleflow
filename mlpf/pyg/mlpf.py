--- conflicted
+++ resolved
@@ -42,26 +42,16 @@
 
 
 class MambaLayer(nn.Module):
-<<<<<<< HEAD
-    def __init__(self, embedding_dim=128, num_heads=2, width=128, dropout=0.1):
-=======
     def __init__(self, embedding_dim=128, num_heads=2, width=128, dropout=0.1, d_state=16, d_conv=4, expand=2):
->>>>>>> 56fbf57d
         super(MambaLayer, self).__init__()
         self.act = nn.ELU
         from mamba_ssm import Mamba
 
         self.mamba = Mamba(
             d_model=embedding_dim,
-<<<<<<< HEAD
-            d_state=16,
-            d_conv=4,
-            expand=2,
-=======
             d_state=d_state,
             d_conv=d_conv,
             expand=expand,
->>>>>>> 56fbf57d
         )
         self.norm0 = torch.nn.LayerNorm(embedding_dim)
         self.seq = torch.nn.Sequential(
@@ -148,24 +138,14 @@
                 self.conv_id = nn.ModuleList()
                 self.conv_reg = nn.ModuleList()
                 for i in range(num_convs):
-<<<<<<< HEAD
-                    self.conv_id.append(SelfAttentionLayer(embedding_dim))
-                    self.conv_reg.append(SelfAttentionLayer(embedding_dim))
-=======
                     self.conv_id.append(SelfAttentionLayer(embedding_dim, num_heads, width, dropout))
                     self.conv_reg.append(SelfAttentionLayer(embedding_dim, num_heads, width, dropout))
->>>>>>> 56fbf57d
             elif self.conv_type == "mamba":
                 self.conv_id = nn.ModuleList()
                 self.conv_reg = nn.ModuleList()
                 for i in range(num_convs):
-<<<<<<< HEAD
-                    self.conv_id.append(MambaLayer(embedding_dim))
-                    self.conv_reg.append(MambaLayer(embedding_dim))
-=======
                     self.conv_id.append(MambaLayer(embedding_dim, num_heads, width, dropout, d_state, d_conv, expand))
                     self.conv_reg.append(MambaLayer(embedding_dim, num_heads, width, dropout, d_state, d_conv, expand))
->>>>>>> 56fbf57d
             elif self.conv_type == "gnn_lsh":
                 self.conv_id = nn.ModuleList()
                 self.conv_reg = nn.ModuleList()
@@ -198,11 +178,6 @@
         self.nn_charge = ffn(decoding_dim + num_classes, 3, width, self.act, dropout)
 
     def forward(self, X_features, batch_or_mask):
-<<<<<<< HEAD
-
-        print(X_features.shape)
-=======
->>>>>>> 56fbf57d
         embeddings_id, embeddings_reg = [], []
         if self.num_convs != 0:
             embedding = self.nn0(X_features)
