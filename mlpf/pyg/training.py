import pickle as pkl
import time
from pathlib import Path
from tempfile import TemporaryDirectory
from typing import Optional

import matplotlib.pyplot as plt
import numpy as np
import torch
import torch.distributed as dist
import tqdm
from torch import Tensor, nn
from torch.nn import functional as F
from torch.profiler import ProfilerActivity, profile, record_function
from torch.utils.tensorboard import SummaryWriter

from pyg.logger import _logger
from pyg.utils import unpack_predictions, unpack_target, get_model_state_dict, load_checkpoint, save_checkpoint

# Ignore divide by 0 errors
np.seterr(divide="ignore", invalid="ignore")

ISTEP_GLOBAL = 0


def mlpf_loss(y, ypred):
    """
    Args
        y [dict]: relevant keys are "cls_id, momentum, charge"
        ypred [dict]: relevant keys are "cls_id_onehot, momentum, charge"
    """
    loss = {}
    loss_obj_id = FocalLoss(gamma=2.0)

    msk_true_particle = torch.unsqueeze((y["cls_id"] != 0).to(dtype=torch.float32), axis=-1)

    ypred["momentum"] = ypred["momentum"] * msk_true_particle
    ypred["charge"] = ypred["charge"] * msk_true_particle
    y["momentum"] = y["momentum"] * msk_true_particle
    y["charge"] = y["charge"] * msk_true_particle[..., 0]

    # pytorch expects (N, C, ...)
    if ypred["cls_id_onehot"].ndim > 2:
        ypred["cls_id_onehot"] = ypred["cls_id_onehot"].permute((0, 2, 1))
        ypred["charge"] = ypred["charge"].permute((0, 2, 1))

    loss["Classification"] = 100 * loss_obj_id(ypred["cls_id_onehot"], y["cls_id"])

    loss["Regression"] = 10 * torch.nn.functional.huber_loss(ypred["momentum"], y["momentum"])
    loss["Charge"] = torch.nn.functional.cross_entropy(ypred["charge"], y["charge"].to(dtype=torch.int64))

    loss["Total"] = loss["Classification"] + loss["Regression"] + loss["Charge"]
    return loss


# from https://github.com/AdeelH/pytorch-multi-class-focal-loss/blob/master/focal_loss.py
class FocalLoss(nn.Module):
    """Focal Loss, as described in https://arxiv.org/abs/1708.02002.
    It is essentially an enhancement to cross entropy loss and is
    useful for classification tasks when there is a large class imbalance.
    x is expected to contain raw, unnormalized scores for each class.
    y is expected to contain class labels.
    Shape:
        - x: (batch_size, C) or (batch_size, C, d1, d2, ..., dK), K > 0.
        - y: (batch_size,) or (batch_size, d1, d2, ..., dK), K > 0.
    """

    def __init__(
        self, alpha: Optional[Tensor] = None, gamma: float = 0.0, reduction: str = "mean", ignore_index: int = -100
    ):
        """Constructor.
        Args:
            alpha (Tensor, optional): Weights for each class. Defaults to None.
            gamma (float, optional): A constant, as described in the paper.
                Defaults to 0.
            reduction (str, optional): 'mean', 'sum' or 'none'.
                Defaults to 'mean'.
            ignore_index (int, optional): class label to ignore.
                Defaults to -100.
        """
        if reduction not in ("mean", "sum", "none"):
            raise ValueError('Reduction must be one of: "mean", "sum", "none".')

        super().__init__()
        self.alpha = alpha
        self.gamma = gamma
        self.reduction = reduction

        self.nll_loss = nn.NLLLoss(weight=alpha, reduction="none")

    def __repr__(self):
        arg_keys = ["alpha", "gamma", "reduction"]
        arg_vals = [self.__dict__[k] for k in arg_keys]
        arg_strs = [f"{k}={v!r}" for k, v in zip(arg_keys, arg_vals)]
        arg_str = ", ".join(arg_strs)
        return f"{type(self).__name__}({arg_str})"

    def forward(self, x: Tensor, y: Tensor) -> Tensor:
        if x.ndim > 2:
            # (N, C, d1, d2, ..., dK) --> (N * d1 * ... * dK, C)
            c = x.shape[1]
            x = x.permute(0, *range(2, x.ndim), 1).reshape(-1, c)
            # (N, d1, d2, ..., dK) --> (N * d1 * ... * dK,)
            y = y.view(-1)

        # compute weighted cross entropy term: -alpha * log(pt)
        # (alpha is already part of self.nll_loss)
        log_p = F.log_softmax(x, dim=-1)
        ce = self.nll_loss(log_p, y)

        # get true class column from each row
        # this is slow due to indexing
        # all_rows = torch.arange(len(x))
        # log_pt = log_p[all_rows, y]
        log_pt = torch.gather(log_p, 1, y.unsqueeze(axis=-1)).squeeze(axis=-1)

        # compute focal term: (1 - pt)^gamma
        pt = log_pt.exp()
        focal_term = (1 - pt) ** self.gamma

        # the full loss: -alpha * ((1 - pt)^gamma) * log(pt)
        loss = focal_term * ce

        if self.reduction == "mean":
            loss = loss.mean()
        elif self.reduction == "sum":
            loss = loss.sum()

        return loss


def train_and_valid(rank, world_size, model, optimizer, data_loader, is_train):
    """
    Performs training over a given epoch. Will run a validation step every N_STEPS and after the last training batch.
    """

    train_or_valid = "train" if is_train else "valid"
    _logger.info(f"Initiating a {train_or_valid} run on device rank={rank}", color="red")

    # this one will keep accumulating `train_loss` and then return the average
    epoch_loss = {"Total": 0.0, "Classification": 0.0, "Regression": 0.0, "Charge": 0.0}

    if is_train:
        model.train()
    else:
        model.eval()

    for itrain, batch in tqdm.tqdm(
        enumerate(data_loader), total=len(data_loader), desc=f"{train_or_valid} loop on rank={rank}"
    ):
        if world_size > 1:
            _logger.info(f"Step {itrain} on rank={rank}")

        batch = batch.to(rank, non_blocking=True)

        ygen = unpack_target(batch.ygen)

        ypred = model(batch)
        ypred = unpack_predictions(ypred)

        if is_train:
            loss = mlpf_loss(ygen, ypred)
            for param in model.parameters():
                param.grad = None
        else:
            with torch.no_grad():
                loss = mlpf_loss(ygen, ypred)

        if is_train:
            loss["Total"].backward()
            optimizer.step()

        for loss_ in epoch_loss:
            epoch_loss[loss_] += loss[loss_].detach()

    num_data = torch.tensor(len(data_loader), device=rank)
    # sum up the number of steps from all workers
    if world_size > 1:
        torch.distributed.all_reduce(num_data)

    for loss_ in epoch_loss:
        # sum up the losses from all workers
        if world_size > 1:
            torch.distributed.all_reduce(epoch_loss[loss_])
        epoch_loss[loss_] = epoch_loss[loss_].cpu().item() / num_data.cpu().item()

    if world_size > 1:
        dist.barrier()

    return epoch_loss


def train_mlpf(
    rank,
    world_size,
    model,
    optimizer,
    train_loader,
    valid_loader,
    num_epochs,
    patience,
    outdir,
    hpo=False,
    checkpoint_freq=None,
):
    """
    Will run a full training by calling train().

    Args:
        rank: 'cpu' or int representing the gpu device id
        model: a pytorch model (may be wrapped by DistributedDataParallel)
        train_loader: a pytorch geometric Dataloader that loads the training data in the form ~ DataBatch(X, ygen, ycands)
        valid_loader: a pytorch geometric Dataloader that loads the validation data in the form ~ DataBatch(X, ygen, ycands)
        patience: number of stale epochs before stopping the training
        outdir: path to store the model weights and training plots
    """

    if (rank == 0) or (rank == "cpu"):
        tensorboard_writer = SummaryWriter(f"{outdir}/runs/")
    else:
        tensorboard_writer = None

    t0_initial = time.time()

    losses_of_interest = ["Total", "Classification", "Regression"]

    losses = {}
    losses["train"], losses["valid"] = {}, {}
    for loss in losses_of_interest:
        losses["train"][loss], losses["valid"][loss] = [], []

    stale_epochs, best_val_loss = torch.tensor(0, device=rank), float("inf")
    start_epoch = 1

    if hpo:
        import ray.train as ray_train
        from ray.train import Checkpoint

        checkpoint = ray_train.get_checkpoint()
        if checkpoint:
            with checkpoint.as_directory() as checkpoint_dir:
                with checkpoint.as_directory() as checkpoint_dir:
                    checkpoint = torch.load(Path(checkpoint_dir) / "checkpoint.pth", map_location=torch.device(rank))
                    model, optimizer = load_checkpoint(checkpoint, model, optimizer)
                    start_epoch = checkpoint["extra_state"]["epoch"] + 1

    for epoch in range(start_epoch, num_epochs + 1):
        if (rank == 0) or (rank == "cpu"):
            _logger.info(f"Initiating epoch # {epoch}", color="bold")
        t0 = time.time()

        # training step
        if epoch == -1:
            with profile(
                activities=[ProfilerActivity.CPU, ProfilerActivity.CUDA], record_shapes=True, with_stack=True
            ) as prof:
                with record_function("model_train"):
                    losses_t = train_and_valid(rank, world_size, model, optimizer, train_loader, True)
            prof.export_chrome_trace("trace.json")
        else:
            losses_t = train_and_valid(rank, world_size, model, optimizer, train_loader, True)

        losses_v = train_and_valid(rank, world_size, model, optimizer, valid_loader, False)

        if (rank == 0) or (rank == "cpu"):
<<<<<<< HEAD
            extra_state = {"epoch": epoch}
            if losses_v["Total"] < best_val_loss:
                best_val_loss = losses_v["Total"]
                stale_epochs = 0
=======
            if isinstance(model, torch.nn.parallel.DistributedDataParallel):
                model_state_dict = model.module.state_dict()
            else:
                model_state_dict = model.state_dict()

            torch.save(
                {"model_state_dict": model_state_dict, "optimizer_state_dict": optimizer.state_dict()},
                # "{outdir}/weights-{epoch:02d}-{val_loss:.6f}.pth".format(
                #   outdir=outdir, epoch=epoch+1, val_loss=losses_v["Total"]),
                f"{outdir}/weights_epoch{epoch}.pth",
            )

            if losses_v["Total"] < best_val_loss:
                best_val_loss = losses_v["Total"]
                stale_epochs = 0

>>>>>>> 18001a30
                torch.save(
                    {"model_state_dict": get_model_state_dict(model), "optimizer_state_dict": optimizer.state_dict()},
                    f"{outdir}/best_weights.pth",
                )
                save_checkpoint(f"{outdir}/best_weights.pth", model, optimizer, extra_state)
            else:
                stale_epochs += 1

            if checkpoint_freq and (epoch != 0) and (epoch % checkpoint_freq == 0):
                checkpoint_dir = Path(outdir) / "checkpoints"
                checkpoint_dir.mkdir(exist_ok=True)
                checkpoint_path = "{}/checkpoint-{:02d}-{:.6f}.pth".format(checkpoint_dir, epoch, losses_v["Total"])
                save_checkpoint(checkpoint_path, model, optimizer, extra_state)

        if hpo:
            # save model, optimizer and epoch number for HPO-supported checkpointing
            if (rank == 0) or (rank == "cpu"):
                # Ray automatically syncs the checkpoint to persistent storage
                with TemporaryDirectory() as temp_checkpoint_dir:
                    temp_checkpoint_dir = Path(temp_checkpoint_dir)
                    save_checkpoint(temp_checkpoint_dir / "checkpoint.pth", model, optimizer, extra_state)

                    # report metrics and checkpoint to Ray
                    ray_train.report(
                        dict(
                            loss=losses_t["Total"],
                            val_loss=losses_v["Total"],
                            epoch=epoch,
                        ),
                        checkpoint=Checkpoint.from_directory(temp_checkpoint_dir),
                    )

        if stale_epochs > patience:
            break

        if (rank == 0) or (rank == "cpu"):
            for k, v in losses_t.items():
                tensorboard_writer.add_scalar("epoch/train_loss_" + k, v, epoch)

            for loss in losses_of_interest:
                losses["train"][loss].append(losses_t[loss])
                losses["valid"][loss].append(losses_v[loss])

            for k, v in losses_v.items():
                tensorboard_writer.add_scalar("epoch/valid_loss_" + k, v, epoch)

            t1 = time.time()

            epochs_remaining = num_epochs - epoch
            time_per_epoch = (t1 - t0_initial) / epoch
            eta = epochs_remaining * time_per_epoch / 60

            _logger.info(
                f"Rank {rank}: epoch={epoch} / {num_epochs} "
                + f"train_loss={losses_t['Total']:.4f} "
                + f"valid_loss={losses_v['Total']:.4f} "
                + f"stale={stale_epochs} "
                + f"time={round((t1-t0)/60, 2)}m "
                + f"eta={round(eta, 1)}m"
            )

            for loss in losses_of_interest:
                fig, ax = plt.subplots()

                ax.plot(
                    range(len(losses["train"][loss])),
                    losses["train"][loss],
                    label="training",
                )
                ax.plot(
                    range(len(losses["valid"][loss])),
                    losses["valid"][loss],
                    label=f"validation ({best_val_loss:.3f})",
                )

                ax.set_xlabel("Epochs")
                ax.set_ylabel(f"{loss} Loss")
                ax.set_ylim(0.8 * losses["train"][loss][-1], 1.2 * losses["train"][loss][-1])
                ax.legend(title="MLPF", loc="best", title_fontsize=20, fontsize=15)
                plt.tight_layout()
                plt.savefig(f"{outdir}/mlpf_loss_{loss}.pdf")
                plt.close()

            with open(f"{outdir}/mlpf_losses.pkl", "wb") as f:
                pkl.dump(losses, f)

            if tensorboard_writer:
                tensorboard_writer.flush()

    if world_size > 1:
        dist.barrier()

    _logger.info(f"Done with training. Total training time on device {rank} is {round((time.time() - t0_initial)/60,3)}min")<|MERGE_RESOLUTION|>--- conflicted
+++ resolved
@@ -263,29 +263,10 @@
         losses_v = train_and_valid(rank, world_size, model, optimizer, valid_loader, False)
 
         if (rank == 0) or (rank == "cpu"):
-<<<<<<< HEAD
             extra_state = {"epoch": epoch}
             if losses_v["Total"] < best_val_loss:
                 best_val_loss = losses_v["Total"]
                 stale_epochs = 0
-=======
-            if isinstance(model, torch.nn.parallel.DistributedDataParallel):
-                model_state_dict = model.module.state_dict()
-            else:
-                model_state_dict = model.state_dict()
-
-            torch.save(
-                {"model_state_dict": model_state_dict, "optimizer_state_dict": optimizer.state_dict()},
-                # "{outdir}/weights-{epoch:02d}-{val_loss:.6f}.pth".format(
-                #   outdir=outdir, epoch=epoch+1, val_loss=losses_v["Total"]),
-                f"{outdir}/weights_epoch{epoch}.pth",
-            )
-
-            if losses_v["Total"] < best_val_loss:
-                best_val_loss = losses_v["Total"]
-                stale_epochs = 0
-
->>>>>>> 18001a30
                 torch.save(
                     {"model_state_dict": get_model_state_dict(model), "optimizer_state_dict": optimizer.state_dict()},
                     f"{outdir}/best_weights.pth",
