import os
import os.path as osp
import pickle as pkl
import time
from pathlib import Path
from tempfile import TemporaryDirectory
from typing import Optional
import logging
import shutil
from datetime import datetime
import tqdm
import yaml
import csv

import numpy as np

# comet needs to be imported before torch
from comet_ml import OfflineExperiment, Experiment  # noqa: F401, isort:skip
import torch
import torch.distributed as dist
import torch.multiprocessing as mp
from torch import Tensor, nn
from torch.nn import functional as F
from torch.profiler import ProfilerActivity, profile, record_function
from torch.utils.tensorboard import SummaryWriter

from pyg.logger import _logger, _configLogger
from pyg.utils import (
    unpack_predictions,
    unpack_target,
    get_model_state_dict,
    load_checkpoint,
    save_checkpoint,
    CLASS_LABELS,
    X_FEATURES,
    ELEM_TYPES,
    ELEM_TYPES_NONZERO,
    save_HPs,
    get_lr_schedule,
    count_parameters,
)


import fastjet
from pyg.inference import make_plots, run_predictions
from pyg.mlpf import MLPF
from pyg.PFDataset import Collater, PFDataLoader, PFDataset, get_interleaved_dataloaders
from utils import create_comet_experiment

# Ignore divide by 0 errors
np.seterr(divide="ignore", invalid="ignore")


def sliced_wasserstein_loss(y_true, y_pred, num_projections=200):
    # create normalized random basis vectors
    theta = torch.randn(num_projections, y_true.shape[-1]).to(device=y_true.device)
    theta = theta / torch.sqrt(torch.sum(theta**2, axis=1, keepdims=True))

    # project the features with the random basis
    A = torch.matmul(y_true, torch.transpose(theta, -1, -2))
    B = torch.matmul(y_pred, torch.transpose(theta, -1, -2))

    A_sorted = torch.sort(A, axis=-2).values
    B_sorted = torch.sort(B, axis=-2).values

    ret = torch.sqrt(torch.sum(torch.pow(A_sorted - B_sorted, 2), axis=[-1, -2]))
    return ret


def mlpf_loss(y, ypred, batchidx_or_mask):
    """
    Args
        y [dict]: relevant keys are "cls_id, momentum, charge"
        ypred [dict]: relevant keys are "cls_id_onehot, momentum, charge"
    """
    pad_mode_3d = len(batchidx_or_mask.shape) == 2
    loss = {}
    loss_obj_id = FocalLoss(gamma=2.0, reduction="none")

    msk_true_particle = torch.unsqueeze((y["cls_id"] != 0).to(dtype=torch.float32), axis=-1)
    if pad_mode_3d:
        nelem = torch.sum(batchidx_or_mask)
    else:
        nelem = len(batchidx_or_mask)
    npart = torch.sum(y["cls_id"] != 0)

    ypred["momentum"] = ypred["momentum"] * msk_true_particle
    # ypred["charge"] = ypred["charge"] * msk_true_particle
    y["momentum"] = y["momentum"] * msk_true_particle
    # y["charge"] = y["charge"] * msk_true_particle[..., 0]

    # in case of the 3D-padded mode, pytorch expects (N, C, ...)
    if pad_mode_3d:
        ypred["cls_id_onehot"] = ypred["cls_id_onehot"].permute((0, 2, 1))
        # ypred["charge"] = ypred["charge"].permute((0, 2, 1))

    loss_classification = 100 * loss_obj_id(ypred["cls_id_onehot"], y["cls_id"]).reshape(y["cls_id"].shape)
    loss_regression = 10 * torch.nn.functional.huber_loss(ypred["momentum"], y["momentum"], reduction="none")
    # loss_charge = 0.0*torch.nn.functional.cross_entropy(
    #     ypred["charge"], y["charge"].to(dtype=torch.int64), reduction="none")

    # average over all elements that were not padded
    loss["Classification"] = loss_classification.sum() / nelem

    # normalize loss with stddev to stabilize across batches with very different pt, E distributions
    mom_normalizer = y["momentum"][y["cls_id"] != 0].std(axis=0)
    reg_losses = loss_regression[y["cls_id"] != 0]
    # average over all true particles
    loss["Regression"] = (reg_losses / mom_normalizer).sum() / npart
    # loss["Charge"] = loss_charge.sum() / npart

    # in case we are using the 3D-padded mode, we can compute a few additional event-level monitoring losses
    if len(msk_true_particle.shape) == 3:
        # pt * cos_phi
        px = ypred["momentum"][..., 0:1] * ypred["momentum"][..., 3:4] * msk_true_particle
        # pt * sin_phi
        py = ypred["momentum"][..., 0:1] * ypred["momentum"][..., 2:3] * msk_true_particle
        # sum across events
        pred_met = torch.sqrt(torch.sum(px, axis=-2) ** 2 + torch.sum(py, axis=-2) ** 2)

        px = y["momentum"][..., 0:1] * y["momentum"][..., 3:4] * msk_true_particle
        py = y["momentum"][..., 0:1] * y["momentum"][..., 2:3] * msk_true_particle
        true_met = torch.sqrt(torch.sum(px, axis=-2) ** 2 + torch.sum(py, axis=-2) ** 2)
        loss["MET"] = torch.nn.functional.huber_loss(pred_met, true_met).detach().mean()
        loss["Sliced_Wasserstein_Loss"] = sliced_wasserstein_loss(y["momentum"], ypred["momentum"]).detach().mean()

    loss["Total"] = loss["Classification"] + loss["Regression"]  # + loss["Charge"]

    # FIXME: need to test the usefulness of this
    # loss["Total"] += 1e-3 * loss["Sliced_Wasserstein_Loss"] + 1e-3 * loss["MET"]

    # Keep track of loss components for each true particle type
    # These are detached to keeping track of the gradient
    for icls in range(0, 7):
        loss["cls{}_Classification".format(icls)] = (loss_classification[y["cls_id"] == icls].sum() / npart).detach()
        loss["cls{}_Regression".format(icls)] = (loss_regression[y["cls_id"] == icls].sum() / npart).detach()

    loss["Classification"] = loss["Classification"].detach()
    loss["Regression"] = loss["Regression"].detach()
    # loss["Charge"] = loss["Charge"].detach()
    # print(loss["Total"].detach().item(), y["cls_id"].shape, nelem, npart)
    return loss


# from https://github.com/AdeelH/pytorch-multi-class-focal-loss/blob/master/focal_loss.py
class FocalLoss(nn.Module):
    """Focal Loss, as described in https://arxiv.org/abs/1708.02002.
    It is essentially an enhancement to cross entropy loss and is
    useful for classification tasks when there is a large class imbalance.
    x is expected to contain raw, unnormalized scores for each class.
    y is expected to contain class labels.
    Shape:
        - x: (batch_size, C) or (batch_size, C, d1, d2, ..., dK), K > 0.
        - y: (batch_size,) or (batch_size, d1, d2, ..., dK), K > 0.
    """

    def __init__(
        self, alpha: Optional[Tensor] = None, gamma: float = 0.0, reduction: str = "mean", ignore_index: int = -100
    ):
        """Constructor.
        Args:
            alpha (Tensor, optional): Weights for each class. Defaults to None.
            gamma (float, optional): A constant, as described in the paper.
                Defaults to 0.
            reduction (str, optional): 'mean', 'sum' or 'none'.
                Defaults to 'mean'.
            ignore_index (int, optional): class label to ignore.
                Defaults to -100.
        """
        if reduction not in ("mean", "sum", "none"):
            raise ValueError('Reduction must be one of: "mean", "sum", "none".')

        super().__init__()
        self.alpha = alpha
        self.gamma = gamma
        self.reduction = reduction

        self.nll_loss = nn.NLLLoss(weight=alpha, reduction="none")

    def __repr__(self):
        arg_keys = ["alpha", "gamma", "reduction"]
        arg_vals = [self.__dict__[k] for k in arg_keys]
        arg_strs = [f"{k}={v!r}" for k, v in zip(arg_keys, arg_vals)]
        arg_str = ", ".join(arg_strs)
        return f"{type(self).__name__}({arg_str})"

    def forward(self, x: Tensor, y: Tensor) -> Tensor:
        if x.ndim > 2:
            # (N, C, d1, d2, ..., dK) --> (N * d1 * ... * dK, C)
            c = x.shape[1]
            x = x.permute(0, *range(2, x.ndim), 1).reshape(-1, c)
            # (N, d1, d2, ..., dK) --> (N * d1 * ... * dK,)
            y = y.view(-1)

        # compute weighted cross entropy term: -alpha * log(pt)
        # (alpha is already part of self.nll_loss)
        log_p = F.log_softmax(x, dim=-1)
        ce = self.nll_loss(log_p, y)

        # get true class column from each row
        # this is slow due to indexing
        # all_rows = torch.arange(len(x))
        # log_pt = log_p[all_rows, y]
        log_pt = torch.gather(log_p, 1, y.unsqueeze(axis=-1)).squeeze(axis=-1)

        # compute focal term: (1 - pt)^gamma
        pt = log_pt.exp()
        focal_term = (1 - pt) ** self.gamma

        # the full loss: -alpha * ((1 - pt)^gamma) * log(pt)
        loss = focal_term * ce

        if self.reduction == "mean":
            loss = loss.mean()
        elif self.reduction == "sum":
            loss = loss.sum()

        return loss


def configure_model_trainable(model, trainable, is_training):
    if is_training:
        model.train()
        if trainable != "all":
            model.eval()
            for param in model.parameters():
                param.requires_grad = False

            for layer in trainable:
                layer = getattr(model, layer)
                layer.train()
                for param in layer.parameters():
                    param.requires_grad = True
    else:
        model.eval()


def train_and_valid(
    rank,
    world_size,
    outdir,
    model,
    optimizer,
<<<<<<< HEAD
    data_loader,
    trainable,
=======
    train_loader,
    valid_loader,
>>>>>>> 8d9065cb
    is_train=True,
    lr_schedule=None,
    comet_experiment=None,
    comet_step_freq=None,
    epoch=None,
    val_freq=None,
    dtype=torch.float32,
    tensorboard_writer=None,
):
    """
    Performs training over a given epoch. Will run a validation step every N_STEPS and after the last training batch.
    """

    train_or_valid = "train" if is_train else "valid"
    _logger.info(f"Initiating epoch #{epoch} {train_or_valid} run on device rank={rank}", color="red")

    # this one will keep accumulating `train_loss` and then return the average
    epoch_loss = {}

<<<<<<< HEAD
    configure_model_trainable(model, trainable, is_train)
=======
    if is_train:
        model.train()
        data_loader = train_loader
    else:
        model.eval()
        data_loader = valid_loader
>>>>>>> 8d9065cb

    # only show progress bar on rank 0
    if (world_size > 1) and (rank != 0):
        iterator = enumerate(data_loader)
    else:
        iterator = tqdm.tqdm(
            enumerate(data_loader), total=len(data_loader), desc=f"Epoch {epoch} {train_or_valid} loop on rank={rank}"
        )

    device_type = "cuda" if isinstance(rank, int) else "cpu"

<<<<<<< HEAD
    loss_accum = 0.0
=======
    val_freq_time_0 = time.time()
>>>>>>> 8d9065cb
    for itrain, batch in iterator:
        batch = batch.to(rank, non_blocking=True)

        ygen = unpack_target(batch.ygen)

        if world_size > 1:
            conv_type = model.module.conv_type
        else:
            conv_type = model.conv_type

        if conv_type == "gravnet":
            batchidx_or_mask = batch.batch
            num_elems = len(batch.batch)
            num_batch = len(torch.unique(batch.batch))
        else:
            batchidx_or_mask = batch.mask
            num_elems = batch.X[batch.mask].shape[0]
            num_batch = batch.X.shape[0]

        with torch.autocast(device_type=device_type, dtype=dtype, enabled=device_type == "cuda"):
            if is_train:
                ypred = model(batch.X, batchidx_or_mask)
            else:
                with torch.no_grad():
                    ypred = model(batch.X, batchidx_or_mask)

        ypred = unpack_predictions(ypred)

        with torch.autocast(device_type=device_type, dtype=dtype, enabled=device_type == "cuda"):
            if is_train:
                loss = mlpf_loss(ygen, ypred, batchidx_or_mask)
                for param in model.parameters():
                    param.grad = None
            else:
                with torch.no_grad():
                    loss = mlpf_loss(ygen, ypred, batchidx_or_mask)

        if is_train:
            loss["Total"].backward()
            loss_accum += loss["Total"].detach().cpu().item()
            optimizer.step()
            if lr_schedule:
                lr_schedule.step()

        for loss_ in loss.keys():
            if loss_ not in epoch_loss:
                epoch_loss[loss_] = 0.0
            epoch_loss[loss_] += loss[loss_].detach()

        if is_train:
            step = (epoch - 1) * len(data_loader) + itrain
            if not (tensorboard_writer is None):
                tensorboard_writer.add_scalar("step/loss", loss_accum / num_elems, step)
                tensorboard_writer.add_scalar("step/num_elems", num_elems, step)
                tensorboard_writer.add_scalar("step/num_batch", num_batch, step)
                tensorboard_writer.add_scalar("step/learning_rate", lr_schedule.get_last_lr()[0], step)
                if itrain % 10 == 0:
                    tensorboard_writer.flush()
                loss_accum = 0.0
            if not (comet_experiment is None) and (itrain % comet_step_freq == 0):
                # this loss is not normalized to batch size
                comet_experiment.log_metrics(loss, prefix=f"{train_or_valid}", step=step)
                comet_experiment.log_metric("learning_rate", lr_schedule.get_last_lr(), step=step)

        if val_freq is not None and is_train:
            if itrain != 0 and itrain % val_freq == 0:
                # time since last intermediate validation run
                val_freq_time = torch.tensor(time.time() - val_freq_time_0, device=rank)
                if world_size > 1:
                    torch.distributed.all_reduce(val_freq_time)
                # compute intermediate training loss
                intermediate_losses_t = {key: epoch_loss[key] for key in epoch_loss}
                for loss_ in epoch_loss:
                    # sum up the losses from all workers and dicide by
                    if world_size > 1:
                        torch.distributed.all_reduce(intermediate_losses_t[loss_])
                    intermediate_losses_t[loss_] = intermediate_losses_t[loss_].cpu().item() / itrain

                # compute intermediate validation loss
                intermediate_losses_v = train_and_valid(
                    rank,
                    world_size,
                    outdir,
                    model,
                    optimizer,
                    train_loader,
                    valid_loader,
                    is_train=False,
                    epoch=epoch,
                    dtype=dtype,
                )
                intermediate_metrics = dict(
                    loss=intermediate_losses_t["Total"],
                    reg_loss=intermediate_losses_t["Regression"],
                    cls_loss=intermediate_losses_t["Classification"],
                    charge_loss=intermediate_losses_t["Charge"],
                    val_loss=intermediate_losses_v["Total"],
                    val_reg_loss=intermediate_losses_v["Regression"],
                    val_cls_loss=intermediate_losses_v["Classification"],
                    val_charge_loss=intermediate_losses_v["Charge"],
                    inside_epoch=epoch,
                    step=(epoch - 1) * len(data_loader) + itrain,
                    val_freq_time=val_freq_time.cpu().item(),
                )
                val_freq_log = os.path.join(outdir, "val_freq_log.csv")
                if (rank == 0) or (rank == "cpu"):
                    with open(val_freq_log, "a", newline="") as f:
                        writer = csv.DictWriter(f, fieldnames=intermediate_metrics.keys())
                        if os.stat(val_freq_log).st_size == 0:  # only write header if file is empty
                            writer.writeheader()
                        writer.writerow(intermediate_metrics)
                if comet_experiment:
                    comet_experiment.log_metrics(intermediate_losses_v, prefix="valid", step=step)
                val_freq_time_0 = time.time()  # reset intermediate validation spacing timer

    num_data = torch.tensor(len(data_loader), device=rank)
    # sum up the number of steps from all workers
    if world_size > 1:
        torch.distributed.all_reduce(num_data)

    for loss_ in epoch_loss:
        # sum up the losses from all workers
        if world_size > 1:
            torch.distributed.all_reduce(epoch_loss[loss_])
        epoch_loss[loss_] = epoch_loss[loss_].cpu().item() / num_data.cpu().item()

    if world_size > 1:
        dist.barrier()

    return epoch_loss


def train_mlpf(
    rank,
    world_size,
    model,
    optimizer,
    train_loader,
    valid_loader,
    num_epochs,
    patience,
    outdir,
    trainable="all",
    dtype=torch.float32,
    start_epoch=1,
    lr_schedule=None,
    use_ray=False,
    checkpoint_freq=None,
    comet_experiment=None,
    comet_step_freq=None,
    val_freq=None,
):
    """
    Will run a full training by calling train().

    Args:
        rank: 'cpu' or int representing the gpu device id
        model: a pytorch model (may be wrapped by DistributedDataParallel)
        train_loader: a pytorch geometric Dataloader that loads the training data in the form ~ DataBatch(X, ygen, ycands)
        valid_loader: a pytorch geometric Dataloader that loads the validation data in the form ~ DataBatch(X, ygen, ycands)
        patience: number of stale epochs before stopping the training
        outdir: path to store the model weights and training plots
    """

    if (rank == 0) or (rank == "cpu"):
        tensorboard_writer_train = SummaryWriter(f"{outdir}/runs/train")
        tensorboard_writer_valid = SummaryWriter(f"{outdir}/runs/valid")
    else:
        tensorboard_writer_train = None
        tensorboard_writer_valid = None

    t0_initial = time.time()

    losses_of_interest = ["Total", "Classification", "Regression"]

    losses = {}
    losses["train"], losses["valid"] = {}, {}
    for loss in losses_of_interest:
        losses["train"][loss], losses["valid"][loss] = [], []

    stale_epochs, best_val_loss = torch.tensor(0, device=rank), float("inf")

    for epoch in range(start_epoch, num_epochs + 1):
        t0 = time.time()

        # training step
        if epoch == -1:
            with profile(
                activities=[ProfilerActivity.CPU, ProfilerActivity.CUDA], record_shapes=True, with_stack=True
            ) as prof:
                with record_function("model_train"):
                    losses_t = train_and_valid(
                        rank,
                        world_size,
<<<<<<< HEAD
                        model,
                        optimizer,
                        train_loader,
                        trainable,
                        is_train=True,
                        lr_schedule=lr_schedule,
=======
                        outdir,
                        model,
                        optimizer,
                        train_loader=train_loader,
                        valid_loader=valid_loader,
                        is_train=True,
                        lr_schedule=lr_schedule,
                        val_freq=val_freq,
>>>>>>> 8d9065cb
                        dtype=dtype,
                    )
            prof.export_chrome_trace("trace.json")
        else:
            losses_t = train_and_valid(
                rank,
                world_size,
                outdir,
                model,
                optimizer,
<<<<<<< HEAD
                train_loader,
                trainable,
=======
                train_loader=train_loader,
                valid_loader=valid_loader,
>>>>>>> 8d9065cb
                is_train=True,
                lr_schedule=lr_schedule,
                comet_experiment=comet_experiment,
                comet_step_freq=comet_step_freq,
                epoch=epoch,
                val_freq=val_freq,
                dtype=dtype,
                tensorboard_writer=tensorboard_writer_train,
            )

        losses_v = train_and_valid(
            rank,
            world_size,
            outdir,
            model,
            optimizer,
<<<<<<< HEAD
            valid_loader,
            trainable,
=======
            train_loader=train_loader,
            valid_loader=valid_loader,
>>>>>>> 8d9065cb
            is_train=False,
            lr_schedule=None,
            comet_experiment=comet_experiment,
            comet_step_freq=comet_step_freq,
            epoch=epoch,
            dtype=dtype,
        )

        tensorboard_writer_train.add_scalar("epoch/learning_rate", lr_schedule.get_last_lr()[0], epoch)
        if comet_experiment:
            comet_experiment.log_metrics(losses_t, prefix="epoch_train_loss", epoch=epoch)
            comet_experiment.log_metrics(losses_v, prefix="epoch_valid_loss", epoch=epoch)
            comet_experiment.log_metric("learning_rate", lr_schedule.get_last_lr(), epoch=epoch)
            comet_experiment.log_epoch_end(epoch)

        if (rank == 0) or (rank == "cpu"):
            extra_state = {"epoch": epoch, "lr_schedule_state_dict": lr_schedule.state_dict()}
            if losses_v["Total"] < best_val_loss:
                best_val_loss = losses_v["Total"]
                stale_epochs = 0
                torch.save(
                    {"model_state_dict": get_model_state_dict(model), "optimizer_state_dict": optimizer.state_dict()},
                    f"{outdir}/best_weights.pth",
                )
                save_checkpoint(f"{outdir}/best_weights.pth", model, optimizer, extra_state)
            else:
                stale_epochs += 1

            if checkpoint_freq and (epoch != 0) and (epoch % checkpoint_freq == 0):
                checkpoint_dir = Path(outdir) / "checkpoints"
                checkpoint_dir.mkdir(exist_ok=True)
                checkpoint_path = "{}/checkpoint-{:02d}-{:.6f}.pth".format(checkpoint_dir, epoch, losses_v["Total"])
                save_checkpoint(checkpoint_path, model, optimizer, extra_state)

        if use_ray:
            import ray
            from ray.train import Checkpoint

            # save model, optimizer and epoch number for HPO-supported checkpointing
            # Ray automatically syncs the checkpoint to persistent storage
            metrics = dict(
                loss=losses_t["Total"],
                reg_loss=losses_t["Regression"],
                cls_loss=losses_t["Classification"],
                # charge_loss=losses_t["Charge"],
                val_loss=losses_v["Total"],
                val_reg_loss=losses_v["Regression"],
                val_cls_loss=losses_v["Classification"],
                # val_charge_loss=losses_v["Charge"],
                epoch=epoch,
            )
            if (rank == 0) or (rank == "cpu"):
                # only save checkpoint on first worker
                with TemporaryDirectory() as temp_checkpoint_dir:
                    temp_checkpoint_dir = Path(temp_checkpoint_dir)
                    save_checkpoint(temp_checkpoint_dir / "checkpoint.pth", model, optimizer, extra_state)

                    # report metrics and checkpoint to Ray
                    ray.train.report(
                        metrics,
                        checkpoint=Checkpoint.from_directory(temp_checkpoint_dir) if rank == 0 else None,
                    )
            else:
                # ray requires all workers to report metrics
                ray.train.report(metrics)

        if stale_epochs > patience:
            break

        if (rank == 0) or (rank == "cpu"):
            for k, v in losses_t.items():
                tensorboard_writer_train.add_scalar("epoch/loss_" + k, v, epoch)

            for loss in losses_of_interest:
                losses["train"][loss].append(losses_t[loss])
                losses["valid"][loss].append(losses_v[loss])

            for k, v in losses_v.items():
                tensorboard_writer_valid.add_scalar("epoch/loss_" + k, v, epoch)

            t1 = time.time()

            epochs_remaining = num_epochs - epoch
            time_per_epoch = (t1 - t0_initial) / epoch
            eta = epochs_remaining * time_per_epoch / 60

            _logger.info(
                f"Rank {rank}: epoch={epoch} / {num_epochs} "
                + f"train_loss={losses_t['Total']:.4f} "
                + f"valid_loss={losses_v['Total']:.4f} "
                + f"stale={stale_epochs} "
                + f"time={round((t1-t0)/60, 2)}m "
                + f"eta={round(eta, 1)}m",
                color="bold",
            )

            # for loss in losses_of_interest:
            #     fig, ax = plt.subplots()

            #     ax.plot(
            #         range(len(losses["train"][loss])),
            #         losses["train"][loss],
            #         label="training",
            #     )
            #     ax.plot(
            #         range(len(losses["valid"][loss])),
            #         losses["valid"][loss],
            #         label=f"validation ({best_val_loss:.3f})",
            #     )

            #     ax.set_xlabel("Epochs")
            #     ax.set_ylabel(f"{loss} Loss")
            #     ax.set_ylim(0.8 * losses["train"][loss][-1], 1.2 * losses["train"][loss][-1])
            #     ax.legend(title="MLPF", loc="best", title_fontsize=20, fontsize=15)
            #     plt.tight_layout()
            #     plt.savefig(f"{outdir}/mlpf_loss_{loss}.pdf")
            #     plt.close()

            with open(f"{outdir}/mlpf_losses.pkl", "wb") as f:
                pkl.dump(losses, f)

            if tensorboard_writer_train:
                tensorboard_writer_train.flush()
            if tensorboard_writer_valid:
                tensorboard_writer_valid.flush()

    if world_size > 1:
        dist.barrier()

    _logger.info(f"Done with training. Total training time on device {rank} is {round((time.time() - t0_initial)/60,3)}min")


def run(rank, world_size, config, args, outdir, logfile):
    """Demo function that will be passed to each gpu if (world_size > 1) else will run normally on the given device."""

    pad_3d = config["conv_type"] != "gravnet"

    use_cuda = rank != "cpu"

    dtype = getattr(torch, config["dtype"])
    _logger.info("using dtype={}".format(dtype))

    if world_size > 1:
        os.environ["MASTER_ADDR"] = "localhost"
        os.environ["MASTER_PORT"] = "12355"
        dist.init_process_group("nccl", rank=rank, world_size=world_size)  # (nccl should be faster than gloo)

    if (rank == 0) or (rank == "cpu"):  # keep writing the logs
        _configLogger("mlpf", filename=logfile)

    start_epoch = 1

    if config["load"]:  # load a pre-trained model
        if Path(config["load"]).name == "checkpoint.pth":
            # the checkpoint is likely from a Ray Train run and we need to step one dir higher up
            loaddir = str(Path(config["load"]).parent.parent.parent)
            testdir_name = "_" + Path(config["load"]).parent.stem
        else:
            # the checkpoint is likely from a DDP run and we need to step up one dir less
            loaddir = str(Path(config["load"]).parent.parent)
            testdir_name = "_" + Path(config["load"]).stem

        with open(f"{loaddir}/model_kwargs.pkl", "rb") as f:
            model_kwargs = pkl.load(f)
        _logger.info("model_kwargs: {}".format(model_kwargs))

        if config["conv_type"] == "attention":
            model_kwargs["attention_type"] = config["model"]["attention"]["attention_type"]

        model = MLPF(**model_kwargs).to(torch.device(rank))
        optimizer = torch.optim.AdamW(model.parameters(), lr=config["lr"])

        checkpoint = torch.load(config["load"], map_location=torch.device(rank))

        for k in model.state_dict().keys():
            shp0 = model.state_dict()[k].shape
            shp1 = checkpoint["model_state_dict"][k].shape
            if shp0 != shp1:
                raise Exception("shape mismatch in {}, {}!={}".format(k, shp0, shp1))

        testdir_name = "_" + Path(config["load"]).name
        if (rank == 0) or (rank == "cpu"):
            _logger.info("Loaded model weights from {}".format(config["load"]), color="bold")

        model, optimizer = load_checkpoint(checkpoint, model, optimizer)
    elif args.resume_training:
        raise NotImplementedError(
            "Resuming an interrupted training is only supported in our \
                Ray Train-based training. Consider using `--load` instead, \
                which starts a new training using model weights from a pre-trained checkpoint."
        )
    else:  # instantiate a new model in the outdir created
        testdir_name = "_bestweights"

        model_kwargs = {
            "input_dim": len(X_FEATURES[config["dataset"]]),
            "num_classes": len(CLASS_LABELS[config["dataset"]]),
            "input_encoding": config["model"]["input_encoding"],
            "pt_mode": config["model"]["pt_mode"],
            "eta_mode": config["model"]["eta_mode"],
            "sin_phi_mode": config["model"]["sin_phi_mode"],
            "cos_phi_mode": config["model"]["cos_phi_mode"],
            "energy_mode": config["model"]["energy_mode"],
            "elemtypes": ELEM_TYPES[config["dataset"]],
            "elemtypes_nonzero": ELEM_TYPES_NONZERO[config["dataset"]],
            "learned_representation_mode": config["model"]["learned_representation_mode"],
            **config["model"][config["conv_type"]],
        }
        model = MLPF(**model_kwargs)
        optimizer = torch.optim.AdamW(model.parameters(), lr=config["lr"])

    model.to(rank)

    if world_size > 1:
        model = torch.nn.SyncBatchNorm.convert_sync_batchnorm(model)
        model = torch.nn.parallel.DistributedDataParallel(model, device_ids=[rank])

    configure_model_trainable(model, config["model"]["trainable"], True)
    trainable_params, nontrainable_params, table = count_parameters(model)

    if (rank == 0) or (rank == "cpu"):
        _logger.info(model)
        _logger.info(f"Trainable parameters: {trainable_params}")
        _logger.info(f"Non-trainable parameters: {nontrainable_params}")
        _logger.info(f"Total parameters: {trainable_params + nontrainable_params}")
        _logger.info(table.to_string(index=False))

    if args.train:
        if (rank == 0) or (rank == "cpu"):
            save_HPs(args, model, model_kwargs, outdir)  # save model_kwargs and hyperparameters
            _logger.info("Creating experiment dir {}".format(outdir))
            _logger.info(f"Model directory {outdir}", color="bold")

        if args.comet:
            comet_experiment = create_comet_experiment(
                config["comet_name"], comet_offline=config["comet_offline"], outdir=outdir
            )
            comet_experiment.set_name(f"rank_{rank}_{Path(outdir).name}")
            comet_experiment.log_parameter("run_id", Path(outdir).name)
            comet_experiment.log_parameter("world_size", world_size)
            comet_experiment.log_parameter("rank", rank)
            comet_experiment.log_parameters(config, prefix="config:")
            comet_experiment.set_model_graph(model)
            comet_experiment.log_parameter(trainable_params, "trainable_params")
            comet_experiment.log_parameter(nontrainable_params, "nontrainable_params")
            comet_experiment.log_parameter(trainable_params + nontrainable_params, "total_trainable_params")
            comet_experiment.log_code("mlpf/pyg/training.py")
            comet_experiment.log_code("mlpf/pyg_pipeline.py")
            # save overridden config then log to comet
            config_filename = "overridden_config.yaml"
            with open((Path(outdir) / config_filename), "w") as file:
                yaml.dump(config, file)
            comet_experiment.log_code(str(Path(outdir) / config_filename))
        else:
            comet_experiment = None

        loaders = get_interleaved_dataloaders(
            world_size,
            rank,
            config,
            use_cuda,
            pad_3d,
            use_ray=False,
        )
        steps_per_epoch = len(loaders["train"])
        last_epoch = -1 if start_epoch == 1 else start_epoch - 1
        lr_schedule = get_lr_schedule(config, optimizer, config["num_epochs"], steps_per_epoch, last_epoch)

        train_mlpf(
            rank,
            world_size,
            model,
            optimizer,
            loaders["train"],
            loaders["valid"],
            config["num_epochs"],
            config["patience"],
            outdir,
            trainable=config["model"]["trainable"],
            dtype=dtype,
            start_epoch=start_epoch,
            lr_schedule=lr_schedule,
            use_ray=False,
            checkpoint_freq=config["checkpoint_freq"],
            comet_experiment=comet_experiment,
            comet_step_freq=config["comet_step_freq"],
            val_freq=config["val_freq"],
        )

        checkpoint = torch.load(f"{outdir}/best_weights.pth", map_location=torch.device(rank))
        model, optimizer = load_checkpoint(checkpoint, model, optimizer)

    if args.test:
        if config["load"] is None:
            # if we don't load, we must have a newly trained model
            assert args.train, "Please train a model before testing, or load a model with --load"
            assert outdir is not None, "Error: no outdir to evaluate model from"
        else:
            if Path(config["load"]).name == "checkpoint.pth":
                # the checkpoint is likely from a Ray Train run and we need to step one dir higher up
                outdir = str(Path(config["load"]).parent.parent.parent)
            else:
                # the checkpoint is likely from a DDP run and we need to step up one dir less
                outdir = str(Path(config["load"]).parent.parent)

        for type_ in config["test_dataset"][config["dataset"]]:  # will be "physical", "gun"
            batch_size = config["test_dataset"][config["dataset"]][type_]["batch_size"] * config["gpu_batch_multiplier"]
            for sample in config["test_dataset"][config["dataset"]][type_]["samples"]:
                version = config["test_dataset"][config["dataset"]][type_]["samples"][sample]["version"]

                ds = PFDataset(config["data_dir"], f"{sample}:{version}", "test", num_samples=config["ntest"]).ds

                if (rank == 0) or (rank == "cpu"):
                    _logger.info(f"test_dataset: {sample}, {len(ds)}", color="blue")

                if world_size > 1:
                    sampler = torch.utils.data.distributed.DistributedSampler(ds)
                else:
                    sampler = torch.utils.data.RandomSampler(ds)

                test_loader = PFDataLoader(
                    ds,
                    batch_size=batch_size,
                    collate_fn=Collater(["X", "ygen", "ycand"], pad_3d=False),  # in inference, use sparse dataset
                    sampler=sampler,
                    num_workers=config["num_workers"],
                    prefetch_factor=config["prefetch_factor"],
                    pin_memory=use_cuda,
                    pin_memory_device="cuda:{}".format(rank) if use_cuda else "",
                )

                if not osp.isdir(f"{outdir}/preds{testdir_name}/{sample}"):
                    if (rank == 0) or (rank == "cpu"):
                        os.system(f"mkdir -p {outdir}/preds{testdir_name}/{sample}")

                _logger.info(f"Running predictions on {sample}")
                torch.cuda.empty_cache()

                if args.dataset == "clic":
                    jetdef = fastjet.JetDefinition(fastjet.ee_genkt_algorithm, 0.7, -1.0)
                else:
                    jetdef = fastjet.JetDefinition(fastjet.antikt_algorithm, 0.4)

                device_type = "cuda" if isinstance(rank, int) else "cpu"
                with torch.autocast(device_type=device_type, dtype=dtype, enabled=device_type == "cuda"):
                    run_predictions(
                        world_size,
                        rank,
                        model,
                        test_loader,
                        sample,
                        outdir,
                        jetdef,
                        jet_ptcut=15.0,
                        jet_match_dr=0.1,
                        dir_name=testdir_name,
                    )

    if (rank == 0) or (rank == "cpu"):  # make plots and export to onnx only on a single machine
        if args.make_plots:
            for type_ in config["test_dataset"][config["dataset"]]:  # will be "physical", "gun"
                for sample in config["test_dataset"][config["dataset"]][type_]["samples"]:
                    _logger.info(f"Plotting distributions for {sample}")

                    make_plots(outdir, sample, config["dataset"], testdir_name)

        if args.export_onnx:
            try:
                dummy_features = torch.randn(1, 8192, model_kwargs["input_dim"], device=rank)
                dummy_mask = torch.zeros(1, 8192, dtype=torch.bool, device=rank)

                # Torch ONNX export in the old way
                torch.onnx.export(
                    model,
                    (dummy_features, dummy_mask),
                    "test.onnx",
                    verbose=False,
                    input_names=["features", "mask"],
                    output_names=["id", "momentum"],
                    dynamic_axes={
                        "features": {0: "num_batch", 1: "num_elements"},
                        "mask": [0, 1],
                        "id": [0, 1],
                        "momentum": [0, 1],
                        # "charge": [0, 1],
                    },
                )

                # Torch ONNX export in the new way
                # onnx_program = torch.onnx.dynamo_export(model, (dummy_features, dummy_mask))
                # onnx_program.save("test.onnx")
            except Exception as e:
                print("ONNX export failed: {}".format(e))

    if world_size > 1:
        dist.destroy_process_group()


def override_config(config, args):
    """override config with values from argparse Namespace"""
    for arg in vars(args):
        arg_value = getattr(args, arg)
        if arg_value is not None:
            config[arg] = arg_value

    if not (args.attention_type is None):
        config["model"]["attention"]["attention_type"] = args.attention_type

    if not (args.num_convs is None):
        for model in ["gnn_lsh", "gravnet", "attention", "attention", "mamba"]:
            config["model"][model]["num_convs"] = args.num_convs

    return config


def device_agnostic_run(config, args, world_size, outdir):
    if args.train:
        logfile = f"{outdir}/train.log"
        _configLogger("mlpf", filename=logfile)
    else:
        outdir = str(Path(args.load).parent.parent)
        logfile = f"{outdir}/test.log"
        _configLogger("mlpf", filename=logfile)

    if config["gpus"]:
        assert (
            world_size <= torch.cuda.device_count()
        ), f"--gpus is too high (specified {world_size} gpus but only {torch.cuda.device_count()} gpus are available)"

        torch.cuda.empty_cache()
        if world_size > 1:
            _logger.info(f"Will use torch.nn.parallel.DistributedDataParallel() and {world_size} gpus", color="purple")
            for rank in range(world_size):
                _logger.info(torch.cuda.get_device_name(rank), color="purple")

            mp.spawn(
                run,
                args=(world_size, config, args, outdir, logfile),
                nprocs=world_size,
                join=True,
            )
        elif world_size == 1:
            rank = 0
            _logger.info(f"Will use single-gpu: {torch.cuda.get_device_name(rank)}", color="purple")
            run(rank, world_size, config, args, outdir, logfile)

    else:
        rank = "cpu"
        _logger.info("Will use cpu", color="purple")
        run(rank, world_size, config, args, outdir, logfile)


def train_ray_trial(config, args, outdir=None):
    import ray

    if outdir is None:
        outdir = ray.train.get_context().get_trial_dir()

    pad_3d = config["conv_type"] != "gravnet"
    use_cuda = True

    rank = ray.train.get_context().get_local_rank()
    world_rank = ray.train.get_context().get_world_rank()
    world_size = ray.train.get_context().get_world_size()

    model_kwargs = {
        "input_dim": len(X_FEATURES[config["dataset"]]),
        "num_classes": len(CLASS_LABELS[config["dataset"]]),
        **config["model"][config["conv_type"]],
    }
    model = MLPF(**model_kwargs)

    if world_size > 1:
        model = torch.nn.SyncBatchNorm.convert_sync_batchnorm(model)
    # optimizer should be created after distributing the model to devices with ray.train.torch.prepare_model(model)
    model = ray.train.torch.prepare_model(model)
    optimizer = torch.optim.AdamW(model.parameters(), lr=config["lr"])

    trainable_params, nontrainable_params, table = count_parameters(model)
    print(table)

    if (rank == 0) or (rank == "cpu"):
        with open(os.path.join(outdir, "num_params.csv"), "w", newline="") as f:
            writer = csv.writer(f)
            writer.writerow(["trainable_params", "nontrainable_params", "total_params"])
            writer.writerow([trainable_params, nontrainable_params, trainable_params + nontrainable_params])
        _logger.info(model)
        _logger.info(f"Trainable parameters: {trainable_params}")
        _logger.info(f"Non-trainable parameters: {nontrainable_params}")
        _logger.info(f"Total parameters: {trainable_params + nontrainable_params}")
        _logger.info(table)

    if (rank == 0) or (rank == "cpu"):
        save_HPs(args, model, model_kwargs, outdir)  # save model_kwargs and hyperparameters
        _logger.info("Creating experiment dir {}".format(outdir))
        _logger.info(f"Model directory {outdir}", color="bold")

    loaders = get_interleaved_dataloaders(world_size, rank, config, use_cuda, pad_3d, use_ray=True)

    if args.comet:
        comet_experiment = create_comet_experiment(
            config["comet_name"], comet_offline=config["comet_offline"], outdir=outdir
        )
        comet_experiment.set_name(f"world_rank_{world_rank}_{Path(outdir).name}")
        comet_experiment.log_parameter("run_id", Path(outdir).name)
        comet_experiment.log_parameter("world_size", world_size)
        comet_experiment.log_parameter("rank", rank)
        comet_experiment.log_parameter("world_rank", world_rank)
        comet_experiment.log_parameters(config, prefix="config:")
        comet_experiment.set_model_graph(model)
        comet_experiment.log_parameter(trainable_params, "trainable_params")
        comet_experiment.log_parameter(nontrainable_params, "nontrainable_params")
        comet_experiment.log_parameter(trainable_params + nontrainable_params, "total_trainable_params")
        comet_experiment.log_code(str(Path(outdir).parent.parent / "mlpf/pyg/training.py"))
        comet_experiment.log_code(str(Path(outdir).parent.parent / "mlpf/pyg_pipeline.py"))
        comet_experiment.log_code(str(Path(outdir).parent.parent / "mlpf/raytune/pt_search_space.py"))
        # save overridden config then log to comet
        config_filename = "overridden_config.yaml"
        with open((Path(outdir) / config_filename), "w") as file:
            yaml.dump(config, file)
        comet_experiment.log_code(str(Path(outdir) / config_filename))
    else:
        comet_experiment = None

    steps_per_epoch = len(loaders["train"])
    start_epoch = 1
    lr_schedule = get_lr_schedule(config, optimizer, config["num_epochs"], steps_per_epoch, last_epoch=-1)

    checkpoint = ray.train.get_checkpoint()
    if checkpoint:
        with checkpoint.as_directory() as checkpoint_dir:
            with checkpoint.as_directory() as checkpoint_dir:
                checkpoint = torch.load(Path(checkpoint_dir) / "checkpoint.pth", map_location=torch.device(rank))
                if args.resume_training:
                    model, optimizer = load_checkpoint(checkpoint, model, optimizer)
                    start_epoch = checkpoint["extra_state"]["epoch"] + 1
                    lr_schedule = get_lr_schedule(
                        config, optimizer, config["num_epochs"], steps_per_epoch, last_epoch=start_epoch - 1
                    )
                else:  # start a new training with model weights loaded from a pre-trained model
                    model = load_checkpoint(checkpoint, model)

    train_mlpf(
        rank,
        world_size,
        model,
        optimizer,
        loaders["train"],
        loaders["valid"],
        config["num_epochs"],
        config["patience"],
        outdir,
        trainable=config["model"]["trainable"],
        start_epoch=start_epoch,
        lr_schedule=lr_schedule,
        use_ray=True,
        checkpoint_freq=config["checkpoint_freq"],
        comet_experiment=comet_experiment,
        comet_step_freq=config["comet_step_freq"],
        dtype=getattr(torch, config["dtype"]),
        val_freq=config["val_freq"],
    )


def run_ray_training(config, args, outdir):
    import ray
    from ray import tune
    from ray.train.torch import TorchTrainer

    # create ray cache for intermediate storage of trials
    tmp_ray_cache = TemporaryDirectory()
    os.environ["RAY_AIR_LOCAL_CACHE_DIR"] = tmp_ray_cache.name
    _logger.info(f"RAY_AIR_LOCAL_CACHE_DIR: {os.environ['RAY_AIR_LOCAL_CACHE_DIR']}")

    if not args.local:
        ray.init(address="auto")

    if args.resume_training:
        outdir = args.resume_training  # continue training in the same directory

    _configLogger("mlpf", filename=f"{outdir}/train.log")

    num_workers = args.gpus
    scaling_config = ray.train.ScalingConfig(
        num_workers=num_workers,
        use_gpu=True,
        resources_per_worker={"CPU": max(1, args.ray_cpus // num_workers - 1), "GPU": 1},  # -1 to avoid blocking
    )
    storage_path = Path(args.experiments_dir if args.experiments_dir else "experiments").resolve()
    run_config = ray.train.RunConfig(
        name=Path(outdir).name,
        storage_path=storage_path,
        log_to_file=False,
        failure_config=ray.train.FailureConfig(max_failures=2),
        checkpoint_config=ray.train.CheckpointConfig(num_to_keep=1),  # keep only latest checkpoint
        sync_config=ray.train.SyncConfig(sync_artifacts=True),
    )
    trainable = tune.with_parameters(train_ray_trial, args=args, outdir=outdir)
    # Resume from checkpoint if a checkpoitn is found in outdir
    if TorchTrainer.can_restore(outdir):
        _logger.info(f"Restoring Ray Trainer from {outdir}", color="bold")
        trainer = TorchTrainer.restore(outdir, train_loop_per_worker=trainable, scaling_config=scaling_config)
    else:
        resume_from_checkpoint = ray.train.Checkpoint(config["load"]) if config["load"] else None
        if resume_from_checkpoint:
            _logger.info("Loading checkpoint {}".format(config["load"]), color="bold")
        trainer = TorchTrainer(
            train_loop_per_worker=trainable,
            train_loop_config=config,
            scaling_config=scaling_config,
            run_config=run_config,
            resume_from_checkpoint=resume_from_checkpoint,
        )
    result = trainer.fit()

    _logger.info("Final loss: {}".format(result.metrics["loss"]), color="bold")
    _logger.info("Final cls_loss: {}".format(result.metrics["cls_loss"]), color="bold")
    _logger.info("Final reg_loss: {}".format(result.metrics["reg_loss"]), color="bold")
    # _logger.info("Final charge_loss: {}".format(result.metrics["charge_loss"]), color="bold")

    _logger.info("Final val_loss: {}".format(result.metrics["val_loss"]), color="bold")
    _logger.info("Final val_cls_loss: {}".format(result.metrics["val_cls_loss"]), color="bold")
    _logger.info("Final val_reg_loss: {}".format(result.metrics["val_reg_loss"]), color="bold")
    # _logger.info("Final val_charge_loss: {}".format(result.metrics["val_charge_loss"]), color="bold")

    # clean up ray cache
    tmp_ray_cache.cleanup()


def set_searchspace_and_run_trial(search_space, config, args):
    import ray
    from raytune.pt_search_space import set_hps_from_search_space

    rank = ray.train.get_context().get_local_rank()

    config = set_hps_from_search_space(search_space, config)
    try:
        # outdir will be taken from the ray.train.context.TrainContext in each trial
        train_ray_trial(config, args, outdir=None)
    except torch.cuda.OutOfMemoryError:
        ray.train.report({"val_loss": np.NAN})
        torch.cuda.empty_cache()  # make sure GPU memory is cleared for next trial
        if rank == 0:
            logging.warning("OOM error encountered, skipping this hyperparameter configuration.")
            skiplog_file_path = Path(config["raytune"]["local_dir"]) / args.hpo / "skipped_configurations.txt"
            lines = ["{}: {}\n".format(item[0], item[1]) for item in search_space.items()]

            with open(skiplog_file_path, "a") as f:
                f.write("#" * 80 + "\n")
                for line in lines:
                    f.write(line)
                    logging.warning(line[:-1])
                f.write("#" * 80 + "\n\n")
            logging.warning("Done writing warnings to log.")


def run_hpo(config, args):
    import ray
    from ray import tune
    from ray.train.torch import TorchTrainer

    from raytune.pt_search_space import raytune_num_samples, search_space
    from raytune.utils import get_raytune_schedule, get_raytune_search_alg

    # create ray cache for intermediate storage of trials
    tmp_ray_cache = TemporaryDirectory()
    os.environ["RAY_AIR_LOCAL_CACHE_DIR"] = tmp_ray_cache.name
    _logger.info(f"RAY_AIR_LOCAL_CACHE_DIR: {os.environ['RAY_AIR_LOCAL_CACHE_DIR']}")

    name = args.hpo  # name of Ray Tune experiment directory

    os.environ["TUNE_DISABLE_STRICT_METRIC_CHECKING"] = "1"  # don't crash if a metric is missing
    if isinstance(config["raytune"]["local_dir"], type(None)):
        raise TypeError("Please specify a local_dir in the raytune section of the config file.")
    trd = config["raytune"]["local_dir"] + "/tune_result_dir"
    os.environ["TUNE_RESULT_DIR"] = trd

    expdir = Path(config["raytune"]["local_dir"]) / name
    expdir.mkdir(parents=True, exist_ok=True)
    dirname = Path(config["raytune"]["local_dir"]) / name
    shutil.copy(
        "mlpf/raytune/search_space.py",
        str(dirname / "search_space.py"),
    )  # Copy the search space definition file to the train dir for later reference
    # Save config for later reference. Note that saving happens after parameters are overwritten by cmd line args.
    with open((dirname / "config.yaml"), "w") as file:
        yaml.dump(config, file)

    if not args.local:
        _logger.info("Inititalizing ray...")
        ray.init(
            address=os.environ["ip_head"],
            _node_ip_address=os.environ["head_node_ip"],
            # _temp_dir="/p/project/raise-ctp2/cern/tmp_ray",
        )
        _logger.info("Done.")

    sched = get_raytune_schedule(config["raytune"])
    search_alg = get_raytune_search_alg(config["raytune"])

    scaling_config = ray.train.ScalingConfig(
        num_workers=args.gpus,
        use_gpu=True,
        resources_per_worker={"CPU": args.ray_cpus // (args.gpus) - 1, "GPU": 1},  # -1 to avoid blocking
    )

    if tune.Tuner.can_restore(str(expdir)):
        args.resume_training = True

    trainable = tune.with_parameters(set_searchspace_and_run_trial, config=config, args=args)
    trainer = TorchTrainer(train_loop_per_worker=trainable, scaling_config=scaling_config)

    if tune.Tuner.can_restore(str(expdir)):
        # resume unfinished HPO run
        tuner = tune.Tuner.restore(
            str(expdir), trainable=trainer, resume_errored=True, restart_errored=False, resume_unfinished=True
        )
    else:
        # start new HPO run
        search_space = {"train_loop_config": search_space}  # the ray TorchTrainer only takes a single arg: train_loop_config
        tuner = tune.Tuner(
            trainer,
            param_space=search_space,
            tune_config=tune.TuneConfig(
                num_samples=raytune_num_samples,
                metric=config["raytune"]["default_metric"] if (search_alg is None and sched is None) else None,
                mode=config["raytune"]["default_mode"] if (search_alg is None and sched is None) else None,
                search_alg=search_alg,
                scheduler=sched,
            ),
            run_config=ray.train.RunConfig(
                name=name,
                storage_path=config["raytune"]["local_dir"],
                log_to_file=False,
                failure_config=ray.train.FailureConfig(max_failures=2),
                checkpoint_config=ray.train.CheckpointConfig(num_to_keep=1),  # keep only latest checkpoint
                sync_config=ray.train.SyncConfig(sync_artifacts=True),
            ),
        )
    start = datetime.now()
    _logger.info("Starting tuner.fit()")
    result_grid = tuner.fit()
    end = datetime.now()

    print("Number of errored trials: {}".format(result_grid.num_errors))
    print("Number of terminated (not errored) trials: {}".format(result_grid.num_terminated))
    print("Ray Tune experiment path: {}".format(result_grid.experiment_path))

    best_result = result_grid.get_best_result(scope="last-10-avg", metric="val_loss", mode="min")
    best_config = best_result.config
    print("Best trial path: {}".format(best_result.path))

    result_df = result_grid.get_dataframe()
    print(result_df)
    print(result_df.columns)

    logging.info("Total time of Tuner.fit(): {}".format(end - start))
    logging.info(
        "Best hyperparameters found according to {} were: {}".format(config["raytune"]["default_metric"], best_config)
    )

    # clean up ray cache
    tmp_ray_cache.cleanup()<|MERGE_RESOLUTION|>--- conflicted
+++ resolved
@@ -241,13 +241,9 @@
     outdir,
     model,
     optimizer,
-<<<<<<< HEAD
-    data_loader,
-    trainable,
-=======
     train_loader,
     valid_loader,
->>>>>>> 8d9065cb
+    trainable,
     is_train=True,
     lr_schedule=None,
     comet_experiment=None,
@@ -267,16 +263,11 @@
     # this one will keep accumulating `train_loss` and then return the average
     epoch_loss = {}
 
-<<<<<<< HEAD
     configure_model_trainable(model, trainable, is_train)
-=======
     if is_train:
-        model.train()
         data_loader = train_loader
     else:
-        model.eval()
         data_loader = valid_loader
->>>>>>> 8d9065cb
 
     # only show progress bar on rank 0
     if (world_size > 1) and (rank != 0):
@@ -288,11 +279,8 @@
 
     device_type = "cuda" if isinstance(rank, int) else "cpu"
 
-<<<<<<< HEAD
     loss_accum = 0.0
-=======
     val_freq_time_0 = time.time()
->>>>>>> 8d9065cb
     for itrain, batch in iterator:
         batch = batch.to(rank, non_blocking=True)
 
@@ -487,23 +475,15 @@
                     losses_t = train_and_valid(
                         rank,
                         world_size,
-<<<<<<< HEAD
-                        model,
-                        optimizer,
-                        train_loader,
-                        trainable,
-                        is_train=True,
-                        lr_schedule=lr_schedule,
-=======
                         outdir,
                         model,
                         optimizer,
                         train_loader=train_loader,
                         valid_loader=valid_loader,
+                        trainable=trainable,
                         is_train=True,
                         lr_schedule=lr_schedule,
                         val_freq=val_freq,
->>>>>>> 8d9065cb
                         dtype=dtype,
                     )
             prof.export_chrome_trace("trace.json")
@@ -514,13 +494,9 @@
                 outdir,
                 model,
                 optimizer,
-<<<<<<< HEAD
-                train_loader,
-                trainable,
-=======
                 train_loader=train_loader,
                 valid_loader=valid_loader,
->>>>>>> 8d9065cb
+                trainable=trainable,
                 is_train=True,
                 lr_schedule=lr_schedule,
                 comet_experiment=comet_experiment,
@@ -537,13 +513,9 @@
             outdir,
             model,
             optimizer,
-<<<<<<< HEAD
-            valid_loader,
-            trainable,
-=======
             train_loader=train_loader,
             valid_loader=valid_loader,
->>>>>>> 8d9065cb
+            trainable=trainable,
             is_train=False,
             lr_schedule=None,
             comet_experiment=comet_experiment,
