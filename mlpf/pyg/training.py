import pickle as pkl
from tempfile import TemporaryDirectory
import time
from typing import Optional
from pathlib import Path

import matplotlib.pyplot as plt
import numpy as np
import torch
import torch.distributed as dist
import tqdm
from torch import Tensor, nn
from torch.nn import functional as F
from torch.utils.tensorboard import SummaryWriter

from .logger import _logger
from .utils import unpack_predictions, unpack_target

# from torch.profiler import profile, record_function, ProfilerActivity


# Ignore divide by 0 errors
np.seterr(divide="ignore", invalid="ignore")

ISTEP_GLOBAL = 0


def mlpf_loss(y, ypred):
    """
    Args
        y [dict]: relevant keys are "cls_id, momentum, charge"
        ypred [dict]: relevant keys are "cls_id_onehot, momentum, charge"
    """
    loss = {}
    loss_obj_id = FocalLoss(gamma=2.0)
    loss["Classification"] = 100 * loss_obj_id(ypred["cls_id_onehot"], y["cls_id"])

    msk_true_particle = torch.unsqueeze((y["cls_id"] != 0).to(dtype=torch.float32), axis=-1)

    loss["Regression"] = 10 * torch.nn.functional.huber_loss(
        ypred["momentum"] * msk_true_particle, y["momentum"] * msk_true_particle
    )
    loss["Charge"] = torch.nn.functional.cross_entropy(
        ypred["charge"] * msk_true_particle, (y["charge"] * msk_true_particle[:, 0]).to(dtype=torch.int64)
    )

    loss["Total"] = loss["Classification"] + loss["Regression"] + loss["Charge"]
    return loss


# from https://github.com/AdeelH/pytorch-multi-class-focal-loss/blob/master/focal_loss.py
class FocalLoss(nn.Module):
    """Focal Loss, as described in https://arxiv.org/abs/1708.02002.
    It is essentially an enhancement to cross entropy loss and is
    useful for classification tasks when there is a large class imbalance.
    x is expected to contain raw, unnormalized scores for each class.
    y is expected to contain class labels.
    Shape:
        - x: (batch_size, C) or (batch_size, C, d1, d2, ..., dK), K > 0.
        - y: (batch_size,) or (batch_size, d1, d2, ..., dK), K > 0.
    """

    def __init__(
        self, alpha: Optional[Tensor] = None, gamma: float = 0.0, reduction: str = "mean", ignore_index: int = -100
    ):
        """Constructor.
        Args:
            alpha (Tensor, optional): Weights for each class. Defaults to None.
            gamma (float, optional): A constant, as described in the paper.
                Defaults to 0.
            reduction (str, optional): 'mean', 'sum' or 'none'.
                Defaults to 'mean'.
            ignore_index (int, optional): class label to ignore.
                Defaults to -100.
        """
        if reduction not in ("mean", "sum", "none"):
            raise ValueError('Reduction must be one of: "mean", "sum", "none".')

        super().__init__()
        self.alpha = alpha
        self.gamma = gamma
        self.ignore_index = ignore_index
        self.reduction = reduction

        self.nll_loss = nn.NLLLoss(weight=alpha, reduction="none", ignore_index=ignore_index)

    def __repr__(self):
        arg_keys = ["alpha", "gamma", "ignore_index", "reduction"]
        arg_vals = [self.__dict__[k] for k in arg_keys]
        arg_strs = [f"{k}={v!r}" for k, v in zip(arg_keys, arg_vals)]
        arg_str = ", ".join(arg_strs)
        return f"{type(self).__name__}({arg_str})"

    def forward(self, x: Tensor, y: Tensor) -> Tensor:
        if x.ndim > 2:
            # (N, C, d1, d2, ..., dK) --> (N * d1 * ... * dK, C)
            c = x.shape[1]
            x = x.permute(0, *range(2, x.ndim), 1).reshape(-1, c)
            # (N, d1, d2, ..., dK) --> (N * d1 * ... * dK,)
            y = y.view(-1)

        unignored_mask = y != self.ignore_index
        y = y[unignored_mask]
        if len(y) == 0:
            return torch.tensor(0.0)
        x = x[unignored_mask]

        # compute weighted cross entropy term: -alpha * log(pt)
        # (alpha is already part of self.nll_loss)
        log_p = F.log_softmax(x, dim=-1)
        ce = self.nll_loss(log_p, y)

        # get true class column from each row
        all_rows = torch.arange(len(x))
        log_pt = log_p[all_rows, y]

        # compute focal term: (1 - pt)^gamma
        pt = log_pt.exp()
        focal_term = (1 - pt) ** self.gamma

        # the full loss: -alpha * ((1 - pt)^gamma) * log(pt)
        loss = focal_term * ce

        if self.reduction == "mean":
            loss = loss.mean()
        elif self.reduction == "sum":
            loss = loss.sum()

        return loss


def train(
    rank,
    world_size,
    model,
    optimizer,
    train_loader,
    valid_loader,
    best_val_loss,
    stale_epochs,
    patience,
    outdir,
    tensorboard_writer=None,
):
    """
    Performs training over a given epoch. Will run a validation step every N_STEPS and after the last training batch.
    """
    global ISTEP_GLOBAL

    N_STEPS = 1000  # number of steps before running validation

    _logger.info(f"Initiating a training run on device {rank}", color="red")

    # initialize loss counters (note: these will be reset after N_STEPS)
    train_loss = {"Total": 0.0, "Classification": 0.0, "Regression": 0.0, "Charge": 0.0}
    valid_loss = {"Total": 0.0, "Classification": 0.0, "Regression": 0.0, "Charge": 0.0}

    # this one will keep accumulating `train_loss` and then return the average
    epoch_loss = {"Total": 0.0, "Classification": 0.0, "Regression": 0.0, "Charge": 0.0}

    istep = 0
    model.train()
    for itrain, batch in tqdm.tqdm(enumerate(train_loader), total=len(train_loader)):
        istep += 1

        ygen = unpack_target(batch.to(rank).ygen)
        ypred = unpack_predictions(model(batch.to(rank)))

        # JP: need to debug this
        # assert np.all(target_charge.unique().cpu().numpy() == [0, 1, 2])
        loss = mlpf_loss(ygen, ypred)

        for param in model.parameters():
            param.grad = None
        loss["Total"].backward()
        optimizer.step()

        for loss_ in train_loss:
            train_loss[loss_] += loss[loss_].detach()
        for loss_ in epoch_loss:
            epoch_loss[loss_] += loss[loss_].detach()

        # run a quick validation run at intervals of N_STEPS or at the last step
        if (((itrain % N_STEPS) == 0) and (itrain != 0)) or (itrain == (len(train_loader) - 1)):
            if itrain == (len(train_loader) - 1):
                nsteps = istep
            else:
                nsteps = N_STEPS
                istep = 0

            if tensorboard_writer:
                for loss_ in train_loss:
                    tensorboard_writer.add_scalar(f"step_train/loss_{loss_}", train_loss[loss_] / nsteps, ISTEP_GLOBAL)
                tensorboard_writer.flush()

            _logger.info(
                f"Rank {rank}: "
                + f"train_loss_tot={train_loss['Total']/nsteps:.2f} "
                + f"train_loss_id={train_loss['Classification']/nsteps:.2f} "
                + f"train_loss_momentum={train_loss['Regression']/nsteps:.2f} "
                + f"train_loss_charge={train_loss['Charge']/nsteps:.2f} "
            )
            train_loss = {"Total": 0.0, "Classification": 0.0, "Regression": 0.0, "Charge": 0.0}

            if world_size > 1:
                dist.barrier()  # wait until training run is finished on all ranks before running the validation

            if (rank == 0) or (rank == "cpu"):
                _logger.info(f"Initiating a quick validation run on device {rank}", color="red")
                model.eval()

                valid_loss = {"Total": 0.0, "Classification": 0.0, "Regression": 0.0, "Charge": 0.0}
                with torch.no_grad():
                    for ival, batch in tqdm.tqdm(enumerate(valid_loader), total=len(valid_loader)):
                        ygen = unpack_target(batch.to(rank).ygen)
                        if world_size > 1:  # validation is only run on a single machine
                            ypred = unpack_predictions(model.module(batch.to(rank)))
                        else:
                            ypred = unpack_predictions(model(batch.to(rank)))

                        loss = mlpf_loss(ygen, ypred)

                        for loss_ in valid_loss:
                            valid_loss[loss_] += loss[loss_].detach()

                    for loss_ in valid_loss:
                        valid_loss[loss_] = valid_loss[loss_].cpu().item() / len(valid_loader)

                    if tensorboard_writer:
                        for loss_ in valid_loss:
                            tensorboard_writer.add_scalar(f"step_valid/loss_{loss_}", valid_loss[loss_], ISTEP_GLOBAL)

                    if valid_loss["Total"] < best_val_loss:
                        best_val_loss = valid_loss["Total"]

                        if isinstance(model, torch.nn.parallel.DistributedDataParallel):
                            model_state_dict = model.module.state_dict()
                        else:
                            model_state_dict = model.state_dict()

                        torch.save(
                            {"model_state_dict": model_state_dict, "optimizer_state_dict": optimizer.state_dict()},
                            f"{outdir}/best_weights.pth",
                        )
                        _logger.info(
                            f"finished {itrain+1}/{len(train_loader)} iterations and saved the model at {outdir}/best_weights.pth"  # noqa
                        )
                        stale_epochs = torch.tensor(0, device=rank)
                    else:
                        _logger.info(f"finished {itrain}/{len(train_loader)} iterations")
                        stale_epochs += 1

                    _logger.info(
                        f"Rank {rank}: "
                        + f"val_loss_tot={valid_loss['Total']:.2f} "
                        + f"val_loss_id={valid_loss['Classification']:.2f} "
                        + f"val_loss_momentum={valid_loss['Regression']:.2f} "
                        + f"val_loss_charge={valid_loss['Charge']:.2f} "
                        + f"best_val_loss={best_val_loss:.2f} "
                        + f"stale={stale_epochs} "
                    )
                    ISTEP_GLOBAL += 1

                model.train()  # prepare for next training loop

            if world_size > 1:
                dist.barrier()  # wait until validation run on rank 0 is finished before going to the next epoch
                dist.broadcast(stale_epochs, src=0)  # broadcast stale_epochs to all gpus

            if stale_epochs > patience:
                _logger.info("breaking due to stale epochs")
                return None, None, None, stale_epochs

        if tensorboard_writer:
            tensorboard_writer.flush()

    for loss_ in epoch_loss:
        epoch_loss[loss_] = epoch_loss[loss_].cpu().item() / len(train_loader)

    return epoch_loss, valid_loss, best_val_loss, stale_epochs


def train_mlpf(rank, world_size, model, optimizer, train_loader, valid_loader, num_epochs, patience, outdir, hpo=False):
    """
    Will run a full training by calling train().

    Args:
        rank: 'cpu' or int representing the gpu device id
        model: a pytorch model (may be wrapped by DistributedDataParallel)
        train_loader: a pytorch geometric Dataloader that loads the training data in the form ~ DataBatch(X, ygen, ycands)
        valid_loader: a pytorch geometric Dataloader that loads the validation data in the form ~ DataBatch(X, ygen, ycands)
        patience: number of stale epochs before stopping the training
        outdir: path to store the model weights and training plots
    """

<<<<<<< HEAD
    tensorboard_writer = SummaryWriter(f"{outdir}/runs/rank_{rank}/")
=======
    if (rank == 0) or (rank == "cpu"):
        tensorboard_writer = SummaryWriter(f"{outpath}/runs/")
    else:
        tensorboard_writer = False
>>>>>>> fc2083ba

    t0_initial = time.time()

    losses_of_interest = ["Total", "Classification", "Regression"]

    losses = {}
    losses["train"], losses["valid"] = {}, {}
    for loss in losses_of_interest:
        losses["train"][loss], losses["valid"][loss] = [], []

    stale_epochs, best_val_loss = torch.tensor(0, device=rank), 99999.9
    start_epoch = 0

    if hpo:
        import ray.train as ray_train
        from ray.train import Checkpoint

        checkpoint = ray_train.get_checkpoint()
        if checkpoint:
            with checkpoint.as_directory() as checkpoint_dir:
                with checkpoint.as_directory() as checkpoint_dir:
                    checkpoint_dir = Path(checkpoint_dir)
                    # TODO: EW, check if map_location should be "cpu" below
                    model.load_state_dict(torch.load(checkpoint_dir / "model.pt"))
                    optimizer.load_state_dict(torch.load(checkpoint_dir / "optim.pt"))
                    start_epoch = torch.load(checkpoint_dir / "extra_state.pt")["epoch"] + 1

    for epoch in range(start_epoch, num_epochs):
        _logger.info(f"Initiating epoch # {epoch}", color="bold")
        t0 = time.time()

        # training step
        losses_t, losses_v, best_val_loss, stale_epochs = train(
            rank,
            world_size,
            model,
            optimizer,
            train_loader,
            valid_loader,
            best_val_loss,
            stale_epochs,
            patience,
            outdir,
            tensorboard_writer,
        )

        if hpo:
            # save model, optimizer and epoch number for HPO-supported checkpointing
            if (rank == 0) or (rank == "cpu"):
                # Ray automatically syncs the cehckpoint to persistent storage
                with TemporaryDirectory() as temp_checkpoint_dir:
                    temp_checkpoint_dir = Path(temp_checkpoint_dir)
                    torch.save(model.state_dict(), temp_checkpoint_dir / "model.pt")
                    torch.save(optimizer.state_dict(), temp_checkpoint_dir / "optim.pt")
                    torch.save({"epoch": epoch}, temp_checkpoint_dir / "extra_state.pt")

                    # report metrics and checkpoint to Ray
                    ray_train.report(
                        dict(
                            loss=losses_t["Total"],
                            val_loss=losses_v["Total"],
                            epoch=epoch,
                        ),
                        checkpoint=Checkpoint.from_directory(temp_checkpoint_dir),
                    )

        if stale_epochs > patience:
            break

        # with profile(activities=[ProfilerActivity.CPU, ProfilerActivity.CUDA], record_shapes=True) as prof:
        #     with record_function("model_train"):
        # print(prof.key_averages().table(sort_by="cuda_time_total", row_limit=20))

        for k, v in losses_t.items():
            tensorboard_writer.add_scalar(f"epoch/train_loss_rank_{rank}_" + k, v, epoch)

        if (rank == 0) or (rank == "cpu"):
            for loss in losses_of_interest:
                losses["train"][loss].append(losses_t[loss])
                losses["valid"][loss].append(losses_v[loss])
            for k, v in losses_v.items():
                tensorboard_writer.add_scalar("epoch/valid_loss_" + k, v, epoch)

            tensorboard_writer.flush()

            t1 = time.time()

            epochs_remaining = num_epochs - (epoch + 1)
            time_per_epoch = (t1 - t0_initial) / (epoch + 1)
            eta = epochs_remaining * time_per_epoch / 60

            _logger.info(
                f"Rank {rank}: epoch={epoch + 1} / {num_epochs} "
                + f"train_loss={losses_t['Total']:.4f} "
                + f"valid_loss={losses_v['Total']:.4f} "
                + f"stale={stale_epochs} "
                + f"time={round((t1-t0)/60, 2)}m "
                + f"eta={round(eta, 1)}m"
            )

            for loss in losses_of_interest:
                fig, ax = plt.subplots()

                ax.plot(
                    range(len(losses["train"][loss])),
                    losses["train"][loss],
                    label="training",
                )
                ax.plot(
                    range(len(losses["valid"][loss])),
                    losses["valid"][loss],
                    label=f"validation ({best_val_loss:.3f})",
                )

                ax.set_xlabel("Epochs")
                ax.set_ylabel(f"{loss} Loss")
                ax.set_ylim(0.8 * losses["train"][loss][-1], 1.2 * losses["train"][loss][-1])
                ax.legend(title="MLPF", loc="best", title_fontsize=20, fontsize=15)
                plt.tight_layout()
                plt.savefig(f"{outdir}/mlpf_loss_{loss}.pdf")
                plt.close()

            with open(f"{outdir}/mlpf_losses.pkl", "wb") as f:
                pkl.dump(losses, f)

    _logger.info(f"Done with training. Total training time on device {rank} is {round((time.time() - t0_initial)/60,3)}min")<|MERGE_RESOLUTION|>--- conflicted
+++ resolved
@@ -293,14 +293,10 @@
         outdir: path to store the model weights and training plots
     """
 
-<<<<<<< HEAD
-    tensorboard_writer = SummaryWriter(f"{outdir}/runs/rank_{rank}/")
-=======
     if (rank == 0) or (rank == "cpu"):
         tensorboard_writer = SummaryWriter(f"{outpath}/runs/")
     else:
         tensorboard_writer = False
->>>>>>> fc2083ba
 
     t0_initial = time.time()
 
