--- conflicted
+++ resolved
@@ -78,7 +78,6 @@
 from ray.tune.logger import TBXLoggerCallback
 from ray.tune import Analysis
 
-<<<<<<< HEAD
 from raytune.search_space import search_space, set_raytune_search_parameters, raytune_num_samples
 from raytune.utils import get_raytune_schedule, get_raytune_search_alg
 
@@ -96,8 +95,6 @@
     config["testing_dataset"] = "cms_pf_single_pi"
     return config
 
-=======
->>>>>>> 019de62a
 def customize_pipeline_test(config):
     #for cms.yaml, keep only ttbar
     if "physical" in config["train_test_datasets"]:
