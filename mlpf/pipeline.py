"""
PyTorch supervised training of MLPF using DistributedDataParallel or Ray Train.
Authors: Farouk Mokhtar, Joosep Pata, Eric Wulff
"""

import argparse
import logging
import os
from pathlib import Path

# comet needs to be imported before torch
from comet_ml import OfflineExperiment, Experiment  # noqa: F401, isort:skip

os.environ["OPENBLAS_NUM_THREADS"] = "1"
os.environ["OMP_NUM_THREADS"] = "1"

import yaml
from mlpf.model.training import device_agnostic_run, override_config
from mlpf.model.distributed_ray import run_hpo, run_ray_training
from mlpf.model.PFDataset import SHARING_STRATEGY
from utils import create_experiment_dir

parser = argparse.ArgumentParser()

# add default=None to all arparse arguments to ensure they do not override
# values loaded from the config file given by --config unless explicitly given
parser.add_argument("--config", type=str, default=None, help="yaml config")
parser.add_argument("--prefix", type=str, default=None, help="prefix appended to result dir name")
parser.add_argument("--data-dir", type=str, default=None, help="path to `tensorflow_datasets/`")
parser.add_argument("--gpus", type=int, default=None, help="to use CPU set to 0; else e.g., 4")
parser.add_argument("--gpu-batch-multiplier", type=int, default=None, help="Increase batch size per GPU by this constant factor")
parser.add_argument("--num-workers", type=int, default=None, help="number of processes to load the data")
parser.add_argument("--prefetch-factor", type=int, default=None, help="number of samples to fetch & prefetch at every call")
parser.add_argument("--resume-training", type=str, default=None, help="training dir containing the checkpointed training to resume")
<<<<<<< HEAD
parser.add_argument("--load", type=str, default=None, help="load checkpoint and start new training from epoch 1")
parser.add_argument("--relaxed-load", action="store_true", default=None, help="load parameters from the checkpoint model with the same name as the existing model, ignoring any missing parameters")
=======
parser.add_argument("--load", type=str, default=None, help="load checkpoint and continue training from previous epoch")
parser.add_argument(
    "--relaxed-load",
    action="store_true",
    default=None,
    help="load parameters from the checkpoint model with the same name as the existing model, ignoring any missing parameters",
)
>>>>>>> 2b173d43

parser.add_argument("--train", action="store_true", default=None, help="initiates a training")
parser.add_argument("--test", action="store_true", default=None, help="tests the model")
parser.add_argument("--num-epochs", type=int, default=None, help="number of training epochs")
parser.add_argument("--patience", type=int, default=None, help="patience before early stopping")
parser.add_argument("--lr", type=float, default=None, help="learning rate")
parser.add_argument(
    "--conv-type",
    type=str,
    default=None,
    help="which graph layer to use",
    choices=["attention", "gnn_lsh", "mamba"],
)
parser.add_argument("--num-convs", type=int, default=None, help="number of cross-particle convolution (GNN, attention, Mamba) layers")
parser.add_argument("--make-plots", action="store_true", default=None, help="make plots of the test predictions")
parser.add_argument("--ntrain", type=int, default=None, help="training samples to use, if None use entire dataset")
parser.add_argument("--ntest", type=int, default=None, help="training samples to use, if None use entire dataset")
parser.add_argument("--nvalid", type=int, default=None, help="validation samples to use")
parser.add_argument("--val-freq", type=int, default=None, help="run extra validation every val_freq training steps")
parser.add_argument("--checkpoint-freq", type=int, default=None, help="epoch frequency for checkpointing")
parser.add_argument("--hpo", type=str, default=None, help="perform hyperparameter optimization, name of HPO experiment")
parser.add_argument("--ray-train", action="store_true", help="run training using Ray Train")
parser.add_argument("--ray-local", action="store_true", default=None, help="run ray-train locally")
parser.add_argument("--ray-cpus", type=int, default=None, help="CPUs for ray-train")
parser.add_argument("--ray-gpus", type=int, default=None, help="GPUs for ray-train")
parser.add_argument("--raytune-num-samples", type=int, default=None, help="Number of samples to draw from search space")
parser.add_argument("--comet", action="store_true", help="use comet ml logging")
parser.add_argument("--comet-offline", action="store_true", help="save comet logs locally")
parser.add_argument("--comet-step-freq", type=int, default=None, help="step frequency for saving comet metrics")
parser.add_argument("--experiments-dir", type=str, default=None, help="base directory within which trainings are stored")
parser.add_argument("--pipeline", action="store_true", default=None, help="test is running in pipeline")
parser.add_argument(
    "--dtype",
    type=str,
    default=None,
    help="data type for training",
    choices=["float32", "float16", "bfloat16"],
)
parser.add_argument(
    "--attention-type",
    type=str,
    default=None,
    help="attention type for self-attention layer",
    choices=["math", "efficient", "flash", "flash_external"],
)
parser.add_argument("--test-datasets", nargs="+", default=[], help="test samples to process")

parser.add_argument(
    "--finetune",
    action="store_true",
    default=None,
    help="will load and run a training and log the result in the --prefix directory",
)


def get_outdir(resume_training, load):
    outdir = None
    if not (resume_training is None):
        outdir = resume_training
    if not (load is None):
        pload = Path(load)
        if pload.name == "checkpoint.pth":
            # the checkpoint is likely from a Ray Train run and we need to step one dir higher up
            outdir = str(pload.parent.parent.parent)
        else:
            # the checkpoint is likely not from a Ray Train run and we need to step up one dir less
            outdir = str(pload.parent.parent)
    if not (outdir is None):
        assert os.path.isfile("{}/model_kwargs.pkl".format(outdir))
    return outdir


def main():
    # https://github.com/pytorch/pytorch/issues/11201#issuecomment-895047235
    import torch

    torch.multiprocessing.set_sharing_strategy(SHARING_STRATEGY)

    # plt.rcParams['text.usetex'] = True
    args = parser.parse_args()

    if args.resume_training and not args.ray_train:
        raise NotImplementedError(
            "Resuming an interrupted training is only supported in our \
                Ray Train-based training. Consider using `--load` instead, \
                which starts a new training using model weights from a pre-trained checkpoint."
        )

    logging.basicConfig(level=logging.INFO)
    world_size = args.gpus if args.gpus > 0 else 1  # will be 1 for both cpu (args.gpu < 1) and single-gpu (1)

    with open(args.config, "r") as stream:  # load config (includes: which physics samples, model params)
        config = yaml.safe_load(stream)

    # override some options for the pipeline test
    if args.pipeline:
        config["model"]["gnn_lsh"]["num_convs"] = 1
        config["model"]["gnn_lsh"]["width"] = 64
        config["model"]["gnn_lsh"]["embedding_dim"] = 64

        config["model"]["attention"]["num_convs"] = 1
        config["model"]["attention"]["num_heads"] = 8
        config["model"]["attention"]["head_dim"] = 8

        if config["dataset"] == "cms":
            for ds in ["train_dataset", "valid_dataset"]:
                config[ds]["cms"] = {
                    "physical_pu": {
                        "batch_size": config[ds]["cms"]["physical_pu"]["batch_size"],
                        "samples": {"cms_pf_ttbar": config[ds]["cms"]["physical_pu"]["samples"]["cms_pf_ttbar"]},
                    }
                }
                # load only the last config split
                config[ds]["cms"]["physical_pu"]["samples"]["cms_pf_ttbar"]["splits"] = ["10"]
            config["test_dataset"] = {"cms_pf_ttbar": config["test_dataset"]["cms_pf_ttbar"]}
            config["test_dataset"]["cms_pf_ttbar"]["splits"] = ["10"]

    # override loaded config with values from command line args
    config = override_config(config, args)

    if args.hpo:
        run_hpo(config, args)
    else:
        outdir = get_outdir(args.resume_training, config["load"])
        if (outdir is None) or (args.finetune):
            outdir = create_experiment_dir(
                prefix=(args.prefix or "") + Path(args.config).stem + "_",
                experiments_dir=args.experiments_dir if args.experiments_dir else "experiments",
            )

        # Save config for later reference. Note that saving happens after parameters are overwritten by cmd line args.
        config_filename = "train-config.yaml" if args.train else "test-config.yaml"
        with open((Path(outdir) / config_filename), "w") as file:
            yaml.dump(config, file)

        if args.ray_train:
            run_ray_training(config, args, outdir)
        else:
            device_agnostic_run(config, world_size, outdir)


if __name__ == "__main__":
    main()<|MERGE_RESOLUTION|>--- conflicted
+++ resolved
@@ -32,10 +32,6 @@
 parser.add_argument("--num-workers", type=int, default=None, help="number of processes to load the data")
 parser.add_argument("--prefetch-factor", type=int, default=None, help="number of samples to fetch & prefetch at every call")
 parser.add_argument("--resume-training", type=str, default=None, help="training dir containing the checkpointed training to resume")
-<<<<<<< HEAD
-parser.add_argument("--load", type=str, default=None, help="load checkpoint and start new training from epoch 1")
-parser.add_argument("--relaxed-load", action="store_true", default=None, help="load parameters from the checkpoint model with the same name as the existing model, ignoring any missing parameters")
-=======
 parser.add_argument("--load", type=str, default=None, help="load checkpoint and continue training from previous epoch")
 parser.add_argument(
     "--relaxed-load",
@@ -43,8 +39,6 @@
     default=None,
     help="load parameters from the checkpoint model with the same name as the existing model, ignoring any missing parameters",
 )
->>>>>>> 2b173d43
-
 parser.add_argument("--train", action="store_true", default=None, help="initiates a training")
 parser.add_argument("--test", action="store_true", default=None, help="tests the model")
 parser.add_argument("--num-epochs", type=int, default=None, help="number of training epochs")
