--- conflicted
+++ resolved
@@ -164,17 +164,7 @@
     else:
         strategy, num_gpus = get_strategy()
     outdir = ''
-    if horovod_enabled:
-        if hvd.rank() == 0:
-            outdir = create_experiment_dir(prefix=prefix + config_file_stem + "_", suffix=platform.node())
-            if experiment:
-                experiment.set_name(outdir)
-                experiment.log_code("mlpf/tfmodel/model.py")
-                experiment.log_code("mlpf/tfmodel/utils.py")
-                experiment.log_code(config_file_path)
-            
-            shutil.copy(config_file_path, outdir + "/config.yaml")  # Copy the config file to the train dir for later reference
-    else:
+    if not horovod_enabled or hvd.rank() == 0:
         outdir = create_experiment_dir(prefix=prefix + config_file_stem + "_", suffix=platform.node())
         if experiment:
             experiment.set_name(outdir)
@@ -187,7 +177,6 @@
     ds_train, num_train_steps = get_datasets(config["train_test_datasets"], config, num_gpus, "train")
     ds_test, num_test_steps = get_datasets(config["train_test_datasets"], config, num_gpus, "test")
     ds_val, ds_info = get_heptfds_dataset(config["validation_datasets"][0], config, num_gpus, "test", config["setup"]["num_events_validation"], supervised=False)
-    ds_val = ds_val.batch(5)
 
     if ntrain:
         ds_train = ds_train.take(ntrain)
@@ -210,16 +199,10 @@
 
     callbacks = prepare_callbacks(
         config,
-        config["callbacks"],
         outdir,
         ds_val,
-<<<<<<< HEAD
-        comet_experiment=experiment
-=======
-        ds_info,
         comet_experiment=experiment,
         horovod_enabled=config["setup"]["horovod_enabled"]
->>>>>>> de0aca5a
     )
 
     verbose = 1
@@ -246,14 +229,8 @@
         verbose=verbose
     )
 
-    if horovod_enabled:
-        if hvd.rank() == 0:
-            model_save(outdir, fit_result, model, weights)
-    else:
-        model_save(outdir, fit_result, model, weights)
-
-    #if "CPU" not in strategy.extended.worker_devices[0]:
-    #    p.terminate()
+    # if not horovod_enabled or hvd.rank()==0:
+    #     model_save(outdir, fit_result, model, weights)
 
 def model_save(outdir, fit_result, model, weights):
     history_path = Path(outdir) / "history"
@@ -572,7 +549,7 @@
  
     ds_train, ds_info = get_heptfds_dataset(config["training_dataset"], config, num_gpus, "train", config["setup"]["num_events_train"])
     ds_test, _ = get_heptfds_dataset(config["testing_dataset"], config, num_gpus, "test", config["setup"]["num_events_test"])
-    ds_val, _ = get_heptfds_dataset(config["validation_datasets"][0], config, num_gpus, "test", config["setup"]["num_events_validation"])
+    ds_val, _ = get_heptfds_dataset(config["validation_datasets"][0], config, num_gpus, "test", config["setup"]["num_events_validation"], supervised=False)
 
     num_train_steps = 0
     for _ in ds_train:
@@ -584,10 +561,9 @@
     model_builder, optim_callbacks = hypertuning.get_model_builder(config, num_train_steps)
 
     callbacks = prepare_callbacks(
-        config["callbacks"],
+        config,
         outdir,
         ds_val,
-        ds_info,
     )
 
     callbacks.append(optim_callbacks)
@@ -631,7 +607,7 @@
 
         ds_train, num_train_steps = get_datasets(full_config["train_test_datasets"], full_config, num_gpus, "train")
         ds_test, num_test_steps = get_datasets(full_config["train_test_datasets"], full_config, num_gpus, "test")
-        ds_val, ds_info = get_heptfds_dataset(full_config["validation_datasets"][0], full_config, num_gpus, "test", full_config["setup"]["num_events_validation"])
+        ds_val, ds_info = get_heptfds_dataset(full_config["validation_datasets"][0], full_config, num_gpus, "test", full_config["setup"]["num_events_validation"], supervised=False)
 
         if ntrain:
             ds_train = ds_train.take(ntrain)
@@ -646,10 +622,9 @@
         print("total_steps", total_steps)
 
         callbacks = prepare_callbacks(
-            full_config["callbacks"],
+            full_config,
             tune.get_trial_dir(),
             ds_val,
-            ds_info,
         )
 
         callbacks = callbacks[:-1]  # remove the CustomCallback at the end of the list
