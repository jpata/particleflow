from comet_ml import OfflineExperiment, Experiment  # isort:skip

try:
    import horovod.tensorflow.keras as hvd
except ModuleNotFoundError:
    print("hvd not enabled, ignoring")

import json
import logging
import os
import pickle
import platform
import random
import shutil
from datetime import datetime
from functools import partial
from pathlib import Path

import click
import numpy as np
import tensorflow as tf
from tensorflow.keras import mixed_precision
from tfmodel import hypertuning
from tfmodel.lr_finder import LRFinder
from tfmodel.model_setup import (
    FlattenedCategoricalAccuracy,
    SingleClassRecall,
    configure_model_weights,
    eval_model,
    freeze_model,
    make_model,
    prepare_callbacks,
)
from tfmodel.utils import (
    create_experiment_dir,
    delete_all_but_best_checkpoint,
    get_best_checkpoint,
    get_datasets,
    get_heptfds_dataset,
    get_latest_checkpoint,
    get_loss_dict,
    get_lr_schedule,
    get_optimizer,
    get_strategy,
    get_tuner,
    load_config,
    parse_config,
    set_config_loss,
)
from tfmodel.utils_analysis import (
    analyze_ray_experiment,
    count_skipped_configurations,
    plot_ray_analysis,
    summarize_top_k,
    topk_summary_plot_v2,
)


def customize_pipeline_test(config):
    # for cms.yaml, keep only ttbar
    if "physical" in config["train_test_datasets"]:
        config["train_test_datasets"]["physical"]["datasets"] = ["cms_pf_ttbar"]
        config["train_test_datasets"] = {"physical": config["train_test_datasets"]["physical"]}
        config["train_test_datasets"]["physical"]["batch_per_gpu"] = 5
        config["validation_datasets"] = ["cms_pf_ttbar"]

    return config


customization_functions = {"pipeline_test": customize_pipeline_test}


@click.group()
@click.help_option("-h", "--help")
def main():
    pass


@main.command()
@click.help_option("-h", "--help")
@click.option("-c", "--config", help="configuration file", type=click.Path())
@click.option("-w", "--weights", default=None, help="trained weights to load", type=click.Path())
@click.option("--ntrain", default=None, help="override the number of training steps", type=int)
@click.option("--ntest", default=None, help="override the number of testing steps", type=int)
@click.option("--nepochs", default=None, help="override the number of training epochs", type=int)
@click.option("-r", "--recreate", help="force creation of new experiment dir", is_flag=True)
@click.option("-p", "--prefix", default="", help="prefix to put at beginning of training dir name", type=str)
@click.option("--plot-freq", default=None, help="plot detailed validation every N epochs", type=int)
@click.option("--customize", help="customization function", type=str, default=None)
@click.option("--comet-offline", help="log comet-ml experiment locally", is_flag=True)
<<<<<<< HEAD
@click.option("-g", "--habana", help="enable training on Habana Gaudi", is_flag=True)
def train(config, weights, ntrain, ntest, nepochs, recreate, prefix, plot_freq, customize, comet_offline, habana):

=======
@click.option("-j", "--jobid", help="log log the Slurm job ID in experiments dir", type=str, default=None)
@click.option("-m", "--horovod_enabled", help="Enable multi-node training using Horovod", is_flag=True)
def train(
    config, weights, ntrain, ntest, nepochs, recreate, prefix, plot_freq, customize, comet_offline, jobid, horovod_enabled
):
>>>>>>> fc0e482d
    # tf.debugging.enable_check_numerics()

    """Train a model defined by config"""
    config_file_path = config
    config, config_file_stem = parse_config(config, nepochs=nepochs, weights=weights)
    print(f"loaded config file: {config_file_path}")

    if plot_freq:
        config["callbacks"]["plot_freq"] = plot_freq

    if customize:
        config = customization_functions[customize](config)

    # Decide tf.distribute.strategy depending on number of available GPUs
    if horovod_enabled:
        pass
    else:
        horovod_enabled = config["setup"]["horovod_enabled"]
    if horovod_enabled:
        num_gpus = initialize_horovod()
    elif habana:
        import habana_frameworks.tensorflow as htf

        htf.load_habana_module()
        from habana_frameworks.tensorflow.distribute import HPUStrategy

        logging.info("Using habana_frameworks.tensorflow.distribute.HPUStrategy")
        strategy = HPUStrategy()
        num_gpus = 1
    else:
        strategy, num_gpus = get_strategy()

    outdir = ""
    if not horovod_enabled or hvd.rank() == 0:
        outdir = create_experiment_dir(prefix=prefix + config_file_stem + "_", suffix=platform.node())
        shutil.copy(config_file_path, outdir + "/config.yaml")  # Copy the config file to the train dir for later reference

    try:
        if comet_offline:
            print("Using comet-ml OfflineExperiment, saving logs locally.")

            experiment = OfflineExperiment(
                project_name="particleflow-tf",
                auto_metric_logging=True,
                auto_param_logging=True,
                auto_histogram_weight_logging=True,
                auto_histogram_gradient_logging=False,
                auto_histogram_activation_logging=False,
                offline_directory=outdir + "/cometml",
            )
        else:
            print("Using comet-ml Experiment, streaming logs to www.comet.ml.")

            experiment = Experiment(
                project_name="particleflow-tf",
                auto_metric_logging=True,
                auto_param_logging=True,
                auto_histogram_weight_logging=True,
                auto_histogram_gradient_logging=False,
                auto_histogram_activation_logging=False,
            )
    except Exception as e:
        print("Failed to initialize comet-ml dashboard: {}".format(e))
        experiment = None
    if experiment:
        experiment.set_name(outdir)
        experiment.log_code("mlpf/tfmodel/model.py")
        experiment.log_code("mlpf/tfmodel/utils.py")
        experiment.log_code(config_file_path)

    if jobid is not None:
        with open(f"{outdir}/{jobid}.txt", "w") as f:
            f.write(f"{jobid}\n")

    ds_train, num_train_steps = get_datasets(config["train_test_datasets"], config, num_gpus, "train")
    ds_test, num_test_steps = get_datasets(config["train_test_datasets"], config, num_gpus, "test")
    ds_val, ds_info = get_heptfds_dataset(
        config["validation_datasets"][0],
        config,
        num_gpus,
        "test",
        config["setup"]["num_events_validation"],
        supervised=False,
    )
    ds_val = ds_val.batch(5)

    if ntrain:
        ds_train = ds_train.take(ntrain)
        num_train_steps = ntrain
    if ntest:
        ds_test = ds_test.take(ntest)
        num_test_steps = ntest

    print("num_train_steps", num_train_steps)
    print("num_test_steps", num_test_steps)
    total_steps = num_train_steps * config["setup"]["num_epochs"]
    print("total_steps", total_steps)

    if horovod_enabled:
        model, optim_callbacks, initial_epoch = model_scope(config, total_steps, weights, horovod_enabled)
    else:
        with strategy.scope():
            model, optim_callbacks, initial_epoch = model_scope(config, total_steps, weights)

<<<<<<< HEAD
    with strategy.scope():
        callbacks = prepare_callbacks(
            config, outdir, ds_val, comet_experiment=experiment, horovod_enabled=config["setup"]["horovod_enabled"]
        )
=======
    callbacks = prepare_callbacks(config, outdir, ds_val, comet_experiment=experiment, horovod_enabled=horovod_enabled)
>>>>>>> fc0e482d

        verbose = 1
        if horovod_enabled:
            callbacks.append(hvd.callbacks.BroadcastGlobalVariablesCallback(0))
            callbacks.append(hvd.callbacks.MetricAverageCallback())
            verbose = 1 if hvd.rank() == 0 else 0

            num_train_steps /= hvd.size()
            num_test_steps /= hvd.size()

        callbacks.append(optim_callbacks)

<<<<<<< HEAD
        model.fit(
            ds_train.repeat(),
            validation_data=ds_test.repeat(),
            epochs=initial_epoch + config["setup"]["num_epochs"],
            callbacks=callbacks,
            steps_per_epoch=num_train_steps,
            validation_steps=num_test_steps,
            initial_epoch=initial_epoch,
            verbose=verbose,
        )
=======
    model.fit(
        ds_train.repeat(),
        validation_data=ds_test.repeat(),
        epochs=config["setup"]["num_epochs"],
        callbacks=callbacks,
        steps_per_epoch=num_train_steps,
        validation_steps=num_test_steps,
        initial_epoch=initial_epoch,
        verbose=verbose,
    )
>>>>>>> fc0e482d

    # if not horovod_enabled or hvd.rank()==0:
    #     model_save(outdir, fit_result, model, weights)


def model_save(outdir, fit_result, model, weights):
    history_path = Path(outdir) / "history"
    history_path = str(history_path)
    with open("{}/history.json".format(history_path), "w") as fi:
        json.dump(fit_result.history, fi)

    weights = get_best_checkpoint(outdir)
    print("Loading best weights that could be found from {}".format(weights))
    model.load_weights(weights, by_name=True)

    # model.save(outdir + "/model_full", save_format="tf")
    print("Training done.")


def model_scope(config, total_steps, weights=None, horovod_enabled=False):
    lr_schedule, optim_callbacks, lr = get_lr_schedule(config, steps=total_steps)
    opt = get_optimizer(config, lr_schedule)

    if config["setup"]["dtype"] == "float16":
        model_dtype = tf.dtypes.float16
        policy = mixed_precision.Policy("mixed_float16")
        mixed_precision.set_global_policy(policy)
        opt = mixed_precision.LossScaleOptimizer(opt)
    else:
        model_dtype = tf.dtypes.float32

    model = make_model(config, model_dtype)

    # Build the layers after the element and feature dimensions are specified
    model.build((1, config["dataset"]["padded_num_elem_size"], config["dataset"]["num_input_features"]))

    initial_epoch = 0
    loaded_opt = None

    if weights:
        # We need to load the weights in the same trainable configuration as the model was set up
        configure_model_weights(model, config["setup"].get("weights_config", "all"))
        model.load_weights(weights, by_name=True)
        print("INFO: using checkpointed model weights from: {}".format(weights))
        opt_weight_file = weights.replace("hdf5", "pkl").replace("/weights-", "/opt-")
        if os.path.isfile(opt_weight_file):
            loaded_opt = pickle.load(open(opt_weight_file, "rb"))
            print("INFO: using checkpointed optimizer weights from: {}".format(opt_weight_file))

        initial_epoch = int(weights.split("/")[-1].split("-")[1])
    model.build((1, config["dataset"]["padded_num_elem_size"], config["dataset"]["num_input_features"]))

    config = set_config_loss(config, config["setup"]["trainable"])
    configure_model_weights(model, config["setup"]["trainable"])
    model.build((1, config["dataset"]["padded_num_elem_size"], config["dataset"]["num_input_features"]))

    print("model weights")
    tw_names = [m.name for m in model.trainable_weights]
    for w in model.weights:
        print("layer={} trainable={} shape={} num_weights={}".format(w.name, w.name in tw_names, w.shape, np.prod(w.shape)))

    loss_dict, loss_weights = get_loss_dict(config)

    model.compile(
        loss=loss_dict,
        optimizer=opt,
        sample_weight_mode="temporal",
        loss_weights=loss_weights,
        metrics={
            "cls": [
                FlattenedCategoricalAccuracy(name="acc_unweighted", dtype=tf.float64),
                FlattenedCategoricalAccuracy(use_weights=True, name="acc_weighted", dtype=tf.float64),
            ]
            + [
                SingleClassRecall(icls, name="rec_cls{}".format(icls), dtype=tf.float64)
                for icls in range(config["dataset"]["num_output_classes"])
            ]
        },
    )

    model.summary()

    # Set the optimizer weights
    if loaded_opt:

        def model_weight_setting():
            grad_vars = model.trainable_weights
            zero_grads = [tf.zeros_like(w) for w in grad_vars]
            model.optimizer.apply_gradients(zip(zero_grads, grad_vars))
            if (model.optimizer.__class__.__module__ == "keras.optimizers.optimizer_v1") or (
                model.optimizer.__class__.__module__ == "keras.optimizer_v1"
            ):
                model.optimizer.optimizer.optimizer.set_weights(loaded_opt["weights"])
            else:
                model.optimizer.set_weights(loaded_opt["weights"])

        # FIXME: check that this still works with multiple GPUs
        strategy = tf.distribute.get_strategy()
        strategy.run(model_weight_setting)

    return model, optim_callbacks, initial_epoch


def initialize_horovod():
    hvd.init()
    gpus = tf.config.experimental.list_physical_devices("GPU")
    for gpu in gpus:
        tf.config.experimental.set_memory_growth(gpu, True)
    if gpus:
        tf.config.experimental.set_visible_devices(gpus[hvd.local_rank()], "GPU")

    return hvd.size()


@main.command()
@click.help_option("-h", "--help")
@click.option("-t", "--train_dir", required=True, help="directory containing a completed training", type=click.Path())
@click.option("-c", "--config", help="configuration file", type=click.Path())
@click.option("-w", "--weights", default=None, help="trained weights to load", type=click.Path())
def compute_validation_loss(config, train_dir, weights):
    """Evaluate the trained model in train_dir"""
    if config is None:
        config = Path(train_dir) / "config.yaml"
        assert config.exists(), "Could not find config file in train_dir, please provide one with -c <path/to/config>"
    config, _ = parse_config(config, weights=weights)

    if config["setup"]["dtype"] == "float16":
        model_dtype = tf.dtypes.float16
        policy = mixed_precision.Policy("mixed_float16")
        mixed_precision.set_global_policy(policy)
    else:
        model_dtype = tf.dtypes.float32

    strategy, num_gpus = get_strategy()
    ds_test, num_test_steps = get_datasets(config["train_test_datasets"], config, num_gpus, "test")

    with strategy.scope():
        model = make_model(config, model_dtype)
        model.build((1, config["dataset"]["padded_num_elem_size"], config["dataset"]["num_input_features"]))

        # need to load the weights in the same trainable configuration as the model was set up
        configure_model_weights(model, config["setup"].get("weights_config", "all"))
        if weights:
            model.load_weights(weights, by_name=True)
        else:
            weights = get_best_checkpoint(train_dir)
            print("Loading best weights that could be found from {}".format(weights))
            model.load_weights(weights, by_name=True)

        loss_dict, loss_weights = get_loss_dict(config)
        model.compile(
            loss=loss_dict,
            # sample_weight_mode="temporal",
            loss_weights=loss_weights,
            metrics={
                "cls": [
                    FlattenedCategoricalAccuracy(name="acc_unweighted", dtype=tf.float64),
                    FlattenedCategoricalAccuracy(use_weights=True, name="acc_weighted", dtype=tf.float64),
                ]
                + [
                    SingleClassRecall(icls, name="rec_cls{}".format(icls), dtype=tf.float64)
                    for icls in range(config["dataset"]["num_output_classes"])
                ]
            },
        )

        losses = model.evaluate(
            x=ds_test,
            steps=num_test_steps,
            return_dict=True,
        )
    with open("{}/losses.txt".format(train_dir), "w") as loss_file:
        loss_file.write(json.dumps(losses) + "\n")


@main.command()
@click.help_option("-h", "--help")
@click.option("-t", "--train_dir", required=True, help="directory containing a completed training", type=click.Path())
@click.option("-c", "--config", help="configuration file", type=click.Path())
@click.option("-w", "--weights", default=None, help="trained weights to load", type=click.Path())
@click.option("--customize", help="customization function", type=str, default=None)
@click.option("--nevents", help="override the number of events to evaluate", type=int, default=None)
def evaluate(config, train_dir, weights, customize, nevents):
    """Evaluate the trained model in train_dir"""
    if config is None:
        config = Path(train_dir) / "config.yaml"
        assert config.exists(), "Could not find config file in train_dir, please provide one with -c <path/to/config>"
    config, _ = parse_config(config, weights=weights)

    if customize:
        config = customization_functions[customize](config)

    if config["setup"]["dtype"] == "float16":
        model_dtype = tf.dtypes.float16
        policy = mixed_precision.Policy("mixed_float16")
        mixed_precision.set_global_policy(policy)
    else:
        model_dtype = tf.dtypes.float32

    strategy, num_gpus = get_strategy()
    # physical_devices = tf.config.list_physical_devices('GPU')
    # for dev in physical_devices:
    #    tf.config.experimental.set_memory_growth(dev, True)

    model = make_model(config, model_dtype)
    model.build((1, config["dataset"]["padded_num_elem_size"], config["dataset"]["num_input_features"]))

    # need to load the weights in the same trainable configuration as the model was set up
    configure_model_weights(model, config["setup"].get("weights_config", "all"))
    if weights:
        model.load_weights(weights, by_name=True)
    else:
        weights = get_best_checkpoint(train_dir)
        print("Loading best weights that could be found from {}".format(weights))
        model.load_weights(weights, by_name=True)

    iepoch = int(weights.split("/")[-1].split("-")[1])

    for dsname in config["validation_datasets"]:
        ds_test, _ = get_heptfds_dataset(dsname, config, num_gpus, "test", supervised=False)
        if nevents:
            ds_test = ds_test.take(nevents)
        ds_test = ds_test.batch(5)
        eval_dir = str(Path(train_dir) / "evaluation" / "epoch_{}".format(iepoch) / dsname)
        Path(eval_dir).mkdir(parents=True, exist_ok=True)
        eval_model(model, ds_test, config, eval_dir)

    freeze_model(model, config, train_dir)


@main.command()
@click.help_option("-h", "--help")
@click.option("-c", "--config", help="configuration file", type=click.Path())
@click.option("-o", "--outdir", help="output directory", type=click.Path(), default=".")
@click.option("-n", "--figname", help="name of saved figure", type=click.Path(), default="lr_finder.jpg")
@click.option("-l", "--logscale", help="use log scale on y-axis in figure", default=False, is_flag=True)
def find_lr(config, outdir, figname, logscale):
    """Run the Learning Rate Finder to produce a batch loss vs. LR plot from
    which an appropriate LR-range can be determined"""
    config, _ = parse_config(config)

    # Decide tf.distribute.strategy depending on number of available GPUs
    strategy, num_gpus = get_strategy()

    ds_train, num_train_steps = get_datasets(config["train_test_datasets"], config, num_gpus, "train")

    with strategy.scope():
        opt = tf.keras.optimizers.Adam(learning_rate=1e-7)  # This learning rate will be changed by the lr_finder
        if config["setup"]["dtype"] == "float16":
            model_dtype = tf.dtypes.float16
            policy = mixed_precision.Policy("mixed_float16")
            mixed_precision.set_global_policy(policy)
            opt = mixed_precision.LossScaleOptimizer(opt)
        else:
            model_dtype = tf.dtypes.float32

        model = make_model(config, model_dtype)
        config = set_config_loss(config, config["setup"]["trainable"])

        # Run model once to build the layers
        model.build((1, config["dataset"]["padded_num_elem_size"], config["dataset"]["num_input_features"]))

        configure_model_weights(model, config["setup"]["trainable"])

        loss_dict, loss_weights = get_loss_dict(config)
        model.compile(
            loss=loss_dict,
            optimizer=opt,
            sample_weight_mode="temporal",
            loss_weights=loss_weights,
            metrics={
                "cls": [
                    FlattenedCategoricalAccuracy(name="acc_unweighted", dtype=tf.float64),
                    FlattenedCategoricalAccuracy(use_weights=True, name="acc_weighted", dtype=tf.float64),
                ]
            },
        )
        model.summary()

        max_steps = 200
        lr_finder = LRFinder(max_steps=max_steps)
        callbacks = [lr_finder]

        model.fit(
            ds_train.repeat(),
            epochs=max_steps,
            callbacks=callbacks,
            steps_per_epoch=1,
        )

        lr_finder.plot(save_dir=outdir, figname=figname, log_scale=logscale)


@main.command()
@click.help_option("-h", "--help")
@click.option("-t", "--train_dir", help="training directory", type=click.Path())
@click.option("-d", "--dry_run", help="do not delete anything", is_flag=True, default=False)
def delete_all_but_best_ckpt(train_dir, dry_run):
    """Delete all checkpoint weights in <train_dir>/weights/ except the one with lowest loss in its filename."""
    delete_all_but_best_checkpoint(train_dir, dry_run)


@main.command()
@click.help_option("-h", "--help")
@click.option("-c", "--config", help="configuration file", type=click.Path(), required=True)
@click.option("-o", "--outdir", help="output dir", type=click.Path(), required=True)
@click.option("--ntrain", default=None, help="override the number of training events", type=int)
@click.option("--ntest", default=None, help="override the number of testing events", type=int)
@click.option("-r", "--recreate", help="overwrite old hypertune results", is_flag=True, default=False)
def hypertune(config, outdir, ntrain, ntest, recreate):
    config_file_path = config
    config, _ = parse_config(config, ntrain=ntrain, ntest=ntest)

    # Override number of epochs with max_epochs from Hyperband config if specified
    if config["hypertune"]["algorithm"] == "hyperband":
        config["setup"]["num_epochs"] = config["hypertune"]["hyperband"]["max_epochs"]

    strategy, num_gpus = get_strategy()

    ds_train, ds_info = get_heptfds_dataset(
        config["training_dataset"], config, num_gpus, "train", config["setup"]["num_events_train"]
    )
    ds_test, _ = get_heptfds_dataset(config["testing_dataset"], config, num_gpus, "test", config["setup"]["num_events_test"])
    ds_val, _ = get_heptfds_dataset(
        config["validation_datasets"][0],
        config,
        num_gpus,
        "test",
        config["setup"]["num_events_validation"],
        supervised=False,
    )
    ds_val = ds_val.batch(5)

    num_train_steps = 0
    for _ in ds_train:
        num_train_steps += 1
    num_test_steps = 0
    for _ in ds_test:
        num_test_steps += 1

    model_builder, optim_callbacks = hypertuning.get_model_builder(config, num_train_steps)

    callbacks = prepare_callbacks(
        config,
        outdir,
        ds_val,
    )

    callbacks.append(optim_callbacks)
    callbacks.append(tf.keras.callbacks.EarlyStopping(patience=20, monitor="val_loss"))

    tuner = get_tuner(config["hypertune"], model_builder, outdir, recreate, strategy)
    tuner.search_space_summary()

    tuner.search(
        ds_train.repeat(),
        epochs=config["setup"]["num_epochs"],
        validation_data=ds_test.repeat(),
        steps_per_epoch=num_train_steps,
        validation_steps=num_test_steps,
        callbacks=callbacks,
    )
    print("Hyperparameter search complete.")
    shutil.copy(config_file_path, outdir + "/config.yaml")  # Copy the config file to the train dir for later reference

    tuner.results_summary()
    for trial in tuner.oracle.get_best_trials(num_trials=10):
        print(trial.hyperparameters.values, trial.score)


def build_model_and_train(config, checkpoint_dir=None, full_config=None, ntrain=None, ntest=None, name=None, seeds=False):
    from collections import Counter

    from ray import tune
    from ray.tune.integration.keras import TuneReportCheckpointCallback
    from raytune.search_space import set_raytune_search_parameters

    if seeds:
        # Set seeds for reproducibility
        random.seed(1234)
        np.random.seed(1234)
        tf.random.set_seed(1234)

    full_config, config_file_stem = parse_config(full_config)

    if config is not None:
        full_config = set_raytune_search_parameters(search_space=config, config=full_config)

    print("Using comet-ml OfflineExperiment, saving logs locally.")
    experiment = OfflineExperiment(
        project_name="particleflow-tf-gen",
        auto_metric_logging=True,
        auto_param_logging=True,
        auto_histogram_weight_logging=True,
        auto_histogram_gradient_logging=False,
        auto_histogram_activation_logging=False,
        offline_directory=tune.get_trial_dir() + "/cometml",
    )

    strategy, num_gpus = get_strategy()

    ds_train, num_train_steps = get_datasets(full_config["train_test_datasets"], full_config, num_gpus, "train")
    ds_test, num_test_steps = get_datasets(full_config["train_test_datasets"], full_config, num_gpus, "test")
    ds_val, ds_info = get_heptfds_dataset(
        full_config["validation_datasets"][0],
        full_config,
        num_gpus,
        "test",
        full_config["setup"]["num_events_validation"],
        supervised=False,
    )
    ds_val = ds_val.batch(5)

    if ntrain:
        ds_train = ds_train.take(ntrain)
        num_train_steps = ntrain
    if ntest:
        ds_test = ds_test.take(ntest)
        num_test_steps = ntest

    print("num_train_steps", num_train_steps)
    print("num_test_steps", num_test_steps)
    total_steps = num_train_steps * full_config["setup"]["num_epochs"]
    print("total_steps", total_steps)

    with strategy.scope():
        weights = get_latest_checkpoint(Path(checkpoint_dir).parent) if (checkpoint_dir is not None) else None
        model, optim_callbacks, initial_epoch = model_scope(full_config, total_steps, weights=weights)

    callbacks = prepare_callbacks(
        full_config,
        tune.get_trial_dir(),
        ds_val,
        comet_experiment=experiment,
        horovod_enabled=False,
    )

    callbacks.append(optim_callbacks)

    tune_report_checkpoint_callback = TuneReportCheckpointCallback(
        metrics=[
            "adam_beta_1",
            "charge_loss",
            "cls_acc_unweighted",
            "cls_loss",
            "cos_phi_loss",
            "energy_loss",
            "eta_loss",
            "learning_rate",
            "loss",
            "pt_loss",
            "sin_phi_loss",
            "val_charge_loss",
            "val_cls_acc_unweighted",
            "val_cls_acc_weighted",
            "val_cls_loss",
            "val_cos_phi_loss",
            "val_energy_loss",
            "val_eta_loss",
            "val_loss",
            "val_pt_loss",
            "val_sin_phi_loss",
        ],
    )

    # To make TuneReportCheckpointCallback continue the numbering of checkpoints correctly
    if weights is not None:
        latest_saved_checkpoint_number = int(Path(weights).name.split("-")[1])
        print("INFO: setting TuneReportCheckpointCallback epoch number to {}".format(latest_saved_checkpoint_number))
        tune_report_checkpoint_callback._checkpoint._counter = Counter()
        tune_report_checkpoint_callback._checkpoint._counter["epoch_end"] = latest_saved_checkpoint_number
        tune_report_checkpoint_callback._checkpoint._cp_count = latest_saved_checkpoint_number
    callbacks.append(tune_report_checkpoint_callback)

    try:
        model.fit(
            ds_train.repeat(),
            validation_data=ds_test.repeat(),
            epochs=full_config["setup"]["num_epochs"],
            callbacks=callbacks,
            steps_per_epoch=num_train_steps,
            validation_steps=num_test_steps,
            initial_epoch=initial_epoch,
        )
    except tf.errors.ResourceExhaustedError:
        logging.warning("Resource exhausted, skipping this hyperparameter configuration.")
        skiplog_file_path = Path(full_config["raytune"]["local_dir"]) / name / "skipped_configurations.txt"
        lines = ["{}: {}\n".format(item[0], item[1]) for item in config.items()]

        with open(skiplog_file_path, "a") as f:
            f.write("#" * 80 + "\n")
            for line in lines:
                f.write(line)
                logging.warning(line[:-1])
            f.write("#" * 80 + "\n\n")


@main.command()
@click.help_option("-h", "--help")
@click.option("-c", "--config", help="configuration file", type=click.Path())
@click.option("-n", "--name", help="experiment name", type=str, default="test_exp")
@click.option("-l", "--local", help="run locally", is_flag=True)
@click.option("--cpus", help="number of cpus per worker", type=int, default=1)
@click.option("--gpus", help="number of gpus per worker", type=int, default=0)
@click.option("--tune_result_dir", help="Tune result dir", type=str, default=None)
@click.option("-r", "--resume", help="resume run from local_dir", is_flag=True)
@click.option("--ntrain", default=None, help="override the number of training steps", type=int)
@click.option("--ntest", default=None, help="override the number of testing steps", type=int)
@click.option("-s", "--seeds", help="set the random seeds", is_flag=True)
def raytune(config, name, local, cpus, gpus, tune_result_dir, resume, ntrain, ntest, seeds):
    import ray
    from ray import tune
    from ray.tune.logger import TBXLoggerCallback
    from raytune.search_space import raytune_num_samples, search_space
    from raytune.utils import get_raytune_schedule, get_raytune_search_alg

    if seeds:
        # Set seeds for reproducibility
        random.seed(1234)
        np.random.seed(1234)
        tf.random.set_seed(1234)

    cfg = load_config(config)
    config_file_path = config

    if tune_result_dir is not None:
        os.environ["TUNE_RESULT_DIR"] = tune_result_dir
    else:
        if isinstance(cfg["raytune"]["local_dir"], type(None)):
            raise TypeError("Please specify a local_dir in the raytune section of the config file.")
        trd = cfg["raytune"]["local_dir"] + "/tune_result_dir"
        os.environ["TUNE_RESULT_DIR"] = trd

    expdir = Path(cfg["raytune"]["local_dir"]) / name
    expdir.mkdir(parents=True, exist_ok=True)
    shutil.copy(
        "mlpf/raytune/search_space.py", str(Path(cfg["raytune"]["local_dir"]) / name / "search_space.py")
    )  # Copy the config file to the train dir for later reference
    shutil.copy(
        config_file_path, str(Path(cfg["raytune"]["local_dir"]) / name / "config.yaml")
    )  # Copy the config file to the train dir for later reference

    ray.tune.ray_trial_executor.DEFAULT_GET_TIMEOUT = 1 * 60 * 60  # Avoid timeout errors
    if not local:
        ray.init(address="auto")

    sched = get_raytune_schedule(cfg["raytune"])
    search_alg = get_raytune_search_alg(cfg["raytune"], seeds)

    sync_config = tune.SyncConfig(sync_to_driver=False)

    start = datetime.now()
    analysis = tune.run(
        partial(build_model_and_train, full_config=config_file_path, ntrain=ntrain, ntest=ntest, name=name, seeds=seeds),
        config=search_space,
        resources_per_trial={"cpu": cpus, "gpu": gpus},
        name=name,
        scheduler=sched,
        search_alg=search_alg,
        num_samples=raytune_num_samples,
        local_dir=cfg["raytune"]["local_dir"],
        callbacks=[TBXLoggerCallback()],
        log_to_file=True,
        resume=resume,
        max_failures=2,
        sync_config=sync_config,
        stop=tune.stopper.MaximumIterationStopper(cfg["setup"]["num_epochs"]),
    )
    end = datetime.now()
    print("Total time of tune.run(...): {}".format(end - start))

    print(
        "Best hyperparameters found according to {} were: ".format(cfg["raytune"]["default_metric"]),
        analysis.get_best_config(cfg["raytune"]["default_metric"], cfg["raytune"]["default_mode"]),
    )

    skip = 20
    if skip > cfg["setup"]["num_epochs"]:
        skip = 0
    analysis.default_metric = cfg["raytune"]["default_metric"]
    analysis.default_mode = cfg["raytune"]["default_mode"]
    plot_ray_analysis(analysis, save=True, skip=skip)
    topk_summary_plot_v2(analysis, k=5, save_dir=Path(analysis.get_best_logdir()).parent)
    summarize_top_k(analysis, k=5, save_dir=Path(analysis.get_best_logdir()).parent)

    best_params = analysis.get_best_config(cfg["raytune"]["default_metric"], cfg["raytune"]["default_mode"])
    with open(Path(analysis.get_best_logdir()).parent / "best_parameters.txt", "a") as best_params_file:
        best_params_file.write("Best hyperparameters according to {}\n".format(cfg["raytune"]["default_metric"]))
        for key, val in best_params.items():
            best_params_file.write(("{}: {}\n".format(key, val)))

    with open(Path(analysis.get_best_logdir()).parent / "time.txt", "a") as timefile:
        timefile.write(str(end - start) + "\n")

    num_skipped = count_skipped_configurations(analysis.get_best_logdir())
    print("Number of skipped configurations: {}".format(num_skipped))


@main.command()
@click.help_option("-h", "--help")
@click.option("-d", "--exp_dir", help="experiment dir", type=click.Path())
def count_skipped(exp_dir):
    num_skipped = count_skipped_configurations(exp_dir)
    print("Number of skipped configurations: {}".format(num_skipped))


@main.command()
@click.help_option("-h", "--help")
@click.option("-d", "--exp_dir", help="experiment dir", type=click.Path())
@click.option("-s", "--save", help="save plots in trial dirs", is_flag=True)
@click.option("-k", "--skip", help="skip first values to avoid large losses at start of training", type=int)
@click.option("--metric", help="experiment dir", type=str, default="val_loss")
@click.option("--mode", help="experiment dir", type=str, default="min")
def raytune_analysis(exp_dir, save, skip, mode, metric):
    from ray.tune import ExperimentAnalysis

    experiment_analysis = ExperimentAnalysis(exp_dir, default_metric=metric, default_mode=mode)
    plot_ray_analysis(experiment_analysis, save=save, skip=skip)
    analyze_ray_experiment(exp_dir, default_metric=metric, default_mode=mode)


if __name__ == "__main__":
    main()<|MERGE_RESOLUTION|>--- conflicted
+++ resolved
@@ -88,17 +88,12 @@
 @click.option("--plot-freq", default=None, help="plot detailed validation every N epochs", type=int)
 @click.option("--customize", help="customization function", type=str, default=None)
 @click.option("--comet-offline", help="log comet-ml experiment locally", is_flag=True)
-<<<<<<< HEAD
-@click.option("-g", "--habana", help="enable training on Habana Gaudi", is_flag=True)
-def train(config, weights, ntrain, ntest, nepochs, recreate, prefix, plot_freq, customize, comet_offline, habana):
-
-=======
-@click.option("-j", "--jobid", help="log log the Slurm job ID in experiments dir", type=str, default=None)
+@click.option("-j", "--jobid", help="log the Slurm job ID in experiments dir", type=str, default=None)
 @click.option("-m", "--horovod_enabled", help="Enable multi-node training using Horovod", is_flag=True)
+@click.option("-g", "--habana", help="Enable training on Habana Gaudi", is_flag=True)
 def train(
-    config, weights, ntrain, ntest, nepochs, recreate, prefix, plot_freq, customize, comet_offline, jobid, horovod_enabled
+    config, weights, ntrain, ntest, nepochs, recreate, prefix, plot_freq, customize, comet_offline, jobid, horovod_enabled, habana
 ):
->>>>>>> fc0e482d
     # tf.debugging.enable_check_numerics()
 
     """Train a model defined by config"""
@@ -203,14 +198,10 @@
         with strategy.scope():
             model, optim_callbacks, initial_epoch = model_scope(config, total_steps, weights)
 
-<<<<<<< HEAD
     with strategy.scope():
         callbacks = prepare_callbacks(
-            config, outdir, ds_val, comet_experiment=experiment, horovod_enabled=config["setup"]["horovod_enabled"]
+            config, outdir, ds_val, comet_experiment=experiment, horovod_enabled=horovod_enabled
         )
-=======
-    callbacks = prepare_callbacks(config, outdir, ds_val, comet_experiment=experiment, horovod_enabled=horovod_enabled)
->>>>>>> fc0e482d
 
         verbose = 1
         if horovod_enabled:
@@ -223,29 +214,16 @@
 
         callbacks.append(optim_callbacks)
 
-<<<<<<< HEAD
         model.fit(
             ds_train.repeat(),
             validation_data=ds_test.repeat(),
-            epochs=initial_epoch + config["setup"]["num_epochs"],
+            epochs=config["setup"]["num_epochs"],
             callbacks=callbacks,
             steps_per_epoch=num_train_steps,
             validation_steps=num_test_steps,
             initial_epoch=initial_epoch,
             verbose=verbose,
         )
-=======
-    model.fit(
-        ds_train.repeat(),
-        validation_data=ds_test.repeat(),
-        epochs=config["setup"]["num_epochs"],
-        callbacks=callbacks,
-        steps_per_epoch=num_train_steps,
-        validation_steps=num_test_steps,
-        initial_epoch=initial_epoch,
-        verbose=verbose,
-    )
->>>>>>> fc0e482d
 
     # if not horovod_enabled or hvd.rank()==0:
     #     model_save(outdir, fit_result, model, weights)
