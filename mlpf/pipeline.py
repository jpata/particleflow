try:
    import comet_ml
except ModuleNotFoundError as e:
    print("comet_ml not found, ignoring")

try:
    import horovod.tensorflow.keras as hvd
except ModuleNotFoundError:
    print("hvd not enabled, ignoring")

import sys
import os
import yaml
import json
from datetime import datetime
import glob
import random
import platform
import numpy as np
from pathlib import Path
import click
from tqdm import tqdm
import shutil
from functools import partial
import shlex
import subprocess
import matplotlib.pyplot as plt
import logging
import pickle

import tensorflow as tf
from tensorflow.keras import mixed_precision
import tensorflow_addons as tfa
import keras


from tfmodel.data import Dataset
from tfmodel.datasets import CMSDatasetFactory, DelphesDatasetFactory
from tfmodel.model_setup import (
    make_model,
    configure_model_weights,
    LearningRateLoggingCallback,
    prepare_callbacks,
    FlattenedCategoricalAccuracy,
    SingleClassRecall,
    eval_model,
    freeze_model,
)

from tfmodel.utils import (
    get_lr_schedule,
    get_optimizer,
    create_experiment_dir,
    get_strategy,
    make_weight_function,
    load_config,
    compute_weights_invsqrt,
    compute_weights_none,
    get_train_val_datasets,
    get_dataset_def,
    set_config_loss,
    get_loss_dict,
    parse_config,
    get_best_checkpoint,
    delete_all_but_best_checkpoint,
    get_tuner,
    get_heptfds_dataset,
    get_datasets,
)

from tfmodel.lr_finder import LRFinder
from tfmodel import hypertuning
from tfmodel.utils_analysis import (
    plot_ray_analysis,
    analyze_ray_experiment,
    topk_summary_plot_v2,
    summarize_top_k,
    count_skipped_configurations,
)



def customize_pipeline_test(config):
    #for cms.yaml, keep only ttbar
    if "physical" in config["train_test_datasets"]:
        config["train_test_datasets"]["physical"]["datasets"] = ["cms_pf_ttbar"]
        config["train_test_datasets"] = {"physical": config["train_test_datasets"]["physical"]}
        config["train_test_datasets"]["physical"]["batch_per_gpu"] = 5
        config["validation_datasets"] = ["cms_pf_ttbar"]

    return config

customization_functions = {
    "pipeline_test": customize_pipeline_test
}

@click.group()
@click.help_option("-h", "--help")
def main():
    pass

@main.command()
@click.help_option("-h", "--help")
@click.option("-c", "--config", help="configuration file", type=click.Path())
@click.option("-w", "--weights", default=None, help="trained weights to load", type=click.Path())
@click.option("--ntrain", default=None, help="override the number of training steps", type=int)
@click.option("--ntest", default=None, help="override the number of testing steps", type=int)
@click.option("--nepochs", default=None, help="override the number of training epochs", type=int)
@click.option("-r", "--recreate", help="force creation of new experiment dir", is_flag=True)
@click.option("-p", "--prefix", default="", help="prefix to put at beginning of training dir name", type=str)
@click.option("--plot-freq", default=None, help="plot detailed validation every N epochs", type=int)
@click.option("--customize", help="customization function", type=str, default=None)
@click.option("--comet-offline", help="log comet-ml experiment locally", is_flag=True)
def train(config, weights, ntrain, ntest, nepochs, recreate, prefix, plot_freq, customize, comet_offline):

    #tf.debugging.enable_check_numerics()

    """Train a model defined by config"""
    config_file_path = config
    config, config_file_stem = parse_config(
        config, nepochs=nepochs, weights=weights
    )

    if plot_freq:
        config["callbacks"]["plot_freq"] = plot_freq

    if customize:
        config = customization_functions[customize](config)
    

    try:
        if comet_offline:
            print("Using comet-ml OfflineExperiment, saving logs locally.")
            from comet_ml import OfflineExperiment
            experiment = OfflineExperiment(
                project_name="particleflow-tf",
                auto_metric_logging=True,
                auto_param_logging=True,
                auto_histogram_weight_logging=True,
                auto_histogram_gradient_logging=False,
                auto_histogram_activation_logging=False,
                offline_directory=outdir + "/cometml",
            )
        else:
            print("Using comet-ml Experiment, streaming logs to www.comet.ml.")
            from comet_ml import Experiment
            offline_dir = None
            experiment = Experiment(
                project_name="particleflow-tf",
                auto_metric_logging=True,
                auto_param_logging=True,
                auto_histogram_weight_logging=True,
                auto_histogram_gradient_logging=False,
                auto_histogram_activation_logging=False,
            )
    except Exception as e:
        print("Failed to initialize comet-ml dashboard")
        experiment = None

    # Decide tf.distribute.strategy depending on number of available GPUs
    horovod_enabled = config["setup"]["horovod_enabled"]
    if horovod_enabled:
        num_gpus = initialize_horovod()
    else:
        strategy, num_gpus = get_strategy()
    outdir = ''
    if horovod_enabled:
        if hvd.rank() == 0:
            outdir = create_experiment_dir(prefix=prefix + config_file_stem + "_", suffix=platform.node())
            if experiment:
                experiment.set_name(outdir)
                experiment.log_code("mlpf/tfmodel/model.py")
                experiment.log_code("mlpf/tfmodel/utils.py")
                experiment.log_code(config_file_path)
                shutil.copy(config_file_path, outdir + "/config.yaml")  # Copy the config file to the train dir for later reference
    else:
        outdir = create_experiment_dir(prefix=prefix + config_file_stem + "_", suffix=platform.node())
        if experiment:
            experiment.set_name(outdir)
            experiment.log_code("mlpf/tfmodel/model.py")
            experiment.log_code("mlpf/tfmodel/utils.py")
            experiment.log_code(config_file_path)
            shutil.copy(config_file_path, outdir + "/config.yaml")  # Copy the config file to the train dir for later reference

    ds_train, num_train_steps = get_datasets(config["train_test_datasets"], config, num_gpus, "train")
    ds_test, num_test_steps = get_datasets(config["train_test_datasets"], config, num_gpus, "test")
    ds_val, ds_info = get_heptfds_dataset(config["validation_datasets"][0], config, num_gpus, "test", config["setup"]["num_events_validation"])
    ds_val = ds_val.batch(5)

    if ntrain:
        ds_train = ds_train.take(ntrain)
        num_train_steps = ntrain
    if ntest:
        ds_test = ds_test.take(ntest)
        num_test_steps = ntest

    print("num_train_steps", num_train_steps)
    print("num_test_steps", num_test_steps)
    total_steps = num_train_steps * config["setup"]["num_epochs"]
    print("total_steps", total_steps)

    

    

<<<<<<< HEAD
    if horovod_enabled :
        model,optim_callbacks,initial_epoch = model_scope(config, total_steps, weights, horovod_enabled)
    else:
        with strategy.scope():
            model,optim_callbacks,initial_epoch = model_scope(config, total_steps, weights)
    
=======
    #Set the optimizer weights
    if loaded_opt:
        def model_weight_setting():
            grad_vars = model.trainable_weights
            zero_grads = [tf.zeros_like(w) for w in grad_vars]
            model.optimizer.apply_gradients(zip(zero_grads, grad_vars))
            if model.optimizer.__class__.__module__ == "keras.optimizers.optimizer_v1":
                model.optimizer.optimizer.optimizer.set_weights(loaded_opt["weights"])
            else:
                model.optimizer.set_weights(loaded_opt["weights"])
        try:
            strategy.run(model_weight_setting)
        except Exception as e:
            print(e)
>>>>>>> eb7dae43

    callbacks = prepare_callbacks(
        config["callbacks"],
        outdir,
        ds_val,
        ds_info,
        comet_experiment=experiment,
        horovod_enabled=config["setup"]["horovod_enabled"]
    )

    verbose = 1
    if horovod_enabled: 
        callbacks.append(hvd.callbacks.BroadcastGlobalVariablesCallback(0))
        callbacks.append(hvd.callbacks.MetricAverageCallback())
        verbose = 1 if hvd.rank() == 0 else 0

        num_train_steps /= hvd.size()
        num_test_steps /= hvd.size()


    callbacks.append(optim_callbacks)

    
    fit_result = model.fit(
        ds_train.repeat(),
        validation_data=ds_test.repeat(),
        epochs=initial_epoch + config["setup"]["num_epochs"],
        callbacks=callbacks,
        steps_per_epoch=num_train_steps,
        validation_steps=num_test_steps,
        initial_epoch=initial_epoch,
        verbose=verbose
    )

    if horovod_enabled:
        if hvd.rank() == 0:
            model_save(outdir, fit_result, model, weights)
    else:
        model_save(outdir, fit_result, model, weights)

    #if "CPU" not in strategy.extended.worker_devices[0]:
    #    p.terminate()

def model_save(outdir, fit_result, model, weights):
    history_path = Path(outdir) / "history"
    history_path = str(history_path)
    with open("{}/history.json".format(history_path), "w") as fi:
        json.dump(fit_result.history, fi)

    weights = get_best_checkpoint(outdir)
    print("Loading best weights that could be found from {}".format(weights))
    model.load_weights(weights, by_name=True)

    model.save(outdir + "/model_full", save_format="tf")

    print("Training done.")

def model_scope(config, total_steps, weights, horovod_enabled=False):
    lr_schedule, optim_callbacks, lr = get_lr_schedule(config, steps=total_steps)
    opt = get_optimizer(config, lr_schedule)

    if config["setup"]["dtype"] == "float16":
        model_dtype = tf.dtypes.float16
        policy = mixed_precision.Policy("mixed_float16")
        mixed_precision.set_global_policy(policy)
        opt = mixed_precision.LossScaleOptimizer(opt)
    else:
        model_dtype = tf.dtypes.float32

    model = make_model(config, model_dtype)

    # Build the layers after the element and feature dimensions are specified
    model.build((1, config["dataset"]["padded_num_elem_size"], config["dataset"]["num_input_features"]))

    initial_epoch = 0
    loaded_opt = None
    
    if weights:
        if lr_schedule:
            raise Exception("Restoring the optimizer state with a learning rate schedule is currently not supported")

        # We need to load the weights in the same trainable configuration as the model was set up
        configure_model_weights(model, config["setup"].get("weights_config", "all"))
        model.load_weights(weights, by_name=True)
        opt_weight_file = weights.replace("hdf5", "pkl").replace("/weights-", "/opt-")
        if os.path.isfile(opt_weight_file):
            loaded_opt = pickle.load(open(opt_weight_file, "rb"))

        initial_epoch = int(weights.split("/")[-1].split("-")[1])
    model.build((1, config["dataset"]["padded_num_elem_size"], config["dataset"]["num_input_features"]))

    config = set_config_loss(config, config["setup"]["trainable"])
    configure_model_weights(model, config["setup"]["trainable"])
    model.build((1, config["dataset"]["padded_num_elem_size"], config["dataset"]["num_input_features"]))

    print("model weights")
    tw_names = [m.name for m in model.trainable_weights]
    for w in model.weights:
        print("layer={} trainable={} shape={} num_weights={}".format(w.name, w.name in tw_names, w.shape, np.prod(w.shape)))

    loss_dict, loss_weights = get_loss_dict(config)

    model.compile(
        loss=loss_dict,
        optimizer=opt,
        sample_weight_mode="temporal",
        loss_weights=loss_weights,
        metrics={
            "cls": [
                FlattenedCategoricalAccuracy(name="acc_unweighted", dtype=tf.float64),
                FlattenedCategoricalAccuracy(use_weights=True, name="acc_weighted", dtype=tf.float64),
            ] + [
                SingleClassRecall(
                    icls,
                    name="rec_cls{}".format(icls),
                    dtype=tf.float64) for icls in range(config["dataset"]["num_output_classes"])
            ]
        },
    )

    model.summary()

    #Set the optimizer weights
    if loaded_opt:
        def model_weight_setting():
            grad_vars = model.trainable_weights
            zero_grads = [tf.zeros_like(w) for w in grad_vars]
            model.optimizer.apply_gradients(zip(zero_grads, grad_vars))
            if isinstance(model.optimizer, keras.optimizer_v1.TFOptimizer):
                model.optimizer.optimizer.optimizer.set_weights(loaded_opt["weights"])
            else:
                model.optimizer.set_weights(loaded_opt["weights"])
        try:
            strategy.run(model_weight_setting)
        except Exception as e:
            print(e)

    return model,optim_callbacks,initial_epoch

def initialize_horovod():
    hvd.init()
    gpus = tf.config.experimental.list_physical_devices('GPU')
    for gpu in gpus:
        tf.config.experimental.set_memory_growth(gpu, True)
    if gpus:
        tf.config.experimental.set_visible_devices(gpus[hvd.local_rank()], 'GPU')

    return hvd.size()




@main.command()
@click.help_option("-h", "--help")
@click.option("-t", "--train_dir", required=True, help="directory containing a completed training", type=click.Path())
@click.option("-c", "--config", help="configuration file", type=click.Path())
@click.option("-w", "--weights", default=None, help="trained weights to load", type=click.Path())
def compute_validation_loss(config, train_dir, weights):
    """Evaluate the trained model in train_dir"""
    if config is None:
        config = Path(train_dir) / "config.yaml"
        assert config.exists(), "Could not find config file in train_dir, please provide one with -c <path/to/config>"
    config, _ = parse_config(config, weights=weights)

    if config["setup"]["dtype"] == "float16":
        model_dtype = tf.dtypes.float16
        policy = mixed_precision.Policy("mixed_float16")
        mixed_precision.set_global_policy(policy)
        opt = mixed_precision.LossScaleOptimizer(opt)
    else:
        model_dtype = tf.dtypes.float32

    strategy, num_gpus = get_strategy()
    ds_test, num_test_steps = get_datasets(config["train_test_datasets"], config, num_gpus, "test")

    with strategy.scope():
        model = make_model(config, model_dtype)
        model.build((1, config["dataset"]["padded_num_elem_size"], config["dataset"]["num_input_features"]))

        # need to load the weights in the same trainable configuration as the model was set up
        configure_model_weights(model, config["setup"].get("weights_config", "all"))
        if weights:
            model.load_weights(weights, by_name=True)
        else:
            weights = get_best_checkpoint(train_dir)
            print("Loading best weights that could be found from {}".format(weights))
            model.load_weights(weights, by_name=True)

        loss_dict, loss_weights = get_loss_dict(config)
        model.compile(
            loss=loss_dict,
            # sample_weight_mode="temporal",
            loss_weights=loss_weights,
            metrics={
                "cls": [
                    FlattenedCategoricalAccuracy(name="acc_unweighted", dtype=tf.float64),
                    FlattenedCategoricalAccuracy(use_weights=True, name="acc_weighted", dtype=tf.float64),
                ] + [
                    SingleClassRecall(
                        icls,
                        name="rec_cls{}".format(icls),
                        dtype=tf.float64) for icls in range(config["dataset"]["num_output_classes"])
                ]
            },
        )

        losses = model.evaluate(
            x=ds_test,
            steps=num_test_steps,
            return_dict=True,
        )
    with open("{}/losses.txt".format(train_dir), "w") as loss_file:
        loss_file.write(json.dumps(losses) + "\n")

@main.command()
@click.help_option("-h", "--help")
@click.option("-t", "--train_dir", required=True, help="directory containing a completed training", type=click.Path())
@click.option("-c", "--config", help="configuration file", type=click.Path())
@click.option("-w", "--weights", default=None, help="trained weights to load", type=click.Path())
@click.option("--customize", help="customization function", type=str, default=None)
@click.option("--nevents", help="override the number of events to evaluate", type=int, default=None)
def evaluate(config, train_dir, weights, customize, nevents):
    """Evaluate the trained model in train_dir"""
    if config is None:
        config = Path(train_dir) / "config.yaml"
        assert config.exists(), "Could not find config file in train_dir, please provide one with -c <path/to/config>"
    config, _ = parse_config(config, weights=weights)
    
    if customize:
        config = customization_functions[customize](config)

    if config["setup"]["dtype"] == "float16":
        model_dtype = tf.dtypes.float16
        policy = mixed_precision.Policy("mixed_float16")
        mixed_precision.set_global_policy(policy)
        opt = mixed_precision.LossScaleOptimizer(opt)
    else:
        model_dtype = tf.dtypes.float32

    strategy, num_gpus = get_strategy()
    #physical_devices = tf.config.list_physical_devices('GPU')
    #for dev in physical_devices:
    #    tf.config.experimental.set_memory_growth(dev, True)

    model = make_model(config, model_dtype)
    model.build((1, config["dataset"]["padded_num_elem_size"], config["dataset"]["num_input_features"]))
    
    # need to load the weights in the same trainable configuration as the model was set up
    configure_model_weights(model, config["setup"].get("weights_config", "all"))
    if weights:
        model.load_weights(weights, by_name=True)
    else:
        weights = get_best_checkpoint(train_dir)
        print("Loading best weights that could be found from {}".format(weights))
        model.load_weights(weights, by_name=True)

    iepoch = int(weights.split("/")[-1].split("-")[1])

    for dsname in config["validation_datasets"]:
        ds_test, _ = get_heptfds_dataset(dsname, config, num_gpus, "test", supervised=False)
        if nevents:
            ds_test = ds_test.take(nevents)
        ds_test = ds_test.batch(5)
        eval_dir = str(Path(train_dir) / "evaluation" / "epoch_{}".format(iepoch) / dsname)
        Path(eval_dir).mkdir(parents=True, exist_ok=True)
        eval_model(model, ds_test, config, eval_dir)

    freeze_model(model, config, train_dir)

@main.command()
@click.help_option("-h", "--help")
@click.option("-c", "--config", help="configuration file", type=click.Path())
@click.option("-o", "--outdir", help="output directory", type=click.Path(), default=".")
@click.option("-n", "--figname", help="name of saved figure", type=click.Path(), default="lr_finder.jpg")
@click.option("-l", "--logscale", help="use log scale on y-axis in figure", default=False, is_flag=True)
def find_lr(config, outdir, figname, logscale):
    """Run the Learning Rate Finder to produce a batch loss vs. LR plot from
    which an appropriate LR-range can be determined"""
    config, _ = parse_config(config)

    # Decide tf.distribute.strategy depending on number of available GPUs
    strategy, num_gpus = get_strategy()

    ds_train, num_train_steps = get_datasets(config["train_test_datasets"], config, num_gpus, "train")

    with strategy.scope():
        opt = tf.keras.optimizers.Adam(learning_rate=1e-7)  # This learning rate will be changed by the lr_finder
        if config["setup"]["dtype"] == "float16":
            model_dtype = tf.dtypes.float16
            policy = mixed_precision.Policy("mixed_float16")
            mixed_precision.set_global_policy(policy)
            opt = mixed_precision.LossScaleOptimizer(opt)
        else:
            model_dtype = tf.dtypes.float32

        model = make_model(config, model_dtype)
        config = set_config_loss(config, config["setup"]["trainable"])

        # Run model once to build the layers
        model.build((1, config["dataset"]["padded_num_elem_size"], config["dataset"]["num_input_features"]))

        configure_model_weights(model, config["setup"]["trainable"])

        loss_dict, loss_weights = get_loss_dict(config)
        model.compile(
            loss=loss_dict,
            optimizer=opt,
            sample_weight_mode="temporal",
            loss_weights=loss_weights,
            metrics={
                "cls": [
                    FlattenedCategoricalAccuracy(name="acc_unweighted", dtype=tf.float64),
                    FlattenedCategoricalAccuracy(use_weights=True, name="acc_weighted", dtype=tf.float64),
                ]
            },
        )
        model.summary()

        max_steps = 200
        lr_finder = LRFinder(max_steps=max_steps)
        callbacks = [lr_finder]

        model.fit(
            ds_train.repeat(),
            epochs=max_steps,
            callbacks=callbacks,
            steps_per_epoch=1,
        )

        lr_finder.plot(save_dir=outdir, figname=figname, log_scale=logscale)


@main.command()
@click.help_option("-h", "--help")
@click.option("-t", "--train_dir", help="training directory", type=click.Path())
@click.option("-d", "--dry_run", help="do not delete anything", is_flag=True, default=False)
def delete_all_but_best_ckpt(train_dir, dry_run):
    """Delete all checkpoint weights in <train_dir>/weights/ except the one with lowest loss in its filename."""
    delete_all_but_best_checkpoint(train_dir, dry_run)


@main.command()
@click.help_option("-h", "--help")
@click.option("-c", "--config", help="configuration file", type=click.Path(), required=True)
@click.option("-o", "--outdir", help="output dir", type=click.Path(), required=True)
@click.option("--ntrain", default=None, help="override the number of training events", type=int)
@click.option("--ntest", default=None, help="override the number of testing events", type=int)
@click.option("-r", "--recreate", help="overwrite old hypertune results", is_flag=True, default=False)
def hypertune(config, outdir, ntrain, ntest, recreate):
    config_file_path = config
    config, _ = parse_config(config, ntrain=ntrain, ntest=ntest)

    # Override number of epochs with max_epochs from Hyperband config if specified
    if config["hypertune"]["algorithm"] == "hyperband":
        config["setup"]["num_epochs"] = config["hypertune"]["hyperband"]["max_epochs"]

    strategy, num_gpus = get_strategy()
 
    ds_train, ds_info = get_heptfds_dataset(config["training_dataset"], config, num_gpus, "train", config["setup"]["num_events_train"])
    ds_test, _ = get_heptfds_dataset(config["testing_dataset"], config, num_gpus, "test", config["setup"]["num_events_test"])
    ds_val, _ = get_heptfds_dataset(config["validation_datasets"][0], config, num_gpus, "test", config["setup"]["num_events_validation"])

    num_train_steps = 0
    for _ in ds_train:
        num_train_steps += 1
    num_test_steps = 0
    for _ in ds_test:
        num_test_steps += 1

    model_builder, optim_callbacks = hypertuning.get_model_builder(config, num_train_steps)

    callbacks = prepare_callbacks(
        config["callbacks"],
        outdir,
        ds_val,
        ds_info,
    )

    callbacks.append(optim_callbacks)
    callbacks.append(tf.keras.callbacks.EarlyStopping(patience=20, monitor='val_loss'))

    tuner = get_tuner(config["hypertune"], model_builder, outdir, recreate, strategy)
    tuner.search_space_summary()

    tuner.search(
        ds_train.repeat(),
        epochs=config["setup"]["num_epochs"],
        validation_data=ds_test.repeat(),
        steps_per_epoch=num_train_steps,
        validation_steps=num_test_steps,
        callbacks=callbacks,
    )
    print("Hyperparameter search complete.")
    shutil.copy(config_file_path, outdir + "/config.yaml")  # Copy the config file to the train dir for later reference

    tuner.results_summary()
    for trial in tuner.oracle.get_best_trials(num_trials=10):
        print(trial.hyperparameters.values, trial.score)


def build_model_and_train(config, checkpoint_dir=None, full_config=None, ntrain=None, ntest=None, name=None, seeds=False):
        from ray import tune
        from raytune.search_space import set_raytune_search_parameters
        from ray.tune.integration.keras import TuneReportCheckpointCallback
        if seeds:
            # Set seeds for reproducibility
            random.seed(1234)
            np.random.seed(1234)
            tf.random.set_seed(1234)

        full_config, config_file_stem = parse_config(full_config)

        if config is not None:
            full_config = set_raytune_search_parameters(search_space=config, config=full_config)

        strategy, num_gpus = get_strategy()

        ds_train, num_train_steps = get_datasets(full_config["train_test_datasets"], full_config, num_gpus, "train")
        ds_test, num_test_steps = get_datasets(full_config["train_test_datasets"], full_config, num_gpus, "test")
        ds_val, ds_info = get_heptfds_dataset(full_config["validation_datasets"][0], full_config, num_gpus, "test", full_config["setup"]["num_events_validation"])

        if ntrain:
            ds_train = ds_train.take(ntrain)
            num_train_steps = ntrain
        if ntest:
            ds_test = ds_test.take(ntest)
            num_test_steps = ntest

        print("num_train_steps", num_train_steps)
        print("num_test_steps", num_test_steps)
        total_steps = num_train_steps * full_config["setup"]["num_epochs"]
        print("total_steps", total_steps)

        callbacks = prepare_callbacks(
            full_config["callbacks"],
            tune.get_trial_dir(),
            ds_val,
            ds_info,
        )

        callbacks = callbacks[:-1]  # remove the CustomCallback at the end of the list

        with strategy.scope():
            lr_schedule, optim_callbacks = get_lr_schedule(full_config, steps=total_steps)
            callbacks.append(optim_callbacks)
            opt = get_optimizer(full_config, lr_schedule)

            model = make_model(full_config, dtype=tf.dtypes.float32)

            # Run model once to build the layers
            model.build((1, full_config["dataset"]["padded_num_elem_size"], full_config["dataset"]["num_input_features"]))

            full_config = set_config_loss(full_config, full_config["setup"]["trainable"])
            configure_model_weights(model, full_config["setup"]["trainable"])
            model.build((1, full_config["dataset"]["padded_num_elem_size"], full_config["dataset"]["num_input_features"]))

            loss_dict, loss_weights = get_loss_dict(full_config)
            model.compile(
                loss=loss_dict,
                optimizer=opt,
                sample_weight_mode="temporal",
                loss_weights=loss_weights,
                metrics={
                    "cls": [
                        FlattenedCategoricalAccuracy(name="acc_unweighted", dtype=tf.float64),
                        FlattenedCategoricalAccuracy(use_weights=True, name="acc_weighted", dtype=tf.float64),
                    ]
                },
            )
            model.summary()

            callbacks.append(TuneReportCheckpointCallback(
                metrics=[
                    "adam_beta_1",
                    'charge_loss',
                    "cls_acc_unweighted",
                    "cls_loss",
                    "cos_phi_loss",
                    "energy_loss",
                    "eta_loss",
                    "learning_rate",
                    "loss",
                    "pt_loss",
                    "sin_phi_loss",
                    "val_charge_loss",
                    "val_cls_acc_unweighted",
                    "val_cls_acc_weighted",
                    "val_cls_loss",
                    "val_cos_phi_loss",
                    "val_energy_loss",
                    "val_eta_loss",
                    "val_loss",
                    "val_pt_loss",
                    "val_sin_phi_loss",
                    ],
                ),
            )

            try:
                fit_result = model.fit(
                    ds_train.repeat(),
                    validation_data=ds_test.repeat(),
                    epochs=full_config["setup"]["num_epochs"],
                    callbacks=callbacks,
                    steps_per_epoch=num_train_steps,
                    validation_steps=num_test_steps,
                )
            except tf.errors.ResourceExhaustedError:
                logging.warning("Resource exhausted, skipping this hyperparameter configuration.")
                skiplog_file_path = Path(full_config["raytune"]["local_dir"]) / name / "skipped_configurations.txt"
                lines = ["{}: {}\n".format(item[0], item[1]) for item in config.items()]

                with open(skiplog_file_path, "a") as f:
                    f.write("#"*80 + "\n")
                    for line in lines:
                        f.write(line)
                        logging.warning(line[:-1])
                    f.write("#"*80 + "\n\n")


@main.command()
@click.help_option("-h", "--help")
@click.option("-c", "--config", help="configuration file", type=click.Path())
@click.option("-n", "--name", help="experiment name", type=str, default="test_exp")
@click.option("-l", "--local", help="run locally", is_flag=True)
@click.option("--cpus", help="number of cpus per worker", type=int, default=1)
@click.option("--gpus", help="number of gpus per worker", type=int, default=0)
@click.option("--tune_result_dir", help="Tune result dir", type=str, default=None)
@click.option("-r", "--resume", help="resume run from local_dir", is_flag=True)
@click.option("--ntrain", default=None, help="override the number of training steps", type=int)
@click.option("--ntest", default=None, help="override the number of testing steps", type=int)
@click.option("-s", "--seeds", help="set the random seeds", is_flag=True)
def raytune(config, name, local, cpus, gpus, tune_result_dir, resume, ntrain, ntest, seeds):
    import ray
    from ray import tune
    from ray.tune.logger import TBXLoggerCallback
    from raytune.search_space import search_space, raytune_num_samples
    from raytune.utils import get_raytune_schedule, get_raytune_search_alg

    if seeds:
        # Set seeds for reproducibility
        random.seed(1234)
        np.random.seed(1234)
        tf.random.set_seed(1234)

    cfg = load_config(config)
    config_file_path = config

    if tune_result_dir is not None:
        os.environ["TUNE_RESULT_DIR"] = tune_result_dir
    else:
        if isinstance(cfg["raytune"]["local_dir"], type(None)):
            raise TypeError("Please specify a local_dir in the raytune section of the config file.")
        trd = cfg["raytune"]["local_dir"] + "/tune_result_dir"
        os.environ["TUNE_RESULT_DIR"] = trd

    expdir = Path(cfg["raytune"]["local_dir"]) / name
    expdir.mkdir(parents=True, exist_ok=True)
    shutil.copy("mlpf/raytune/search_space.py", str(Path(cfg["raytune"]["local_dir"]) / name / "search_space.py"))  # Copy the config file to the train dir for later reference
    shutil.copy(config_file_path, str(Path(cfg["raytune"]["local_dir"]) / name / "config.yaml"))  # Copy the config file to the train dir for later reference

    ray.tune.ray_trial_executor.DEFAULT_GET_TIMEOUT = 1 * 60 * 60  # Avoid timeout errors
    if not local:
        ray.init(address='auto')

    sched = get_raytune_schedule(cfg["raytune"])
    search_alg = get_raytune_search_alg(cfg["raytune"], seeds)

    sync_config = tune.SyncConfig(sync_to_driver=False)

    start = datetime.now()
    analysis = tune.run(
        partial(build_model_and_train, full_config=config_file_path, ntrain=ntrain, ntest=ntest, name=name, seeds=seeds),
        config=search_space,
        resources_per_trial={"cpu": cpus, "gpu": gpus},
        name=name,
        scheduler=sched,
        search_alg=search_alg,
        num_samples=raytune_num_samples,
        local_dir=cfg["raytune"]["local_dir"],
        callbacks=[TBXLoggerCallback()],
        log_to_file=True,
        resume=resume,
        max_failures=2,
        sync_config=sync_config,
        stop=tune.stopper.MaximumIterationStopper(cfg["setup"]["num_epochs"]),
    )
    end = datetime.now()
    print("Total time of tune.run(...): {}".format(end - start))

    print("Best hyperparameters found according to {} were: ".format(cfg["raytune"]["default_metric"]),
        analysis.get_best_config(cfg["raytune"]["default_metric"], cfg["raytune"]["default_mode"]))

    skip = 20
    if skip > cfg["setup"]["num_epochs"]:
        skip = 0
    analysis.default_metric = cfg["raytune"]["default_metric"]
    analysis.default_mode = cfg["raytune"]["default_mode"]
    plot_ray_analysis(analysis, save=True, skip=skip)
    topk_summary_plot_v2(analysis, k=5, save_dir=Path(analysis.get_best_logdir()).parent)
    summarize_top_k(analysis, k=5, save_dir=Path(analysis.get_best_logdir()).parent)

    best_params = analysis.get_best_config(cfg["raytune"]["default_metric"], cfg["raytune"]["default_mode"])
    with open(Path(analysis.get_best_logdir()).parent / "best_parameters.txt", "a") as best_params_file:
        best_params_file.write("Best hyperparameters according to {}\n".format(cfg["raytune"]["default_metric"]))
        for key, val in best_params.items():
            best_params_file.write(("{}: {}\n".format(key, val)))

    with open(Path(analysis.get_best_logdir()).parent / "time.txt", "a") as timefile:
        timefile.write(str(end - start) + "\n")

    num_skipped = count_skipped_configurations(analysis.get_best_logdir())
    print("Number of skipped configurations: {}".format(num_skipped))


@main.command()
@click.help_option("-h", "--help")
@click.option("-d", "--exp_dir", help="experiment dir", type=click.Path())
def count_skipped(exp_dir):
    num_skipped = count_skipped_configurations(exp_dir)
    print("Number of skipped configurations: {}".format(num_skipped))


@main.command()
@click.help_option("-h", "--help")
@click.option("-d", "--exp_dir", help="experiment dir", type=click.Path())
@click.option("-s", "--save", help="save plots in trial dirs", is_flag=True)
@click.option("-k", "--skip", help="skip first values to avoid large losses at start of training", type=int)
@click.option("--metric", help="experiment dir", type=str, default="val_loss")
@click.option("--mode", help="experiment dir", type=str, default="min")
def raytune_analysis(exp_dir, save, skip, mode, metric):
    from ray.tune import ExperimentAnalysis
    experiment_analysis = ExperimentAnalysis(exp_dir, default_metric=metric, default_mode=mode)
    plot_ray_analysis(experiment_analysis, save=save, skip=skip)
    analyze_ray_experiment(exp_dir, default_metric=metric, default_mode=mode)

@main.command()
@click.help_option("-h", "--help")
@click.option("-c", "--config", help="configuration file", type=click.Path())
@click.option("--ntrain", default=None, help="override the number of training events", type=int)
@click.option("--ntest", default=None, help="override the number of testing events", type=int)
def debug_data(config, ntrain, ntest):
    """Train a model defined by config"""
    config, config_file_stem, global_batch_size, n_train, n_test, n_epochs, weights = parse_config(
        config, ntrain, ntest, weights=None,
    )

    dataset_def = get_dataset_def(config)
    ds_train, ds_test, dataset_transform = get_train_val_datasets(config, global_batch_size=1, n_train=n_train, n_test=n_test)

    # cand_counts = np.zeros(8)
    # for data_item in tqdm(ds_train, desc="Counting"):
    #     import pdb; pdb.set_trace()
    #     cand_vals, cand_count = np.unique(np.argmax(data_item[1]['cls'], axis=2), return_counts=True)
    #     cand_counts[cand_vals.astype("int32")] += cand_count
    # print("cand_counts: ", cand_counts)

    dsf = CMSDatasetFactory(config)
    ds_train, _ = dsf.get_dataset(split="train")
    ds_test, _ = dsf.get_dataset(split="test")
    for data_item in tqdm(ds_train, desc="Counting"):
        import pdb; pdb.set_trace()

if __name__ == "__main__":
    main()<|MERGE_RESOLUTION|>--- conflicted
+++ resolved
@@ -200,32 +200,11 @@
     print("total_steps", total_steps)
 
     
-
-    
-
-<<<<<<< HEAD
     if horovod_enabled :
         model,optim_callbacks,initial_epoch = model_scope(config, total_steps, weights, horovod_enabled)
     else:
         with strategy.scope():
             model,optim_callbacks,initial_epoch = model_scope(config, total_steps, weights)
-    
-=======
-    #Set the optimizer weights
-    if loaded_opt:
-        def model_weight_setting():
-            grad_vars = model.trainable_weights
-            zero_grads = [tf.zeros_like(w) for w in grad_vars]
-            model.optimizer.apply_gradients(zip(zero_grads, grad_vars))
-            if model.optimizer.__class__.__module__ == "keras.optimizers.optimizer_v1":
-                model.optimizer.optimizer.optimizer.set_weights(loaded_opt["weights"])
-            else:
-                model.optimizer.set_weights(loaded_opt["weights"])
-        try:
-            strategy.run(model_weight_setting)
-        except Exception as e:
-            print(e)
->>>>>>> eb7dae43
 
     callbacks = prepare_callbacks(
         config["callbacks"],
@@ -286,6 +265,7 @@
 def model_scope(config, total_steps, weights, horovod_enabled=False):
     lr_schedule, optim_callbacks, lr = get_lr_schedule(config, steps=total_steps)
     opt = get_optimizer(config, lr_schedule)
+    
 
     if config["setup"]["dtype"] == "float16":
         model_dtype = tf.dtypes.float16
@@ -354,7 +334,7 @@
             grad_vars = model.trainable_weights
             zero_grads = [tf.zeros_like(w) for w in grad_vars]
             model.optimizer.apply_gradients(zip(zero_grads, grad_vars))
-            if isinstance(model.optimizer, keras.optimizer_v1.TFOptimizer):
+            if model.optimizer.__class__.__module__ == "keras.optimizers.optimizer_v1":
                 model.optimizer.optimizer.optimizer.set_weights(loaded_opt["weights"])
             else:
                 model.optimizer.set_weights(loaded_opt["weights"])
