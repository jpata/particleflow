--- conflicted
+++ resolved
@@ -273,30 +273,10 @@
         experiment.log_parameter("num_test_steps", ds_test.num_steps())
         experiment.log_parameter("num_val_steps", ds_val.num_steps())
 
-<<<<<<< HEAD
-    if horovod_enabled or habana_enabled:
-        model, optim_callbacks, initial_epoch = model_scope(config, total_steps, weights, horovod_enabled, habana_enabled)
-    else:
-        with strategy.scope():
-            model, optim_callbacks, initial_epoch = model_scope(config, total_steps, weights)
-
-    if num_gpus > 0:
-        if "CUDA_VISIBLE_DEVICES" in os.environ:
-            # According to TensorFlow's best practices for optimal model performance,
-            # max out the L2 fetch granularity to 128 bytes when using NVIDIA GPUs
-            _libcudart = ctypes.CDLL("libcudart.so")
-            # Set device limit on the current device
-            # cudaLimitMaxL2FetchGranularity = 0x05
-            pValue = ctypes.cast((ctypes.c_int * 1)(), ctypes.POINTER(ctypes.c_int))
-            _libcudart.cudaDeviceSetLimit(ctypes.c_int(0x05), ctypes.c_int(128))
-            _libcudart.cudaDeviceGetLimit(pValue, ctypes.c_int(0x05))
-            assert pValue.contents.value == 128
-=======
     if horovod_enabled:
         model, optim_callbacks, initial_epoch = model_scope(
-            config, total_steps, weights=weights, horovod_enabled=horovod_enabled
+            config, total_steps, weights=weights, horovod_enabled=horovod_enabled,
         )
->>>>>>> f10197da
 
         callbacks = prepare_callbacks(
             config,
@@ -311,19 +291,11 @@
             train_samples=ds_train.num_samples,
         )
 
-<<<<<<< HEAD
-        verbose = 1
-        if horovod_enabled:
-            # Horovod: broadcast initial variable states from rank 0 to all other
-            # processes. This is necessary to ensure consistent initialization of
-            # all workers when training is started with random weights or restored
-            # from a checkpoint.
-            callbacks.append(hvd.callbacks.BroadcastGlobalVariablesCallback(0))
-            callbacks.append(hvd.callbacks.MetricAverageCallback())
-            verbose = 1 if hvd.rank() == 0 else 0
-=======
+        # Horovod: broadcast initial variable states from rank 0 to all other
+        # processes. This is necessary to ensure consistent initialization of
+        # all workers when training is started with random weights or restored
+        # from a checkpoint.
         callbacks.append(hvd.callbacks.BroadcastGlobalVariablesCallback(0))
->>>>>>> f10197da
 
         # For some reason, this hangs at the end of the epoch
         # callbacks.append(hvd.callbacks.MetricAverageCallback())
