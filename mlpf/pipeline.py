import logging

logging.basicConfig(level=logging.INFO)

from comet_ml import OfflineExperiment, Experiment  # noqa: F401, isort:skip

try:
    import horovod.tensorflow.keras as hvd
except ModuleNotFoundError:
    logging.warning("horovod not found, ignoring")

import os
import pickle
import platform
import random
import shutil
from datetime import datetime
from functools import partial
from pathlib import Path
import ctypes

import boost_histogram as bh
import click
import numpy as np
import tensorflow as tf
import tqdm
from customizations import customization_functions
from tfmodel import hypertuning
from tfmodel.datasets.BaseDatasetFactory import (
    mlpf_dataset_from_config,
    unpack_target,
)
from tfmodel.lr_finder import LRFinder
from tfmodel.model_setup import (
    eval_model,
    freeze_model,
    prepare_callbacks,
    create_comet_experiment,
)
from tfmodel.utils import (
    create_experiment_dir,
    delete_all_but_best_checkpoint,
    get_best_checkpoint,
    get_datasets,
    get_latest_checkpoint,
    get_singlenode_strategy,
    get_train_test_val_datasets,
    get_tuner,
    initialize_horovod,
    load_config,
    model_scope,
    parse_config,
)
from tfmodel.utils_analysis import (
    analyze_ray_experiment,
    count_skipped_configurations,
    plot_ray_analysis,
    summarize_top_k,
    topk_summary_plot_v2,
)
from tfmodel.callbacks import NpEncoder


@click.group()
@click.help_option("-h", "--help")
def main():
    pass


@main.command()
@click.help_option("-h", "--help")
@click.option("-c", "--config", help="configuration file", type=click.Path())
@click.option(
    "-w",
    "--weights",
    default=None,
    help="trained weights to load",
    type=click.Path(),
)
@click.option(
    "--ntrain",
    default=None,
    help="override the number of training steps",
    type=int,
)
@click.option(
    "--ntest",
    default=None,
    help="override the number of testing steps",
    type=int,
)
@click.option(
    "--nepochs",
    default=None,
    help="override the number of training epochs",
    type=int,
)
@click.option(
    "-r",
    "--recreate",
    help="force creation of new experiment dir",
    is_flag=True,
)
@click.option(
    "-p",
    "--prefix",
    default="",
    help="prefix to put at beginning of training dir name",
    type=str,
)
@click.option(
    "--plot-freq",
    default=None,
    help="plot detailed validation every N epochs",
    type=int,
)
@click.option("--customize", help="customization function", type=str, default=None)
@click.option("--comet-offline", help="log comet-ml experiment locally", is_flag=True)
@click.option(
    "-j",
    "--jobid",
    help="log the Slurm job ID in experiments dir",
    type=str,
    default=None,
)
@click.option(
    "-m",
    "--horovod-enabled",
    help="Enable multi-node training using Horovod",
    is_flag=True,
)
@click.option(
    "-g",
    "--habana-enabled",
    help="Enable training on Habana Gaudi",
    is_flag=True,
)
@click.option(
    "-b",
    "--benchmark_dir",
    help="dir to save benchmark results. If 'exp_dir' results will be saved in the \
    experiment folder",
    type=str,
    default=None,
)
@click.option(
    "--batch-multiplier",
    help="batch size per device",
    type=int,
    default=None,
)
@click.option("--num-cpus", help="number of CPU threads to use", type=int, default=None)
@click.option("--seeds", help="set the random seeds", is_flag=True, default=True)
@click.option(
    "--comet-exp-name",
    help="comet experiment name",
    type=str,
    default="particleflow-tf",
)
def train(
    config,
    weights,
    ntrain,
    ntest,
    nepochs,
    recreate,
    prefix,
    plot_freq,
    customize,
    comet_offline,
    jobid,
    horovod_enabled,
    habana_enabled,
    benchmark_dir,
    batch_multiplier,
    num_cpus,
    seeds,
    comet_exp_name,
):
    # tf.debugging.enable_check_numerics()

    # Configure GPU threads according to TensorFlow's best practices for optimal model performance
    os.environ["TF_GPU_THREAD_MODE"] = "gpu_private"
    os.environ["TF_GPU_THREAD_COUNT"] = "2"

    # According to TensorFlow's best practices for optimal model performance, set GPU memory growth to True
    physical_devices = tf.config.list_physical_devices("GPU")
    for pd in physical_devices:
        tf.config.experimental.set_memory_growth(pd, True)

    if seeds:
        random.seed(1234)
        np.random.seed(1234)
        tf.random.set_seed(1234)

    """Train a model defined by config"""
    config_file_path = config
    config, config_file_stem = parse_config(config, nepochs=nepochs, weights=weights)
    logging.info(f"loaded config file: {config_file_path}")

    if plot_freq:
        config["callbacks"]["plot_freq"] = plot_freq

    if batch_multiplier:
        if config["batching"]["bucket_by_sequence_length"]:
            logging.info(
                "Dynamic batching is enabled, changing batch size multiplier from {} to {}".format(
                    config["batching"]["batch_multiplier"],
                    config["batching"]["batch_multiplier"] * batch_multiplier,
                )
            )
            config["batching"]["batch_multiplier"] *= batch_multiplier
        else:
            for key in config["train_test_datasets"]:
                logging.info(
                    "Static batching is enabled, changing batch size for dataset {} from {} to {}".format(
                        key,
                        config["train_test_datasets"][key]["batch_per_gpu"],
                        config["train_test_datasets"][key]["batch_per_gpu"] * batch_multiplier,
                    )
                )
                config["train_test_datasets"][key]["batch_per_gpu"] *= batch_multiplier

    if customize:
        config = customization_functions[customize](config)

    if habana_enabled:
        import habana_frameworks.tensorflow as htf

        htf.load_habana_module()

    # Decide tf.distribute.strategy depending on number of available GPUs
    horovod_enabled = horovod_enabled or config["setup"]["horovod_enabled"]

    if horovod_enabled:
        num_gpus, num_batches_multiplier = initialize_horovod(habana_enabled)
    else:
        strategy, num_gpus, num_batches_multiplier = get_singlenode_strategy(num_cpus=num_cpus)

    if num_gpus > 0:
        if "CUDA_VISIBLE_DEVICES" in os.environ:
            # According to TensorFlow's best practices for optimal model performance,
            # max out the L2 fetch granularity to 128 bytes when using NVIDIA GPUs
            _libcudart = ctypes.CDLL("libcudart.so")
            # Set device limit on the current device
            # cudaLimitMaxL2FetchGranularity = 0x05
            pValue = ctypes.cast((ctypes.c_int * 1)(), ctypes.POINTER(ctypes.c_int))
            _libcudart.cudaDeviceSetLimit(ctypes.c_int(0x05), ctypes.c_int(128))
            _libcudart.cudaDeviceGetLimit(pValue, ctypes.c_int(0x05))
            assert pValue.contents.value == 128

    outdir = ""
    experiment = None
    if not horovod_enabled or hvd.rank() == 0:
        outdir = create_experiment_dir(prefix=prefix + config_file_stem + "_", suffix=platform.node())
        shutil.copy(config_file_path, outdir + "/config.yaml")  # Copy the config file to the train dir for later reference
        experiment = create_comet_experiment(comet_exp_name, comet_offline=comet_offline, outdir=outdir)

    if experiment:
        experiment.set_name(outdir)
        experiment.log_code("mlpf/tfmodel/model.py")
        experiment.log_code("mlpf/tfmodel/utils.py")
        experiment.log_code(config_file_path)

    if jobid is not None:
        with open(f"{outdir}/{jobid}.txt", "w") as f:
            f.write(f"{jobid}\n")

    ds_train, ds_test, ds_val = get_train_test_val_datasets(config, num_batches_multiplier, ntrain, ntest, horovod_enabled)

    ds_train.tensorflow_dataset = ds_train.tensorflow_dataset.prefetch(tf.data.AUTOTUNE)
    ds_test.tensorflow_dataset = ds_test.tensorflow_dataset.prefetch(tf.data.AUTOTUNE)

    epochs = config["setup"]["num_epochs"]
    total_steps = ds_train.num_steps() * epochs
    logging.info("num_train_steps: {}".format(ds_train.num_steps()))
    logging.info("num_test_steps: {}".format(ds_test.num_steps()))
    logging.info("epochs: {}, total_train_steps: {}".format(epochs, total_steps))

    if experiment:
        experiment.log_parameter("num_train_steps", ds_train.num_steps())
        experiment.log_parameter("num_test_steps", ds_test.num_steps())
        experiment.log_parameter("num_val_steps", ds_val.num_steps())

    if horovod_enabled:
        model, optim_callbacks, initial_epoch = model_scope(
            config,
            total_steps,
            weights=weights,
            horovod_enabled=horovod_enabled,
        )

        callbacks = prepare_callbacks(
            config,
            outdir,
            ds_val,
            comet_experiment=experiment,
            horovod_enabled=horovod_enabled,
            benchmark_dir=benchmark_dir,
            num_train_steps=ds_train.num_steps(),
            num_cpus=num_cpus,
            num_gpus=num_gpus,
            train_samples=ds_train.num_samples,
        )

        # Horovod: broadcast initial variable states from rank 0 to all other
        # processes. This is necessary to ensure consistent initialization of
        # all workers when training is started with random weights or restored
        # from a checkpoint.
        callbacks.append(hvd.callbacks.BroadcastGlobalVariablesCallback(0))

        # For some reason, this hangs at the end of the epoch
        # callbacks.append(hvd.callbacks.MetricAverageCallback())

        callbacks.append(optim_callbacks)

        # this may crash if the other ranks can't find this file...
        if hvd.rank() == 0 and not os.path.isfile(config["setup"]["normalizer_cache"] + ".npz"):
            logging.info(f"Could not find normalizer cache in {config['setup']['normalizer_cache'] + '.npz'}, recreating")
            model.normalizer.adapt(ds_train.tensorflow_dataset.map(lambda X, y, w: X[:, :, 1:]))
            print(model.normalizer.mean)
            print(model.normalizer.variance)
            np.savez(
                config["setup"]["normalizer_cache"],
                mean=model.normalizer.mean.numpy(),
                variance=model.normalizer.variance.numpy(),
            )

        cache = np.load(config["setup"]["normalizer_cache"] + ".npz", allow_pickle=True)
        model.normalizer.mean = tf.convert_to_tensor(cache["mean"])
        model.normalizer.variance = tf.convert_to_tensor(cache["variance"])

        model.fit(
            ds_train.tensorflow_dataset.repeat(),
            validation_data=ds_test.tensorflow_dataset.repeat(),
            epochs=config["setup"]["num_epochs"],
            callbacks=callbacks,
            steps_per_epoch=ds_train.num_steps(),
            validation_steps=ds_test.num_steps(),
            initial_epoch=initial_epoch,
            verbose=1,
        )
    else:
        with strategy.scope():
            model, optim_callbacks, initial_epoch = model_scope(config, total_steps, weights=weights, horovod_enabled=False)

            callbacks = prepare_callbacks(
                config,
                outdir,
                ds_val,
                comet_experiment=experiment,
                horovod_enabled=horovod_enabled,
                benchmark_dir=benchmark_dir,
                num_train_steps=ds_train.num_steps(),
                num_cpus=num_cpus,
                num_gpus=num_gpus,
                train_samples=ds_train.num_samples,
            )

            callbacks.append(optim_callbacks)

            if not os.path.isfile(config["setup"]["normalizer_cache"] + ".npz"):
                logging.info(
                    "Could not find normalizer cache in {}, recreating".format(config["setup"]["normalizer_cache"] + ".npz")
                )
                model.normalizer.adapt(ds_train.tensorflow_dataset.map(lambda X, y, w: X[:, :, 1:]))
                print(model.normalizer.mean)
                print(model.normalizer.variance)
                np.savez(
                    config["setup"]["normalizer_cache"],
                    mean=model.normalizer.mean.numpy(),
                    variance=model.normalizer.variance.numpy(),
                )

<<<<<<< HEAD
            cache = np.load(
                config["setup"]["normalizer_cache"] + ".npz", allow_pickle=True
            )
=======
            cache = np.load(config["setup"]["normalizer_cache"] + ".npz", allow_picke=True)
>>>>>>> 503bf978
            model.normalizer.mean = tf.convert_to_tensor(cache["mean"])
            model.normalizer.variance = tf.convert_to_tensor(cache["variance"])

            model.fit(
                ds_train.tensorflow_dataset.repeat(),
                validation_data=ds_test.tensorflow_dataset.repeat(),
                epochs=config["setup"]["num_epochs"],
                callbacks=callbacks,
                steps_per_epoch=ds_train.num_steps(),
                validation_steps=ds_test.num_steps(),
                initial_epoch=initial_epoch,
                verbose=1,
            )


@main.command()
@click.help_option("-h", "--help")
@click.option(
    "--train-dir",
    required=True,
    help="directory containing a completed training",
    type=click.Path(),
)
@click.option("--config", help="configuration file", type=click.Path())
@click.option(
    "--weights",
    default=None,
    help="trained weights to load",
    type=click.Path(),
)
@click.option("--customize", help="customization function", type=str, default=None)
@click.option("--nevents", help="maximum number of events", type=int, default=-1)
def evaluate(config, train_dir, weights, customize, nevents):
    """Evaluate the trained model in train_dir"""
    if config is None:
        config = Path(train_dir) / "config.yaml"
        assert config.exists(), "Could not find config file in train_dir, please provide one with -c <path/to/config>"
    config, _ = parse_config(config, weights=weights)

    if customize:
        config = customization_functions[customize](config)

    # disable small graph optimization for onnx export (tf.cond is not well supported by ONNX export)
    if "small_graph_opt" in config["setup"]:
        config["setup"]["small_graph_opt"] = False

    if not weights:
        weights = get_best_checkpoint(train_dir)
        logging.info("Loading best weights that could be found from {}".format(weights))

    model, _, initial_epoch = model_scope(config, 1, weights=weights)

    print("before loading")
    print(model.normalizer.mean)
    print(model.normalizer.variance)

    cache = np.load(config["setup"]["normalizer_cache"] + ".npz", allow_pickle=True)
    model.normalizer.mean = tf.convert_to_tensor(cache["mean"])
    model.normalizer.variance = tf.convert_to_tensor(cache["variance"])
    print("after loading")
    print(model.normalizer.mean)
    print(model.normalizer.variance)

    for dsname in config["evaluation_datasets"]:
        val_ds = config["evaluation_datasets"][dsname]
        ds_test = mlpf_dataset_from_config(
            dsname,
            config,
            "test",
            nevents if nevents >= 0 else val_ds["num_events"],
        )
        ds_test_tfds = ds_test.tensorflow_dataset.padded_batch(val_ds["batch_size"])
        eval_dir = str(Path(train_dir) / "evaluation" / "epoch_{}".format(initial_epoch) / dsname)
        Path(eval_dir).mkdir(parents=True, exist_ok=True)
        eval_model(model, ds_test_tfds, config, eval_dir)

    freeze_model(model, config, train_dir)  # export to ONNX


@main.command()
@click.help_option("-h", "--help")
@click.option(
    "--train-dir",
    default=None,
    help="directory containing a completed training",
    type=click.Path(),
)
@click.option("--config", help="configuration file", type=click.Path())
@click.option(
    "--weights",
    default=None,
    help="trained weights to load",
    type=click.Path(),
)
@click.option("--bs", help="batch size to use for inference", type=int, default=1)
@click.option("--customize", help="customization function", type=str, default=None)
@click.option("--nevents", help="maximum number of events", type=int, default=-1)
@click.option("--verbose", help="verbose output", type=int, default=0)
@click.option("--num-runs", help="how many times to run the inference", type=int, default=2)
@click.option("-o", "--output", help="write summary of results to file", type=Path)
@click.option("--cpus", help="CPU threads", type=int, default=None)
def infer(config, train_dir, weights, bs, customize, nevents, verbose, num_runs, output, cpus):
    import json

    strategy, num_gpus, num_batches_multiplier = get_singlenode_strategy(
        num_cpus=cpus
    )  # sets TF ENV variables to use num_cpus
    assert num_gpus < 2, "Multi-GPU inference is not supported"

    if output:
        assert num_runs > 1, "If writing summary results to file, num_runs must be >1"

    if train_dir is None:
        assert (config is not None) and (
            weights is not None
        ), "Please provide a config and weight file when not giving train_dir"

    if config is None:
        config = Path(train_dir) / "config.yaml"
        assert config.exists(), "Could not find config file in train_dir, please provide one with -c <path/to/config>"
    config, _ = parse_config(config, weights=weights)

    if customize:
        config = customization_functions[customize](config)

    # disable small graph optimization for onnx export (tf.cond is not well supported by ONNX export)
    if "small_graph_opt" in config["setup"]:
        config["setup"]["small_graph_opt"] = False

    if not weights:
        weights = get_best_checkpoint(train_dir)
        logging.info("Loading best weights that could be found from {}".format(weights))

    model, _, initial_epoch = model_scope(config, 1, weights=weights)

    print("before loading")
    print("model.normalizer.mean:", model.normalizer.mean)
    print("model.normalizer.variance:", model.normalizer.variance)

    cache = np.load(config["setup"]["normalizer_cache"] + ".npz", allow_pickle=True)
    model.normalizer.mean = tf.convert_to_tensor(cache["mean"])
    model.normalizer.variance = tf.convert_to_tensor(cache["variance"])
    print("after loading")
    print("model.normalizer.mean:", model.normalizer.mean)
    print("model.normalizer.variance:", model.normalizer.variance)

    num_events = nevents if nevents >= 0 else config["validation_num_events"]
    ds_val = mlpf_dataset_from_config(
        config["validation_dataset"],
        config,
        "test",
        num_events,
    )
    tfds_dataset = ds_val.tensorflow_dataset.padded_batch(bs)

    times = []
    predict_workers = bs  # 1 worker per sample in the batch
    # TODO: don't hardcode maximum allowed workers
    if predict_workers > 112:
        predict_workers = 112  # ensure workers is not more than available cpu threads
    for i in range(num_runs):
        # Using model.predict(tf_dataset) doesn't work because pfnetdense is not hashable due to the use of slicing in
        # __call__. Hence, we have to loop through the dataset.
        print("\nRun {}/{}".format(i + 1, num_runs))
        print("####### Inference using model.predict(sample) ############")
        start_time = tf.timestamp().numpy()
        for elem in tqdm.tqdm(tfds_dataset, desc="Model inference"):
            _ = model.predict(
                elem["X"],
                verbose=verbose,
                workers=predict_workers,
                use_multiprocessing=(predict_workers > 1),
            )
        stop_time = tf.timestamp().numpy()
        total_time = stop_time - start_time
        times.append(total_time)
        print("Total number of events used: {:d}".format(num_events))
        print("Batch size: {:d}".format(bs))
        print("Total inference time: {:.2f}s".format(total_time))
        print("##########################################################")

    if num_runs > 1:
        # Summarizing results

        # event throughput [1/s]
        #   - ignore batch padding
        throughput_per_run = num_events / np.array(times)

        # mean throughput
        #   - ignore first epoch (lazy graph construction)
        mean_throughput = round(np.mean(throughput_per_run[1:]), 4)
        print("mean_throughput:", mean_throughput)

        # mean epoch time
        #   - ignore first epoch (lazy graph construction)
        mean_run_time = round(np.mean(times[1:]), 4)
        # batch_size_total = bs * (num_gpus or num_cpus)
        print("mean_run_time:", mean_run_time)

        data = {
            "results": [
                {
                    "wl-scores": {
                        "mean_throughput": mean_throughput,
                        "mean_run_time": mean_run_time,
                    },
                    "wl-stats": {
                        "num_runs": len(times),
                        "run_times": np.round(times, 4),
                        "total_inference_time": round(sum(times[1:]), 4),
                        "GPU": num_gpus,
                        "CPU": cpus or -1,
                        # "train_set_size": self.train_set_size,
                        # "batch_size_per_device": self.batch_size_per_gpu,
                        # "batch_size_total": batch_size_total,
                        "batch_size": bs,
                        "steps_per_run": num_events // bs,
                        "events_per_run": num_events,
                        "throughput_per_run": list(np.round(throughput_per_run, 4)),
                    },
                }
            ],
        }

        if output:
            result_path = output.resolve()
            result_path.parent.mkdir(parents=True, exist_ok=True)

            if result_path.is_file():
                with result_path.open("r", encoding="utf-8") as f:
                    old_data = json.load(f)
            else:
                old_data = None

            with result_path.open("w", encoding="utf-8") as f:
                if old_data:
                    data = {"results": old_data["results"] + data["results"]}
                json.dump(data, f, ensure_ascii=False, indent=4, cls=NpEncoder)
                f.write("\n")
            print("Saved result to {}".format(result_path))


@main.command()
@click.help_option("-h", "--help")
@click.option("-c", "--config", help="configuration file", type=click.Path())
@click.option(
    "-o",
    "--outdir",
    help="output directory",
    type=click.Path(),
    default=".",
)
@click.option(
    "-n",
    "--figname",
    help="name of saved figure",
    type=click.Path(),
    default="lr_finder.jpg",
)
@click.option(
    "-l",
    "--logscale",
    help="use log scale on y-axis in figure",
    default=False,
    is_flag=True,
)
def find_lr(config, outdir, figname, logscale):
    """Run the Learning Rate Finder to produce a batch loss vs. LR plot from
    which an appropriate LR-range can be determined"""
    config, _ = parse_config(config)

    # Decide tf.distribute.strategy depending on number of available GPUs
    strategy, num_gpus, num_batches_multiplier = get_singlenode_strategy()

    ds_train = get_datasets(
        config["train_test_datasets"],
        config,
        num_batches_multiplier,
        "train",
    )

    with strategy.scope():
        model, _, _ = model_scope(config, 1)
        max_steps = 200
        lr_finder = LRFinder(max_steps=max_steps)
        callbacks = [lr_finder]

        model.fit(
            ds_train.tensorflow_dataset.repeat(),
            epochs=max_steps,
            callbacks=callbacks,
            steps_per_epoch=1,
        )

        lr_finder.plot(save_dir=outdir, figname=figname, log_scale=logscale)


@main.command()
@click.help_option("-h", "--help")
@click.option("-t", "--train_dir", help="training directory", type=click.Path())
@click.option(
    "-d",
    "--dry_run",
    help="do not delete anything",
    is_flag=True,
    default=False,
)
def delete_all_but_best_ckpt(train_dir, dry_run):
    """Delete all checkpoint weights in <train_dir>/weights/ except the one with lowest loss in its filename."""
    delete_all_but_best_checkpoint(train_dir, dry_run)


@main.command()
@click.help_option("-h", "--help")
@click.option(
    "-c",
    "--config",
    help="configuration file",
    type=click.Path(),
    required=True,
)
@click.option("-o", "--outdir", help="output dir", type=click.Path(), required=True)
@click.option(
    "--ntrain",
    default=None,
    help="override the number of training events",
    type=int,
)
@click.option(
    "--ntest",
    default=None,
    help="override the number of testing events",
    type=int,
)
@click.option(
    "-r",
    "--recreate",
    help="overwrite old hypertune results",
    is_flag=True,
    default=False,
)
@click.option("--num-cpus", help="number of CPU threads to use", type=int, default=1)
def hypertune(config, outdir, ntrain, ntest, recreate, num_cpus):
    config_file_path = config
    config, _ = parse_config(config, ntrain=ntrain, ntest=ntest)

    # Override number of epochs with max_epochs from Hyperband config if specified
    if config["hypertune"]["algorithm"] == "hyperband":
        config["setup"]["num_epochs"] = config["hypertune"]["hyperband"]["max_epochs"]

    strategy, num_gpus, num_batches_multiplier = get_singlenode_strategy(num_cpus=num_cpus)

    ds_train, ds_test, ds_val = get_train_test_val_datasets(config, num_batches_multiplier, ntrain, ntest)

    model_builder, optim_callbacks = hypertuning.get_model_builder(config, ds_train.num_steps())

    callbacks = prepare_callbacks(
        config,
        outdir,
        ds_val,
    )

    for cb in optim_callbacks:
        callbacks.append(cb)
    callbacks.append(tf.keras.callbacks.EarlyStopping(patience=20, monitor="val_loss"))

    tuner = get_tuner(config["hypertune"], model_builder, outdir, recreate, strategy)
    tuner.search_space_summary()

    tuner.search(
        ds_train.tensorflow_dataset.repeat(),
        epochs=config["setup"]["num_epochs"],
        validation_data=ds_test.tensorflow_dataset.repeat(),
        steps_per_epoch=ds_train.num_steps(),
        validation_steps=ds_test.num_steps(),
        callbacks=[],
    )
    logging.info("Hyperparameter search complete.")
    shutil.copy(config_file_path, outdir + "/config.yaml")  # Copy the config file to the train dir for later reference

    tuner.results_summary()
    for trial in tuner.oracle.get_best_trials(num_trials=10):
        logging.info(trial.hyperparameters.values, trial.score)


#
# Raytune part
#


def raytune_build_model_and_train(
    config,
    checkpoint_dir=None,
    full_config=None,
    ntrain=None,
    ntest=None,
    name=None,
    seeds=False,
    comet_online=False,
    comet_exp_name="particleflow-raytune",
    nepochs=None,
    num_cpus=None,
):
    from collections import Counter

    from ray import tune
    from ray.tune.integration.keras import TuneReportCheckpointCallback
    from raytune.search_space import set_raytune_search_parameters

    if seeds:
        # Set seeds for reproducibility
        random.seed(1234)
        np.random.seed(1234)
        tf.random.set_seed(1234)

    config_file_path = full_config
    full_config, config_file_stem = parse_config(full_config, nepochs=nepochs)

    if config is not None:
        full_config = set_raytune_search_parameters(search_space=config, config=full_config)

    experiment = create_comet_experiment(comet_exp_name, comet_offline=(not comet_online), outdir=tune.get_trial_dir())

    if experiment:
        experiment.set_name(tune.get_trial_dir())
        experiment.log_code("mlpf/tfmodel/model.py")
        experiment.log_code("mlpf/tfmodel/utils.py")
        experiment.log_code(config_file_path)

    strategy, num_gpus, num_batches_multiplier = get_singlenode_strategy(num_cpus=num_cpus)
    ds_train, ds_test, ds_val = get_train_test_val_datasets(full_config, num_batches_multiplier, ntrain, ntest)

    logging.info("num_train_steps", ds_train.num_steps())
    logging.info("num_test_steps", ds_test.num_steps())
    total_steps = ds_train.num_steps() * full_config["setup"]["num_epochs"]
    logging.info("total_steps", total_steps)

    with strategy.scope():
        weights = get_latest_checkpoint(Path(checkpoint_dir).parent) if (checkpoint_dir is not None) else None
        model, optim_callbacks, initial_epoch = model_scope(full_config, total_steps, weights=weights)

    callbacks = prepare_callbacks(
        full_config,
        tune.get_trial_dir(),
        ds_val,
        comet_experiment=experiment,
        horovod_enabled=False,
        is_hpo_run=True,
    )

    callbacks.append(optim_callbacks)

    # if metrics=None all Keras logs should be logged to the Tune logs
    tune_report_checkpoint_callback = TuneReportCheckpointCallback(
        metrics=[
            # "adam_beta_1",
            "charge_loss",
            # "cls_acc_unweighted",
            "cls_loss",
            "cos_phi_loss",
            "energy_loss",
            "eta_loss",
            "learning_rate",
            "loss",
            "pt_loss",
            "sin_phi_loss",
            "val_charge_loss",
            # "val_cls_acc_unweighted",
            # "val_cls_acc_weighted",
            "val_cls_loss",
            "val_cos_phi_loss",
            "val_energy_loss",
            "val_eta_loss",
            "val_loss",
            "val_pt_loss",
            "val_sin_phi_loss",
            "val_jet_wd",
            "val_jet_iqr",
            "val_jet_med",
            "val_met_wd",
            "val_met_iqr",
            "val_met_med",
        ],
    )

    # To make TuneReportCheckpointCallback continue the numbering of checkpoints correctly
    if weights is not None:
        latest_saved_checkpoint_number = int(Path(weights).name.split("-")[1])
        logging.info("setting TuneReportCheckpointCallback epoch number to {}".format(latest_saved_checkpoint_number))
        tune_report_checkpoint_callback._checkpoint._counter = Counter()
        tune_report_checkpoint_callback._checkpoint._counter["epoch_end"] = latest_saved_checkpoint_number
        tune_report_checkpoint_callback._checkpoint._cp_count = latest_saved_checkpoint_number
    callbacks.append(tune_report_checkpoint_callback)

    try:
        model.fit(
            ds_train.tensorflow_dataset.repeat(),
            validation_data=ds_test.tensorflow_dataset.repeat(),
            epochs=full_config["setup"]["num_epochs"],
            callbacks=callbacks,
            steps_per_epoch=ds_train.num_steps(),
            validation_steps=ds_test.num_steps(),
            initial_epoch=initial_epoch,
        )
    except tf.errors.ResourceExhaustedError:
        logging.warning("Resource exhausted, skipping this hyperparameter configuration.")
        skiplog_file_path = Path(full_config["raytune"]["local_dir"]) / name / "skipped_configurations.txt"
        lines = ["{}: {}\n".format(item[0], item[1]) for item in config.items()]

        with open(skiplog_file_path, "a") as f:
            f.write("#" * 80 + "\n")
            for line in lines:
                f.write(line)
                logging.warning(line[:-1])
            f.write("#" * 80 + "\n\n")


@main.command()
@click.help_option("-h", "--help")
@click.option("-c", "--config", help="configuration file", type=click.Path())
@click.option("-n", "--name", help="experiment name", type=str, default="test_exp")
@click.option("-l", "--local", help="run locally", is_flag=True)
@click.option("--cpus", help="number of cpus per worker", type=int, default=1)
@click.option("--gpus", help="number of gpus per worker", type=int, default=0)
@click.option("--tune_result_dir", help="Tune result dir", type=str, default=None)
@click.option("-r", "--resume", help="resume run from local_dir", is_flag=True)
@click.option(
    "--ntrain",
    default=None,
    help="override the number of training steps",
    type=int,
)
@click.option(
    "--ntest",
    default=None,
    help="override the number of testing steps",
    type=int,
)
@click.option(
    "--nepochs",
    default=None,
    help="override the number of training epochs",
    type=int,
)
@click.option("-s", "--seeds", help="set the random seeds", is_flag=True)
@click.option("--comet-online", help="use comet-ml online logging", is_flag=True)
@click.option(
    "--comet-exp-name",
    help="comet experiment name",
    type=str,
    default="particleflow-raytune",
)
def raytune(
    config,
    name,
    local,
    cpus,
    gpus,
    tune_result_dir,
    resume,
    ntrain,
    ntest,
    nepochs,
    seeds,
    comet_online,
    comet_exp_name,
):
    import ray
    from ray import tune
    from ray.tune.logger import TBXLoggerCallback
    from raytune.search_space import raytune_num_samples, search_space
    from raytune.utils import get_raytune_schedule, get_raytune_search_alg

    os.environ["TUNE_DISABLE_STRICT_METRIC_CHECKING"] = "1"  # don't crash if a metric is missing

    if seeds:
        # Set seeds for reproducibility
        random.seed(1234)
        np.random.seed(1234)
        tf.random.set_seed(1234)

    cfg = load_config(config)
    config_file_path = config

    if tune_result_dir is not None:
        os.environ["TUNE_RESULT_DIR"] = tune_result_dir
    else:
        if isinstance(cfg["raytune"]["local_dir"], type(None)):
            raise TypeError("Please specify a local_dir in the raytune section of the config file.")
        trd = cfg["raytune"]["local_dir"] + "/tune_result_dir"
        os.environ["TUNE_RESULT_DIR"] = trd

    expdir = Path(cfg["raytune"]["local_dir"]) / name
    expdir.mkdir(parents=True, exist_ok=True)
    shutil.copy(
        "mlpf/raytune/search_space.py",
        str(Path(cfg["raytune"]["local_dir"]) / name / "search_space.py"),
    )  # Copy the config file to the train dir for later reference
    shutil.copy(
        config_file_path,
        str(Path(cfg["raytune"]["local_dir"]) / name / "config.yaml"),
    )  # Copy the config file to the train dir for later reference

    ray.tune.ray_trial_executor.DEFAULT_GET_TIMEOUT = 1 * 60 * 60  # Avoid timeout errors
    if not local:
        ray.init(address="auto")

    sched = get_raytune_schedule(cfg["raytune"])
    search_alg = get_raytune_search_alg(cfg["raytune"], seeds)

    sync_config = tune.SyncConfig(sync_to_driver=False)

    start = datetime.now()
    analysis = tune.run(
        partial(
            raytune_build_model_and_train,
            full_config=config_file_path,
            ntrain=ntrain,
            ntest=ntest,
            name=name,
            seeds=seeds,
            comet_online=comet_online,
            comet_exp_name=comet_exp_name,
            nepochs=nepochs,
            num_cpus=cpus,
        ),
        config=search_space,
        resources_per_trial={"cpu": cpus, "gpu": gpus},
        name=name,
        scheduler=sched,
        search_alg=search_alg,
        num_samples=raytune_num_samples,
        local_dir=cfg["raytune"]["local_dir"],
        callbacks=[TBXLoggerCallback()],
        log_to_file=True,
        resume=resume,
        max_failures=2,
        sync_config=sync_config,
        # stop=tune.stopper.MaximumIterationStopper(cfg["setup"]["num_epochs"]),
    )
    end = datetime.now()
    logging.info("Total time of tune.run(...): {}".format(end - start))

    logging.info(
        "Best hyperparameters found according to {} were: ".format(cfg["raytune"]["default_metric"]),
        analysis.get_best_config(
            cfg["raytune"]["default_metric"],
            cfg["raytune"]["default_mode"],
        ),
    )

    skip = 20
    if skip > cfg["setup"]["num_epochs"]:
        skip = 0
    analysis.default_metric = cfg["raytune"]["default_metric"]
    analysis.default_mode = cfg["raytune"]["default_mode"]
    plot_ray_analysis(analysis, save=True, skip=skip)
    topk_summary_plot_v2(analysis, k=5, save_dir=Path(analysis.get_best_logdir()).parent)
    summarize_top_k(analysis, k=5, save_dir=Path(analysis.get_best_logdir()).parent)

    best_params = analysis.get_best_config(cfg["raytune"]["default_metric"], cfg["raytune"]["default_mode"])
    with open(
        Path(analysis.get_best_logdir()).parent / "best_parameters.txt",
        "a",
    ) as best_params_file:
        best_params_file.write("Best hyperparameters according to {}\n".format(cfg["raytune"]["default_metric"]))
        for key, val in best_params.items():
            best_params_file.write(("{}: {}\n".format(key, val)))

    with open(Path(analysis.get_best_logdir()).parent / "time.txt", "a") as timefile:
        timefile.write(str(end - start) + "\n")

    num_skipped = count_skipped_configurations(analysis.get_best_logdir())
    logging.info("Number of skipped configurations: {}".format(num_skipped))


@main.command()
@click.help_option("-h", "--help")
@click.option("-d", "--exp_dir", help="experiment dir", type=click.Path())
def count_skipped(exp_dir):
    num_skipped = count_skipped_configurations(exp_dir)
    logging.info("Number of skipped configurations: {}".format(num_skipped))


@main.command()
@click.help_option("-h", "--help")
@click.option("-d", "--exp_dir", help="experiment dir", type=click.Path())
@click.option("-s", "--save", help="save plots in trial dirs", is_flag=True)
@click.option(
    "-k",
    "--skip",
    help="skip first values to avoid large losses at start of training",
    type=int,
)
@click.option("--metric", help="experiment dir", type=str, default="val_loss")
@click.option("--mode", help="experiment dir", type=str, default="min")
def raytune_analysis(exp_dir, save, skip, mode, metric):
    from ray.tune import ExperimentAnalysis

    experiment_analysis = ExperimentAnalysis(exp_dir, default_metric=metric, default_mode=mode)
    plot_ray_analysis(experiment_analysis, save=save, skip=skip)
    analyze_ray_experiment(exp_dir, default_metric=metric, default_mode=mode)


@main.command()
@click.option("-c", "--config", help="configuration file", type=click.Path())
def test_datasets(config):
    from scipy.sparse import coo_matrix

    config_file_path = config
    config, config_file_stem = parse_config(config)
    logging.info(f"loaded config file: {config_file_path}")

    histograms = {}

    dataset_sizes = {"train": {}, "test": {}}
    for dataset_name in config["datasets"]:
        print(dataset_name)

        for split in ["train", "test"]:
            ds = mlpf_dataset_from_config(dataset_name, config, split)
            dataset = dataset_name + "_" + split
            print(dataset, ds.num_steps(), ds.num_samples)
            dataset_sizes[split][dataset_name] = ds.num_samples

            continue
            confusion_matrix_Xelem_to_ygen = np.zeros(
                (
                    config["dataset"]["num_input_classes"],
                    config["dataset"]["num_output_classes"],
                ),
                dtype=np.int64,
            )

            histograms[dataset] = {}
            histograms[dataset]["gen_energy"] = bh.Histogram(bh.axis.Regular(100, 0, 5000))
            histograms[dataset]["gen_energy_log"] = bh.Histogram(bh.axis.Regular(100, -1, 5))
            histograms[dataset]["cand_energy"] = bh.Histogram(bh.axis.Regular(100, 0, 5000))
            histograms[dataset]["cand_energy_log"] = bh.Histogram(bh.axis.Regular(100, -1, 5))

            histograms[dataset]["gen_eta_energy"] = bh.Histogram(bh.axis.Regular(100, -6, 6))
            histograms[dataset]["cand_eta_energy"] = bh.Histogram(bh.axis.Regular(100, -6, 6))

            histograms[dataset]["gen_pt"] = bh.Histogram(bh.axis.Regular(100, 0, 5000))
            histograms[dataset]["gen_pt_log"] = bh.Histogram(bh.axis.Regular(100, -1, 5))
            histograms[dataset]["cand_pt"] = bh.Histogram(bh.axis.Regular(100, 0, 5000))
            histograms[dataset]["cand_pt_log"] = bh.Histogram(bh.axis.Regular(100, -1, 5))

            histograms[dataset]["sum_gen_cand_energy"] = bh.Histogram(
                bh.axis.Regular(100, 0, 100000),
                bh.axis.Regular(100, 0, 100000),
            )
            histograms[dataset]["sum_gen_cand_energy_log"] = bh.Histogram(
                bh.axis.Regular(100, 2, 6), bh.axis.Regular(100, 2, 6)
            )

            histograms[dataset]["sum_gen_cand_pt"] = bh.Histogram(
                bh.axis.Regular(100, 0, 100000),
                bh.axis.Regular(100, 0, 100000),
            )
            histograms[dataset]["sum_gen_cand_pt_log"] = bh.Histogram(bh.axis.Regular(100, 2, 6), bh.axis.Regular(100, 2, 6))

            histograms[dataset]["confusion_matrix_Xelem_to_ygen"] = confusion_matrix_Xelem_to_ygen

            for elem in tqdm.tqdm(ds.tensorflow_dataset, total=ds.num_steps()):
                X = elem["X"].numpy()
                ygen = elem["ygen"].numpy()
                ycand = elem["ycand"].numpy()
                # print(X.shape, ygen.shape, ycand.shape)

                # check that all elements in the event have a nonzero type
                assert np.sum(X[:, 0] == 0) == 0
                assert X.shape[0] == ygen.shape[0]
                assert X.shape[0] == ycand.shape[0]
                # assert X.shape[1] == config["dataset"]["num_input_features"]
                # assert ygen.shape[1] == config["dataset"]["num_output_features"] + 1
                # assert ycand.shape[1] == config["dataset"]["num_output_features"] + 1

                histograms[dataset]["confusion_matrix_Xelem_to_ygen"] += coo_matrix(
                    (
                        np.ones(len(X), dtype=np.int64),
                        (
                            np.array(X[:, 0], np.int32),
                            np.array(ygen[:, 0], np.int32),
                        ),
                    ),
                    shape=(
                        config["dataset"]["num_input_classes"],
                        config["dataset"]["num_output_classes"],
                    ),
                ).todense()

                vals_ygen = ygen[ygen[:, 0] != 0]
                vals_ygen = unpack_target(
                    vals_ygen,
                    config["dataset"]["num_output_classes"],
                    config,
                )
                # assert np.all(vals_ygen["energy"] > 0)
                # assert np.all(vals_ygen["pt"] > 0)
                # assert not np.any(np.isinf(ygen))
                # assert not np.any(np.isnan(ygen))

                histograms[dataset]["gen_energy"].fill(vals_ygen["energy"][:, 0])
                histograms[dataset]["gen_energy_log"].fill(np.log10(vals_ygen["energy"][:, 0]))
                histograms[dataset]["gen_pt"].fill(vals_ygen["pt"][:, 0])
                histograms[dataset]["gen_pt_log"].fill(np.log10(vals_ygen["pt"][:, 0]))
                histograms[dataset]["gen_eta_energy"].fill(
                    vals_ygen["eta"][:, 0],
                    weight=vals_ygen["energy"][:, 0],
                )

                vals_ycand = ycand[ycand[:, 0] != 0]
                vals_ycand = unpack_target(
                    vals_ycand,
                    config["dataset"]["num_output_classes"],
                    config,
                )
                # assert(np.all(vals_ycand["energy"]>0))
                # assert(np.all(vals_ycand["pt"]>0))
                # assert not np.any(np.isinf(ycand))
                # assert not np.any(np.isnan(ycand))

                histograms[dataset]["cand_energy"].fill(vals_ycand["energy"][:, 0])
                histograms[dataset]["cand_energy_log"].fill(np.log10(vals_ycand["energy"][:, 0]))
                histograms[dataset]["cand_pt"].fill(vals_ycand["pt"][:, 0])
                histograms[dataset]["cand_pt_log"].fill(np.log10(vals_ycand["pt"][:, 0]))
                histograms[dataset]["cand_eta_energy"].fill(
                    vals_ycand["eta"][:, 0],
                    weight=vals_ycand["energy"][:, 0],
                )

                histograms[dataset]["sum_gen_cand_energy"].fill(
                    np.sum(vals_ygen["energy"]),
                    np.sum(vals_ycand["energy"]),
                )
                histograms[dataset]["sum_gen_cand_energy_log"].fill(
                    np.log10(np.sum(vals_ygen["energy"])),
                    np.log10(np.sum(vals_ycand["energy"])),
                )
                histograms[dataset]["sum_gen_cand_pt"].fill(np.sum(vals_ygen["pt"]), np.sum(vals_ycand["pt"]))
                histograms[dataset]["sum_gen_cand_pt_log"].fill(
                    np.log10(np.sum(vals_ygen["pt"])),
                    np.log10(np.sum(vals_ycand["pt"])),
                )

            print(confusion_matrix_Xelem_to_ygen)

    for dsname, dsval in sorted(dataset_sizes["train"].items(), reverse=True, key=lambda x: x[1]):
        print("{}: {:.1E} {:.1E}".format(dsname, dsval, dataset_sizes["test"][dsname]))

    with open("datasets.pkl", "wb") as fi:
        pickle.dump(histograms, fi)


@main.command()
@click.help_option("-h", "--help")
@click.option(
    "--train-dir",
    required=True,
    help="directory containing a completed training",
    type=click.Path(),
)
@click.option(
    "--max-files",
    required=False,
    help="maximum number of files per dataset to load",
    type=int,
    default=None,
)
def plots(train_dir, max_files):
    import mplhep
    from plotting.plot_utils import (
        compute_met_and_ratio,
        format_dataset_name,
        load_eval_data,
        plot_jet_ratio,
        plot_met,
        plot_met_ratio,
        plot_num_elements,
        plot_particles,
        plot_sum_energy,
        load_loss_history,
        loss_plot,
        plot_jet_response_binned,
        plot_met_response_binned,
        get_class_names,
        plot_rocs,
        plot_particle_multiplicity,
    )

    mplhep.set_style(mplhep.styles.CMS)

    eval_dir = Path(train_dir) / "evaluation"

    history = load_loss_history(str(Path(train_dir) / "history/history_*.json"))
    for loss in [
        "loss",
        "cls_loss",
        "pt_loss",
        "energy_loss",
        "eta_loss",
        "sin_phi_loss",
        "cos_phi_loss",
        "charge_loss",
    ]:
        loss_plot(
            history[loss].values,
            history["val_" + loss].values,
            loss + ".png",
            margin=0.5,
            smoothing=True,
            cp_dir=Path(train_dir),
            title=loss,
        )

    for epoch_dir in sorted(os.listdir(str(eval_dir))):
        eval_epoch_dir = eval_dir / epoch_dir
        for dataset in sorted(os.listdir(str(eval_epoch_dir))):
            class_names = get_class_names(dataset)

            _title = format_dataset_name(dataset)
            dataset_dir = eval_epoch_dir / dataset
            print(dataset_dir)
            cp_dir = dataset_dir / "plots"
            if not os.path.isdir(str(cp_dir)):
                os.makedirs(str(cp_dir))
            yvals, X, _ = load_eval_data(str(dataset_dir / "*.parquet"), max_files)

            plot_num_elements(X, cp_dir=cp_dir, title=_title)
            plot_sum_energy(yvals, class_names, cp_dir=cp_dir, title=_title)
            plot_particle_multiplicity(X, yvals, class_names, cp_dir=cp_dir, title=_title)
            plot_rocs(yvals, class_names, cp_dir=cp_dir, title=_title)

            plot_jet_ratio(
                yvals,
                cp_dir=cp_dir,
                title=_title,
                bins=np.linspace(0, 5, 100),
                logy=True,
            )
            plot_jet_ratio(
                yvals,
                cp_dir=cp_dir,
                title=_title,
                bins=np.linspace(0.5, 1.5, 100),
                logy=False,
                file_modifier="_bins_0p5_1p5",
            )

            met_data = compute_met_and_ratio(yvals)
            plot_met(met_data, cp_dir=cp_dir, title=_title)
            plot_met_ratio(
                met_data,
                cp_dir=cp_dir,
                title=_title,
                bins=np.linspace(0, 20, 100),
                logy=True,
            )
            plot_met_ratio(
                met_data,
                cp_dir=cp_dir,
                title=_title,
                bins=np.linspace(0, 2, 100),
                logy=False,
                file_modifier="_bins_0_2",
            )
            plot_met_ratio(
                met_data,
                cp_dir=cp_dir,
                title=_title,
                bins=np.linspace(0, 5, 100),
                logy=False,
                file_modifier="_bins_0_5",
            )

            plot_particles(yvals, cp_dir=cp_dir, title=_title)

            plot_jet_response_binned(yvals, cp_dir=cp_dir, title=_title)
            plot_met_response_binned(met_data, cp_dir=cp_dir, title=_title)


if __name__ == "__main__":
    main()<|MERGE_RESOLUTION|>--- conflicted
+++ resolved
@@ -372,13 +372,7 @@
                     variance=model.normalizer.variance.numpy(),
                 )
 
-<<<<<<< HEAD
-            cache = np.load(
-                config["setup"]["normalizer_cache"] + ".npz", allow_pickle=True
-            )
-=======
-            cache = np.load(config["setup"]["normalizer_cache"] + ".npz", allow_picke=True)
->>>>>>> 503bf978
+            cache = np.load(config["setup"]["normalizer_cache"] + ".npz", allow_pickle=True)
             model.normalizer.mean = tf.convert_to_tensor(cache["mean"])
             model.normalizer.variance = tf.convert_to_tensor(cache["variance"])
 
