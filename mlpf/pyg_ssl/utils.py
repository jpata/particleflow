--- conflicted
+++ resolved
@@ -249,13 +249,6 @@
         data_test_qq = data_qq[: round(0.1 * len(data_qq))]
         data_test_ttbar = data_ttbar[: round(0.1 * len(data_ttbar))]
 
-<<<<<<< HEAD
-        data_VICReg_train = data_test_qq + data_test_ttbar
-        data_VICReg_valid = data_test_qq + data_test_ttbar
-
-        data_mlpf_train = data_test_qq + data_test_ttbar
-        data_mlpf_valid = data_test_qq + data_test_ttbar
-=======
         # label remaining data as `rem`
         rem_qcd = data_qcd[round(0.1 * len(data_qcd)) :]
         rem_ttbar = data_ttbar[round(0.1 * len(data_qcd)) :]
@@ -272,7 +265,6 @@
 
         data_mlpf_train = data_mlpf[: round(0.9 * len(data_mlpf))]
         data_mlpf_valid = data_mlpf[round(0.9 * len(data_mlpf)) :]
->>>>>>> fc75328f
 
     else:  # actual meaningful data splits
         # load the qq and ttbar samples seperately
