--- conflicted
+++ resolved
@@ -9,18 +9,9 @@
 import os
 import os.path as osp
 import pickle as pkl
-<<<<<<< HEAD
+from pathlib import Path
 import yaml
-
-=======
-from pathlib import Path
-
-import yaml
-
-os.environ["TF_CPP_MIN_LOG_LEVEL"] = "3"
-
 import fastjet
->>>>>>> 36d85849
 import torch
 import torch.distributed as dist
 import torch.multiprocessing as mp
