"""
Developing a PyTorch Geometric supervised training of MLPF using DistributedDataParallel.

Author: Farouk Mokhtar
"""

import argparse
from datetime import datetime
from functools import partial
import logging
import os
import os.path as osp
import pickle as pkl
from pathlib import Path
<<<<<<< HEAD

=======
import shutil
import yaml
>>>>>>> 370f47f9
import fastjet
import torch
import torch.distributed as dist
import torch.multiprocessing as mp
import yaml
from pyg.inference import make_plots, run_predictions
from pyg.logger import _configLogger, _logger
from pyg.mlpf import MLPF
from pyg.PFDataset import InterleavedIterator, PFDataset
from pyg.training import train_mlpf
from pyg.utils import CLASS_LABELS, X_FEATURES, save_HPs
from utils import create_experiment_dir


logging.basicConfig(level=logging.INFO)

parser = argparse.ArgumentParser()

# add default=None to all arparse arguments to ensure they do not override
# values loaded from the config file given by --config unless explicitly given
parser.add_argument("--config", type=str, default=None, help="yaml config")
parser.add_argument("--prefix", type=str, default=None, help="prefix appended to result dir name")
parser.add_argument("--data-dir", type=str, default=None, help="path to `tensorflow_datasets/`")
parser.add_argument("--gpus", type=str, default=None, help="to use CPU set to empty string; else e.g., `0,1`")
parser.add_argument(
    "--gpu-batch-multiplier", type=int, default=None, help="Increase batch size per GPU by this constant factor"
)
parser.add_argument(
    "--dataset", type=str, default=None, choices=["clic", "cms", "delphes"], required=False, help="which dataset?"
)
parser.add_argument("--num-workers", type=int, default=None, help="number of processes to load the data")
parser.add_argument("--prefetch-factor", type=int, default=None, help="number of samples to fetch & prefetch at every call")
parser.add_argument("--load", type=str, default=None, help="dir from which to load a saved model")
parser.add_argument("--train", action="store_true", default=None, help="initiates a training")
parser.add_argument("--test", action="store_true", default=None, help="tests the model")
parser.add_argument("--num-epochs", type=int, default=None, help="number of training epochs")
parser.add_argument("--patience", type=int, default=None, help="patience before early stopping")
parser.add_argument("--lr", type=float, default=None, help="learning rate")
parser.add_argument("--conv-type", type=str, default=None, help="choices are ['gnn_lsh', 'gravnet', 'attention']")
parser.add_argument("--make-plots", action="store_true", default=None, help="make plots of the test predictions")
parser.add_argument("--export-onnx", action="store_true", default=None, help="exports the model to onnx")
parser.add_argument("--ntrain", type=int, default=None, help="training samples to use, if None use entire dataset")
parser.add_argument("--ntest", type=int, default=None, help="training samples to use, if None use entire dataset")
parser.add_argument("--nvalid", type=int, default=500, help="validation samples to use, default will use 500 events")
parser.add_argument("--hpo", type=str, default=None, help="perform hyperparameter optimization, name of HPO experiment")
parser.add_argument("--local", action="store_true", default=None, help="perform HPO locally, without a Ray cluster")
parser.add_argument("--ray-cpus", type=int, default=None, help="CPUs per trial for HPO")
parser.add_argument("--ray-gpus", type=int, default=None, help="GPUs per trial for HPO")


def run(rank, world_size, config, args, outdir, logfile):
    """Demo function that will be passed to each gpu if (world_size > 1) else will run normally on the given device."""

    if world_size > 1:
        os.environ["MASTER_ADDR"] = "localhost"
        os.environ["MASTER_PORT"] = "12355"
        dist.init_process_group("nccl", rank=rank, world_size=world_size)  # (nccl should be faster than gloo)

    if (rank == 0) or (rank == "cpu"):  # keep writing the logs
        _configLogger("mlpf", filename=logfile)

    if config["load"]:  # load a pre-trained model
        outdir = config["load"]  # in case both --load and --train are provided

        with open(f"{outdir}/model_kwargs.pkl", "rb") as f:
            model_kwargs = pkl.load(f)

        model = MLPF(**model_kwargs)
        optimizer = torch.optim.AdamW(model.parameters(), lr=args.lr)

        checkpoint = torch.load(f"{outdir}/best_weights.pth", map_location=torch.device(rank))

        if isinstance(model, torch.nn.parallel.DistributedDataParallel):
            model.module.load_state_dict(checkpoint["model_state_dict"])
        else:
            model.load_state_dict(checkpoint["model_state_dict"])
        optimizer.load_state_dict(checkpoint["optimizer_state_dict"])

        if (rank == 0) or (rank == "cpu"):
            _logger.info(f"Loaded model weights from {outdir}/best_weights.pth")

    else:  # instantiate a new model in the outdir created
        model_kwargs = {
            "input_dim": len(X_FEATURES[config["dataset"]]),
            "num_classes": len(CLASS_LABELS[config["dataset"]]),
            **config["model"][config["conv_type"]],
        }
        model = MLPF(**model_kwargs)
        optimizer = torch.optim.AdamW(model.parameters(), lr=config["lr"])

    model.to(rank)

    if world_size > 1:
        model = torch.nn.SyncBatchNorm.convert_sync_batchnorm(model)
        model = torch.nn.parallel.DistributedDataParallel(model, device_ids=[rank])

    if (rank == 0) or (rank == "cpu"):
        _logger.info(model)

    if args.train:
        if (rank == 0) or (rank == "cpu"):
            save_HPs(args, model, model_kwargs, outdir)  # save model_kwargs and hyperparameters
            _logger.info("Creating experiment dir {}".format(outdir))
            _logger.info(f"Model directory {outdir}", color="bold")

        train_loaders = []
        for sample in config["train_dataset"][config["dataset"]]:
            version = config["train_dataset"][config["dataset"]][sample]["version"]
            batch_size = config["train_dataset"][config["dataset"]][sample]["batch_size"] * config["gpu_batch_multiplier"]

            ds = PFDataset(config["data_dir"], f"{sample}:{version}", "train", ["X", "ygen"], num_samples=config["ntrain"])
            _logger.info(f"train_dataset: {ds}, {len(ds)}", color="blue")

            train_loaders.append(ds.get_loader(batch_size, world_size, config["num_workers"], config["prefetch_factor"]))

        train_loader = InterleavedIterator(train_loaders)

        if (rank == 0) or (rank == "cpu"):  # quick validation only on a single machine
            valid_loaders = []
            for sample in config["valid_dataset"][config["dataset"]]:
                version = config["valid_dataset"][config["dataset"]][sample]["version"]
                batch_size = (
                    config["valid_dataset"][config["dataset"]][sample]["batch_size"] * config["gpu_batch_multiplier"]
                )

                ds = PFDataset(
                    config["data_dir"], f"{sample}:{version}", "test", ["X", "ygen", "ycand"], num_samples=config["nvalid"]
                )
                _logger.info(f"valid_dataset: {ds}, {len(ds)}", color="blue")

                valid_loaders.append(ds.get_loader(batch_size, 1, config["num_workers"], config["prefetch_factor"]))

            valid_loader = InterleavedIterator(valid_loaders)
        else:
            valid_loader = None

        train_mlpf(
            rank,
            world_size,
            model,
            optimizer,
            train_loader,
            valid_loader,
            config["num_epochs"],
            config["patience"],
            outdir,
            hpo=True if args.hpo is not None else False,
        )

    if args.test:

        if config["load"] is None:
            # if we don't load, we must have a newly trained model
            assert args.train, "Please train a model before testing, or load a model with --load"
            assert outdir is not None, "Error: no outdir to evaluate model from"
        else:
            outdir = config["load"]

        test_loaders = {}
        for sample in config["test_dataset"][config["dataset"]]:
            version = config["test_dataset"][config["dataset"]][sample]["version"]
            batch_size = config["test_dataset"][config["dataset"]][sample]["batch_size"] * config["gpu_batch_multiplier"]

            ds = PFDataset(
                config["data_dir"], f"{sample}:{version}", "test", ["X", "ygen", "ycand"], num_samples=config["ntest"]
            )
            _logger.info(f"test_dataset: {ds}, {len(ds)}", color="blue")

            test_loaders[sample] = InterleavedIterator(
                [ds.get_loader(batch_size, world_size, config["num_workers"], config["prefetch_factor"])]
            )

            if not osp.isdir(f"{outdir}/preds/{sample}"):
                if (rank == 0) or (rank == "cpu"):
                    os.system(f"mkdir -p {outdir}/preds/{sample}")

        checkpoint = torch.load(f"{outdir}/best_weights.pth", map_location=torch.device(rank))

        if isinstance(model, torch.nn.parallel.DistributedDataParallel):
            model.module.load_state_dict(checkpoint["model_state_dict"])
        else:
            model.load_state_dict(checkpoint["model_state_dict"])
        optimizer.load_state_dict(checkpoint["optimizer_state_dict"])

        for sample in test_loaders:
            _logger.info(f"Running predictions on {sample}")
            torch.cuda.empty_cache()

            if args.dataset == "clic":
                jetdef = fastjet.JetDefinition(fastjet.ee_genkt_algorithm, 0.7, -1.0)
            else:
                jetdef = fastjet.JetDefinition(fastjet.antikt_algorithm, 0.4)

            run_predictions(rank, model, test_loaders[sample], sample, outdir, jetdef, jet_ptcut=5.0, jet_match_dr=0.1)

    if (rank == 0) or (rank == "cpu"):  # make plots and export to onnx only on a single machine
        if args.make_plots:
            for sample in config["test_dataset"][config["dataset"]]:
                _logger.info(f"Plotting distributions for {sample}")

                make_plots(outdir, sample, config["dataset"])

        if args.export_onnx:
            try:
                dummy_features = torch.randn(256, model_kwargs["input_dim"], rank=rank)
                dummy_batch = torch.zeros(256, dtype=torch.int64, rank=rank)
                torch.onnx.export(
                    model,
                    (dummy_features, dummy_batch),
                    "test.onnx",
                    verbose=True,
                    input_names=["features", "batch"],
                    output_names=["id", "momentum", "charge"],
                    dynamic_axes={
                        "features": {0: "num_elements"},
                        "batch": [0],
                        "id": [0],
                        "momentum": [0],
                        "charge": [0],
                    },
                )
            except Exception as e:
                print("ONNX export failed: {}".format(e))

    if world_size > 1:
        dist.destroy_process_group()


def override_config(config, args):
    """override config with values from argparse Namespace"""
    for arg in vars(args):
        arg_value = getattr(args, arg)
        if arg_value is not None:
            config[arg] = arg_value
    return config


def device_agnostic_run(config, args, world_size, outdir):

    if args.train:  # create a new outdir when training a model to never overwrite
        logfile = f"{outdir}/train.log"
        _configLogger("mlpf", filename=logfile)

        os.system(f"cp {args.config} {outdir}/train-config.yaml")
    else:
        outdir = args.load
        logfile = f"{outdir}/test.log"
        _configLogger("mlpf", filename=logfile)

        os.system(f"cp {args.config} {outdir}/test-config.yaml")

    if config["gpus"]:
        assert (
            world_size <= torch.cuda.device_count()
        ), f"--gpus is too high (specefied {world_size} gpus but only {torch.cuda.device_count()} gpus are available)"

        torch.cuda.empty_cache()
        if world_size > 1:
            _logger.info(f"Will use torch.nn.parallel.DistributedDataParallel() and {world_size} gpus", color="purple")
            for rank in range(world_size):
                _logger.info(torch.cuda.get_device_name(rank), color="purple")

            mp.spawn(
                run,
                args=(world_size, config, args, outdir, logfile),
                nprocs=world_size,
                join=True,
            )
        elif world_size == 1:
            rank = 0
            _logger.info(f"Will use single-gpu: {torch.cuda.get_device_name(rank)}", color="purple")
            run(rank, world_size, config, args, outdir, logfile)

    else:
        rank = "cpu"
        _logger.info("Will use cpu", color="purple")
        run(rank, world_size, config, args, outdir, logfile)


def main():
    args = parser.parse_args()
    world_size = len(args.gpus.split(","))  # will be 1 for both cpu ("") and single-gpu ("0")

    with open(args.config, "r") as stream:  # load config (includes: which physics samples, model params)
        config = yaml.safe_load(stream)

    # override loaded config with values from command line args
    config = override_config(config, args)

    if args.hpo:
        import ray
        from ray import tune
        from ray import train as ray_train

        # from ray.tune.logger import TBXLoggerCallback
        from raytune.pt_search_space import raytune_num_samples, search_space, set_hps_from_search_space
        from raytune.utils import get_raytune_schedule, get_raytune_search_alg

        name = args.hpo  # name of Ray Tune experiment directory

        os.environ["TUNE_DISABLE_STRICT_METRIC_CHECKING"] = "1"  # don't crash if a metric is missing
        if isinstance(config["raytune"]["local_dir"], type(None)):
            raise TypeError("Please specify a local_dir in the raytune section of the config file.")
        trd = config["raytune"]["local_dir"] + "/tune_result_dir"
        os.environ["TUNE_RESULT_DIR"] = trd

        expdir = Path(config["raytune"]["local_dir"]) / name
        expdir.mkdir(parents=True, exist_ok=True)
        shutil.copy(
            "mlpf/raytune/search_space.py",
            str(Path(config["raytune"]["local_dir"]) / name / "search_space.py"),
        )  # Copy the config file to the train dir for later reference
        shutil.copy(
            args.config,
            str(Path(config["raytune"]["local_dir"]) / name / "config.yaml"),
        )  # Copy the config file to the train dir for later reference

        if not args.local:
            ray.init(address="auto")

        sched = get_raytune_schedule(config["raytune"])
        search_alg = get_raytune_search_alg(config["raytune"])

        def hpo(search_space, config, args, world_size):
            config = set_hps_from_search_space(search_space, config)
            outdir = ray_train.get_context().get_trial_dir()
            device_agnostic_run(config, args, world_size, outdir)

        start = datetime.now()
        analysis = tune.run(
            partial(
                hpo,
                config=config,
                args=args,
                world_size=world_size,
            ),
            config=search_space,
            resources_per_trial={"cpu": args.ray_cpus, "gpu": args.ray_gpus},
            name=name,
            scheduler=sched,
            search_alg=search_alg,
            num_samples=raytune_num_samples,
            local_dir=config["raytune"]["local_dir"],
            # callbacks=[TBXLoggerCallback()],
            log_to_file=True,
            resume=False,  # TODO: make this configurable
            max_failures=2,
            # sync_config=sync_config,
        )
        end = datetime.now()
        logging.info("Total time of tune.run(...): {}".format(end - start))

        logging.info(
            "Best hyperparameters found according to {} were: ".format(config["raytune"]["default_metric"]),
            analysis.get_best_config(
                metric=config["raytune"]["default_metric"],
                mode=config["raytune"]["default_mode"],
                scope="all",
            ),
        )

    else:
        outdir = create_experiment_dir(prefix=(args.prefix or "") + Path(args.config).stem + "_")
        device_agnostic_run(config, args, world_size, outdir)


if __name__ == "__main__":
    main()<|MERGE_RESOLUTION|>--- conflicted
+++ resolved
@@ -12,17 +12,11 @@
 import os.path as osp
 import pickle as pkl
 from pathlib import Path
-<<<<<<< HEAD
-
-=======
 import shutil
 import yaml
->>>>>>> 370f47f9
-import fastjet
 import torch
 import torch.distributed as dist
 import torch.multiprocessing as mp
-import yaml
 from pyg.inference import make_plots, run_predictions
 from pyg.logger import _configLogger, _logger
 from pyg.mlpf import MLPF
