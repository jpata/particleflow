"""
Developing a PyTorch Geometric supervised training of MLPF using DistributedDataParallel.

Authors: Farouk Mokhtar, Joosep Pata, Eric Wulff
"""

import argparse
import logging
import os
from pathlib import Path

# comet needs to be imported before torch
from comet_ml import OfflineExperiment, Experiment  # noqa: F401, isort:skip

import torch
import os

import yaml
from pyg.training import device_agnostic_run, override_config, run_hpo, run_ray_training
from utils import create_experiment_dir

parser = argparse.ArgumentParser()

# add default=None to all arparse arguments to ensure they do not override
# values loaded from the config file given by --config unless explicitly given
parser.add_argument("--config", type=str, default=None, help="yaml config")
parser.add_argument("--prefix", type=str, default=None, help="prefix appended to result dir name")
parser.add_argument("--data-dir", type=str, default=None, help="path to `tensorflow_datasets/`")
parser.add_argument("--gpus", type=int, default=None, help="to use CPU set to 0; else e.g., 4")
parser.add_argument("--gpu-batch-multiplier", type=int, default=None, help="Increase batch size per GPU by this constant factor")
parser.add_argument(
    "--dataset",
    type=str,
    default=None,
    choices=["clic", "cms", "clic_hits"],
    required=False,
    help="which dataset?",
)
parser.add_argument("--num-workers", type=int, default=None, help="number of processes to load the data")
parser.add_argument("--prefetch-factor", type=int, default=None, help="number of samples to fetch & prefetch at every call")
parser.add_argument("--resume-training", type=str, default=None, help="training dir containing the checkpointed training to resume")
parser.add_argument("--load", type=str, default=None, help="load checkpoint and start new training from epoch 1")

parser.add_argument("--train", action="store_true", default=None, help="initiates a training")
parser.add_argument("--test", action="store_true", default=None, help="tests the model")
parser.add_argument("--num-epochs", type=int, default=None, help="number of training epochs")
parser.add_argument("--patience", type=int, default=None, help="patience before early stopping")
parser.add_argument("--lr", type=float, default=None, help="learning rate")
parser.add_argument(
    "--conv-type",
    type=str,
    default=None,
    help="which graph layer to use",
    choices=["attention", "gnn_lsh", "mamba"],
)
parser.add_argument("--num-convs", type=int, default=None, help="number of cross-particle convolution (GNN, attention, Mamba) layers")
parser.add_argument("--make-plots", action="store_true", default=None, help="make plots of the test predictions")
parser.add_argument("--export-onnx", action="store_true", default=None, help="exports the model to onnx")
parser.add_argument("--ntrain", type=int, default=None, help="training samples to use, if None use entire dataset")
parser.add_argument("--ntest", type=int, default=None, help="training samples to use, if None use entire dataset")
parser.add_argument("--nvalid", type=int, default=None, help="validation samples to use")
parser.add_argument("--val-freq", type=int, default=None, help="run extra validation every val_freq training steps")
parser.add_argument("--checkpoint-freq", type=int, default=None, help="epoch frequency for checkpointing")
parser.add_argument("--hpo", type=str, default=None, help="perform hyperparameter optimization, name of HPO experiment")
parser.add_argument("--ray-train", action="store_true", help="run training using Ray Train")
parser.add_argument("--local", action="store_true", default=None, help="perform HPO locally, without a Ray cluster")
parser.add_argument("--ray-cpus", type=int, default=None, help="CPUs per trial for HPO")
parser.add_argument("--ray-gpus", type=int, default=None, help="GPUs per trial for HPO")
parser.add_argument("--comet", action="store_true", help="use comet ml logging")
parser.add_argument("--comet-offline", action="store_true", help="save comet logs locally")
parser.add_argument("--comet-step-freq", type=int, default=None, help="step frequency for saving comet metrics")
parser.add_argument("--experiments-dir", type=str, default=None, help="base directory within which trainings are stored")
parser.add_argument("--pipeline", action="store_true", default=None, help="test is running in pipeline")
parser.add_argument(
    "--dtype",
    type=str,
    default=None,
    help="data type for training",
    choices=["float32", "float16", "bfloat16"],
)
parser.add_argument(
    "--attention-type",
    type=str,
    default=None,
    help="attention type for self-attention layer",
    choices=["math", "efficient", "flash", "flash_external"],
)
parser.add_argument("--test-datasets", nargs="+", default=[], help="test samples to process")


def get_outdir(resume_training, load):
    outdir = None
    if not (resume_training is None):
        outdir = resume_training
    if not (load is None):
        pload = Path(load)
        if pload.name == "checkpoint.pth":
            # the checkpoint is likely from a Ray Train run and we need to step one dir higher up
            outdir = str(pload.parent.parent.parent)
        elif pload.name == "best_weights.pth":
            outdir = str(pload.parent)
        else:
            # the checkpoint is likely from a DDP run and we need to step up one dir less
            outdir = str(pload.parent.parent)
    if not (outdir is None):
        assert os.path.isfile("{}/model_kwargs.pkl".format(outdir))
    return outdir


def main():
<<<<<<< HEAD

    if True:
        from flash_attn import flash_attn_func
    
        sdpa = torch.nn.functional.scaled_dot_product_attention
    
        def sdpa_hijack(query, key, value, attn_mask=None, dropout_p=0.0, is_causal=False, scale=None):
            if query.shape[3] <= 128 and attn_mask is None:
                hidden_states = flash_attn_func(
                    q=query.transpose(1, 2),
                    k=key.transpose(1, 2),
                    v=value.transpose(1, 2),
                    dropout_p=dropout_p,
                    causal=is_causal,
                    softmax_scale=scale,
                ).transpose(1, 2)
            else:
                hidden_states = sdpa(
                    query=query,
                    key=key,
                    value=value,
                    attn_mask=attn_mask,
                    dropout_p=dropout_p,
                    is_causal=is_causal,
                    scale=scale,
                )
            return hidden_states
        torch.nn.functional.scaled_dot_product_attention = sdpa_hijack
        print("Using ROCm Flash Attention")

=======
    # import matplotlib.pyplot as plt
    # plt.rcParams['text.usetex'] = True
>>>>>>> c5650aa4
    args = parser.parse_args()

    if args.resume_training and not args.ray_train:
        raise NotImplementedError(
            "Resuming an interrupted training is only supported in our \
                Ray Train-based training. Consider using `--load` instead, \
                which starts a new training using model weights from a pre-trained checkpoint."
        )

    logging.basicConfig(level=logging.INFO)
    world_size = args.gpus if args.gpus > 0 else 1  # will be 1 for both cpu (args.gpu < 1) and single-gpu (1)

    with open(args.config, "r") as stream:  # load config (includes: which physics samples, model params)
        config = yaml.safe_load(stream)

    # override some options for the pipeline test
    if args.pipeline:
        config["model"]["gnn_lsh"]["num_convs"] = 1
        config["model"]["gnn_lsh"]["width"] = 64
        config["model"]["gnn_lsh"]["embedding_dim"] = 64

        config["model"]["attention"]["num_convs"] = 1
        config["model"]["attention"]["num_heads"] = 8
        config["model"]["attention"]["head_dim"] = 8

        if config["dataset"] == "cms":
            for ds in ["train_dataset", "valid_dataset"]:
                config[ds]["cms"] = {
                    "physical_pu": {
                        "batch_size": config[ds]["cms"]["physical_pu"]["batch_size"],
                        "samples": {"cms_pf_ttbar": config[ds]["cms"]["physical_pu"]["samples"]["cms_pf_ttbar"]},
                    }
                }
            config["test_dataset"] = {"cms_pf_ttbar": config["test_dataset"]["cms_pf_ttbar"]}

    # override loaded config with values from command line args
    config = override_config(config, args)

    if args.hpo:
        run_hpo(config, args)
    else:
        outdir = get_outdir(args.resume_training, config["load"])
        if outdir is None:
            outdir = create_experiment_dir(
                prefix=(args.prefix or "") + Path(args.config).stem + "_",
                experiments_dir=args.experiments_dir if args.experiments_dir else "experiments",
            )

        # Save config for later reference. Note that saving happens after parameters are overwritten by cmd line args.
        config_filename = "train-config.yaml" if args.train else "test-config.yaml"
        with open((Path(outdir) / config_filename), "w") as file:
            yaml.dump(config, file)

        if args.ray_train:
            run_ray_training(config, args, outdir)
        else:
            device_agnostic_run(config, args, world_size, outdir)


if __name__ == "__main__":
    main()<|MERGE_RESOLUTION|>--- conflicted
+++ resolved
@@ -108,41 +108,8 @@
 
 
 def main():
-<<<<<<< HEAD
-
-    if True:
-        from flash_attn import flash_attn_func
-    
-        sdpa = torch.nn.functional.scaled_dot_product_attention
-    
-        def sdpa_hijack(query, key, value, attn_mask=None, dropout_p=0.0, is_causal=False, scale=None):
-            if query.shape[3] <= 128 and attn_mask is None:
-                hidden_states = flash_attn_func(
-                    q=query.transpose(1, 2),
-                    k=key.transpose(1, 2),
-                    v=value.transpose(1, 2),
-                    dropout_p=dropout_p,
-                    causal=is_causal,
-                    softmax_scale=scale,
-                ).transpose(1, 2)
-            else:
-                hidden_states = sdpa(
-                    query=query,
-                    key=key,
-                    value=value,
-                    attn_mask=attn_mask,
-                    dropout_p=dropout_p,
-                    is_causal=is_causal,
-                    scale=scale,
-                )
-            return hidden_states
-        torch.nn.functional.scaled_dot_product_attention = sdpa_hijack
-        print("Using ROCm Flash Attention")
-
-=======
     # import matplotlib.pyplot as plt
     # plt.rcParams['text.usetex'] = True
->>>>>>> c5650aa4
     args = parser.parse_args()
 
     if args.resume_training and not args.ray_train:
