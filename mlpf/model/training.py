"""
This script defines the training, validation, and testing workflow for the MLPF model.

The main entry point is `device_agnostic_run`, which handles CPU, single-GPU, and multi-GPU (DDP) training configurations.

The overall training flow is as follows:
1. `device_agnostic_run`: Sets up the environment and launches the `run` function for each process/GPU.
2. `run`: Initializes the process group, model, optimizer, data loaders, and learning rate scheduler. It then calls `train_all_steps` to begin the main training loop.
3. `train_all_steps`: The core training loop that iterates over training steps.
    - For each step, it calls `train_step` to perform a forward and backward pass.
    - Manages checkpointing, learning rate scheduling, and early stopping.
    - Periodically, it calls `_run_validation_cycle` to evaluate the model.
4. `_run_validation_cycle`:
    - Calls `evaluate` to compute validation loss.
    - Calls `run_test` to generate predictions on the test datasets.
    - Calls `make_plots` (from inference.py) to create performance plots.

Key Functions:
- `device_agnostic_run`: Entry point that manages device configuration (CPU/GPU/multi-GPU).
- `run`: Main function for a single process, responsible for setup and starting the training loop.
- `train_all_steps`: Orchestrates the entire training process over all steps.
- `train_step`: Executes a single training step (forward pass, loss calculation, backward pass, optimizer step).
- `evaluate`: Computes model performance and loss on the validation dataset.
- `model_step`: Performs a single forward pass through the model and computes the loss.
- `optimizer_step`: Executes the backward pass and updates model weights.
- `_log_and_checkpoint_step`: Handles logging and periodic checkpoint saving.
- `_run_validation_cycle`: Coordinates the validation, testing, and plotting process at regular intervals.
- `run_test`: Runs inference on a specified test dataset.
- `get_optimizer`: Utility to create an optimizer based on the configuration.
- `configure_model_trainable`: Utility to set specific model layers as trainable.
- `override_config`: Merges command-line arguments into the configuration dictionary.
"""

import os
import os.path as osp
import time
from pathlib import Path
from tempfile import TemporaryDirectory
import gc
import tqdm
import yaml
import json
import numpy as np
from typing import Union
import sys
from packaging.version import Version

# comet needs to be imported before torch
from comet_ml import OfflineExperiment, Experiment  # noqa: F401, isort:skip

import torch
import torch.distributed as dist
import torch.multiprocessing as mp
from torch.utils.tensorboard import SummaryWriter

from mlpf.optimizers import get_optimizer
from mlpf.logger import _logger, _configLogger, log_smi, log_memory
from mlpf.model.utils import (
    unpack_predictions,
    unpack_target,
    load_checkpoint,
    save_checkpoint,
    CLASS_LABELS,
    X_FEATURES,
    ELEM_TYPES_NONZERO,
    save_HPs,
    get_lr_schedule,
    count_parameters,
    load_lr_schedule,
)
from mlpf.model.monitoring import log_step_to_tensorboard, log_dataloader_to_tensorboard
from mlpf.model.inference import make_plots, run_predictions
from mlpf.model.mlpf import MLPF, configure_model_trainable
from mlpf.model.PFDataset import Collater, PFDataset, get_interleaved_dataloaders
from mlpf.model.losses import mlpf_loss
from mlpf.utils import create_comet_experiment


def model_step(batch, model, loss_fn):
    _logger.debug(f"model_step X={batch.X.shape}")
    ypred_raw = model(batch.X, batch.mask)
    ypred = unpack_predictions(ypred_raw)
    ytarget = unpack_target(batch.ytarget, model)
    loss_opt, losses_detached = loss_fn(ytarget, ypred, batch)
    return loss_opt, losses_detached, ypred_raw, ypred, ytarget


def optimizer_step(model, loss_opt, optimizer, lr_schedule, scaler):
    # Clear gradients
    for param in model.parameters():
        param.grad = None

    # Backward pass and optimization
    _logger.debug(f"optimizer_step scale={scaler.get_scale():.2E}")
    scaler.scale(loss_opt).backward()
    scaler.step(optimizer)
    scaler.update()
    if lr_schedule:
        # ReduceLROnPlateau scheduler should only be updated after each validation step
        if not isinstance(lr_schedule, torch.optim.lr_scheduler.ReduceLROnPlateau):
            lr_schedule.step()


def train_step(
    rank: Union[int, str],
    world_size: int,
    model: MLPF,
    optimizer,
    batch,
    lr_schedule,
    step: int,
    tensorboard_writer=None,
    comet_experiment=None,
    comet_step_freq=None,
    checkpoint_dir="",
    device_type="cuda",
    dtype=torch.float32,
    scaler=None,
    loader_state_dict={},
):
    """Run one training step

    Args:
        rank: Device rank (GPU id or 'cpu')
        world_size: Number of devices being used
        model: The neural network model
        optimizer: The optimizer
        batch: Training batch
        lr_schedule: Learning rate scheduler
        step: Current step number
        tensorboard_writer: TensorBoard writer object
        comet_experiment: Comet.ml experiment object
        comet_step_freq: How often to log to comet
        checkpoint_dir: Directory to save checkpoints
        device_type: 'cuda' or 'cpu'
        dtype: Torch dtype for computations

    Returns:
        dict: Dictionary of step losses
    """
    if world_size > 1:
        dist.barrier()

    model.train()
    step_loss = {}

    batch = batch.to(rank, non_blocking=True)

    with torch.autocast(device_type=device_type, dtype=dtype, enabled=device_type == "cuda"):
        loss_opt, loss, _, _, _ = model_step(batch, model, mlpf_loss)

    optimizer_step(model, loss_opt, optimizer, lr_schedule, scaler)

    # Accumulate losses
    for loss_name in loss:
        if loss_name not in step_loss:
            step_loss[loss_name] = 0.0
        step_loss[loss_name] += loss[loss_name]

    # Log step metrics
    if tensorboard_writer is not None:
        # log_open_files_to_tensorboard(tensorboard_writer, step)
        log_step_to_tensorboard(batch, loss["Total"], lr_schedule, tensorboard_writer, step)
        log_dataloader_to_tensorboard(loader_state_dict, tensorboard_writer, step)
        tensorboard_writer.flush()

    if comet_experiment is not None and (step % comet_step_freq == 0):
        comet_experiment.log_metrics(loss, prefix="train", step=step)
        comet_experiment.log_metric("learning_rate", lr_schedule.get_last_lr(), step=step)

    # Average losses across steps
    num_steps = torch.tensor(1.0, device=rank, dtype=torch.float32)
    if world_size > 1:
        torch.distributed.all_reduce(num_steps)

    for loss_name in step_loss:
        _logger.debug(f"train_step {loss_name}={step_loss[loss_name]}")
        if world_size > 1:
            torch.distributed.all_reduce(step_loss[loss_name])
        step_loss[loss_name] = step_loss[loss_name].cpu().item() / num_steps.cpu().item()

    if world_size > 1:
        dist.barrier()
    _logger.debug(f"train_step reduced {step_loss}")

    return step_loss


def evaluate(
    rank: Union[int, str],
    world_size: int,
    model: MLPF,
    valid_loader,
    step: int,
    tensorboard_writer=None,
    comet_experiment=None,
    outdir=None,
    device_type="cuda",
    dtype=torch.float32,
    make_plots=False,
):
    """Run one evaluation step

    Args:
        rank: Device rank (GPU id or 'cpu')
        world_size: Number of devices being used
        model: The neural network model
        valid_loader: Validation data loader
        step: Current step number
        tensorboard_writer: TensorBoard writer object
        comet_experiment: Comet.ml experiment object
        outdir: Output directory path
        device_type: 'cuda' or 'cpu'
        dtype: Torch dtype for computations

    Returns:
        dict: Dictionary of evaluation losses
    """

    if world_size > 1:
        dist.barrier()

    model.eval()
    eval_loss = {}

    # Only show progress bar on rank 0
    is_interactive = ((world_size <= 1) or (rank == 0)) and sys.stdout.isatty()
    assert len(valid_loader) > 0
    iterator = enumerate(valid_loader)
    if is_interactive:
        iterator = tqdm.tqdm(iterator, total=len(valid_loader), desc=f"Step {step} eval loop on rank={rank}")

    for ival, batch in iterator:
        batch = batch.to(rank, non_blocking=True)

        with torch.autocast(device_type=device_type, dtype=dtype, enabled=device_type == "cuda"):
            with torch.no_grad():
                _, loss, ypred_raw, ypred, ytarget = model_step(batch, model, mlpf_loss)

        # Save validation plots for first batch
        # if (rank == 0 or rank == "cpu") and ival == 0 and make_plots:
        #     validation_plots(batch, ypred_raw, ytarget, ypred, tensorboard_writer, step, outdir)

        # Accumulate losses
        for loss_name in loss:
            if loss_name not in eval_loss:
                eval_loss[loss_name] = 0.0
            eval_loss[loss_name] += loss[loss_name]

    # Average losses across steps
    num_steps = torch.tensor(float(len(valid_loader)), device=rank, dtype=torch.float32)
    if world_size > 1:
        torch.distributed.all_reduce(num_steps)

    for loss_name in eval_loss:
        if world_size > 1:
            torch.distributed.all_reduce(eval_loss[loss_name])
        eval_loss[loss_name] = eval_loss[loss_name].cpu().item() / num_steps.cpu().item()

    if world_size > 1:
        dist.barrier()

    return eval_loss


def _log_and_checkpoint_step(
    rank,
    world_size,
    step,
    model,
    optimizer,
    lr_schedule,
    losses_train,
    tensorboard_writer_train,
    comet_experiment,
    checkpoint_freq,
    checkpoint_dir,
    train_loader,
    valid_loader,
    train_sampler,
    valid_sampler,
    num_patience,
):
    """Helper function to log training information and save periodic checkpoints."""

    # Log training losses to TensorBoard and CometML on the main process
    if (rank == 0) or (rank == "cpu"):
        # Log training losses
        for loss, value in losses_train.items():
            tensorboard_writer_train.add_scalar(f"step/loss_{loss}", value, step)

        tensorboard_writer_train.flush()

    if comet_experiment:
        comet_experiment.log_metrics(losses_train, prefix="step_train_loss", step=step)

    # Save a periodic checkpoint
    if checkpoint_freq and (step % checkpoint_freq == 0):
        if (rank == 0) or (rank == "cpu"):
            extra_state = {
                "step": step,
                "optimizer_state_dict": optimizer.state_dict(),
                "lr_schedule_state_dict": lr_schedule.state_dict(),
                "train_loader_state_dict": train_loader.state_dict(),
                "valid_loader_state_dict": valid_loader.state_dict(),
            }

            checkpoint_path = f"{checkpoint_dir}/checkpoint-{step:02d}.pth"
            save_checkpoint(checkpoint_path, model, optimizer, extra_state)

            # Clean up old checkpoints, keeping the last num_patience
            checkpoints = sorted(Path(checkpoint_dir).glob("checkpoint-*.pth"), key=os.path.getmtime)
            for i in range(len(checkpoints) - num_patience):
                _logger.info("removing old checkpoint {}".format(checkpoints[i]))
                os.remove(checkpoints[i])


def _run_validation_cycle(
    rank,
    world_size,
    model,
    optimizer,
    lr_schedule,
    valid_loader,
    step,
    num_steps,
    losses_train,
    best_val_loss,
    stale_steps,
    outdir,
    config,
    device_type,
    dtype,
    tensorboard_writer_valid,
    comet_experiment,
    checkpoint_dir,
    train_time,
    t0_initial,
    use_ray,
    train_loader,
    valid_sampler,
    train_sampler,
):
    """Run the validation, testing, and plotting cycle."""

    _logger.info(f"Running validation on rank{rank}")
    valid_loader.reset()

    # Run validation
    log_memory("evaluate_start", rank, tensorboard_writer_valid, step)
    losses_valid = evaluate(
        rank=rank,
        world_size=world_size,
        model=model,
        valid_loader=valid_loader,
        step=step,
        tensorboard_writer=tensorboard_writer_valid,
        comet_experiment=comet_experiment,
        outdir=outdir,
        device_type=device_type,
        dtype=dtype,
        make_plots=config["make_plots"],
    )
    log_memory("evaluate_end", rank, tensorboard_writer_valid, step)
    valid_time = time.time() - train_time - t0_initial
    total_time = time.time() - t0_initial

    # Update learning rate scheduler that depends on validation loss
    if lr_schedule and isinstance(lr_schedule, torch.optim.lr_scheduler.ReduceLROnPlateau):
        lr_schedule.step(losses_valid["Total"])

    # Log validation metrics to CometML
    if comet_experiment:
        comet_experiment.log_metrics(losses_valid, prefix="step_valid_loss", step=step)
        comet_experiment.log_metric("learning_rate", lr_schedule.get_last_lr(), step=step)

    # All subsequent actions are only done on the main process
    if (rank == 0) or (rank == "cpu"):
        # Save the best model checkpoint if validation loss improves
        if losses_valid["Total"] < best_val_loss:
            best_val_loss = losses_valid["Total"]
            stale_steps = 0
        else:
            stale_steps += 1

        # Log validation losses to TensorBoard
        for loss, value in losses_valid.items():
            tensorboard_writer_valid.add_scalar(f"step/loss_{loss}", value, step)

        # Save step statistics to a JSON file
        history_path = Path(outdir) / "history"
        history_path.mkdir(parents=True, exist_ok=True)
        stats = {
            "train": losses_train,
            "valid": losses_valid,
            "step_train_time": train_time,
            "step_valid_time": valid_time,
            "step_total_time": total_time,
        }
        with open(f"{history_path}/step_{step}.json", "w") as f:
            json.dump(stats, f)

        # Calculate and log ETA
        steps_remaining = num_steps - step
        time_per_step = (time.time() - t0_initial) / step
        eta = steps_remaining * time_per_step / 60

        # Log a summary of the validation step
        _logger.info(
            f"VALIDATION | Step={step}/{num_steps} | "
            f"Train Loss={losses_train['Total']:.4f} | "
            f"Valid Loss={losses_valid['Total']:.4f} | "
            f"Stale={stale_steps} | "
            f"ETA={eta:.1f}m"
        )

        tensorboard_writer_valid.flush()

    # Run inference and plotting on test datasets for this step
    testdir_name = f"_step_{step}"
    log_memory("run_test_start", rank, tensorboard_writer_valid, step)
    for sample in config["enabled_test_datasets"]:
        run_test(rank, world_size, config, outdir, model, sample, testdir_name, dtype)
    log_memory("run_test_end", rank, tensorboard_writer_valid, step)

    plot_metrics_sample = {}
    if (rank == 0) or (rank == "cpu"):
        log_memory("make_plots_start", rank, tensorboard_writer_valid, step)
        for sample in config["enabled_test_datasets"]:
            plot_metrics = make_plots(outdir, sample, config["dataset"], testdir_name, config["ntest"])
            plot_metrics_sample[sample] = plot_metrics
            # Log key jet metrics to TensorBoard and CometML
            for k in ["med", "iqr", "match_frac"]:
                metric_name = f"step/{sample}/jet_ratio/jet_ratio_target_to_pred_pt/{k}"
                metric_value = plot_metrics["jet_ratio"]["jet_ratio_target_to_pred_pt"][k]
                tensorboard_writer_valid.add_scalar(metric_name, metric_value, step)
                if comet_experiment:
                    comet_experiment.log_metric(metric_name, metric_value, step=step)
                # Add jet metrics to the JSON log file
                with open(f"{history_path}/step_{step}.json", "r+") as f:
                    data = json.load(f)
                    data.update({metric_name: metric_value})
                    f.seek(0)
                    json.dump(data, f)
                    f.truncate()
        log_memory("make_plots_end", rank, tensorboard_writer_valid, step)

    # Ray-specific reporting and checkpointing
    if use_ray:
        import ray

        metrics = {
            "loss": losses_train["Total"],
            "val_loss": losses_valid["Total"],
            "step": step,
            **{f"train_{k}": v for k, v in losses_train.items()},
            **{f"valid_{k}": v for k, v in losses_valid.items()},
        }
        if (rank == 0) or (rank == "cpu"):
            with TemporaryDirectory() as temp_checkpoint_dir:
                extra_state = {
                    "step": step,
                    "optimizer_state_dict": optimizer.state_dict(),
                    "lr_schedule_state_dict": lr_schedule.state_dict(),
                    "train_loader_state_dict": train_loader.state_dict(),
                    "valid_loader_state_dict": valid_loader.state_dict(),
                }
                for sample in plot_metrics_sample.keys():
                    for metric in ["iqr", "match_frac"]:
                        metric_name = f"step/{sample}/jet_ratio/jet_ratio_target_to_pred_pt/{metric}"
                        metrics[metric_name] = plot_metrics_sample[sample]["jet_ratio"]["jet_ratio_target_to_pred_pt"][metric]
                    metrics[f"step/{sample}/jet_ratio/jet_ratio_target_to_pred_pt/combined"] = (
                        metrics[f"step/{sample}/jet_ratio/jet_ratio_target_to_pred_pt/iqr"]
                        - metrics[f"step/{sample}/jet_ratio/jet_ratio_target_to_pred_pt/match_frac"]
                    )
                save_checkpoint(Path(temp_checkpoint_dir) / "checkpoint.pth", model, optimizer, extra_state)
                ray.train.report(metrics, checkpoint=ray.train.Checkpoint.from_directory(temp_checkpoint_dir))
        else:
            ray.train.report(metrics)

    gc.collect()
    if device_type == "cuda":
        torch.cuda.empty_cache()

    return best_val_loss, stale_steps


def train_all_steps(
    rank,
    world_size,
    model,
    optimizer,
    train_loader,
    valid_loader,
    num_steps,
    patience,
    outdir,
    config,
    trainable="all",
    dtype=torch.float32,
    start_step=1,
    lr_schedule=None,
    use_ray=False,
    checkpoint_freq=None,
    comet_experiment=None,
    comet_step_freq=None,
    val_freq=None,
    checkpoint_dir: str = "",
    train_sampler=None,
    valid_sampler=None,
):
    """Main training loop that handles all steps and validation"""
    _logger.info(f"Starting training from step {start_step} to {num_steps} on rank {rank} of {world_size}")
    assert len(train_loader) > 0

    # Per-worker setup
    np.seterr(divide="ignore", invalid="ignore")

    # Setup TensorBoard writers on the main process
    if (rank == 0) or (rank == "cpu"):
        tensorboard_writer_train = SummaryWriter(f"{outdir}/runs/train")
        tensorboard_writer_valid = SummaryWriter(f"{outdir}/runs/valid")
    else:
        tensorboard_writer_train = None
        tensorboard_writer_valid = None

    device_type = "cuda" if isinstance(rank, int) else "cpu"
    t0_initial = time.time()

    # Early stopping setup
    stale_steps = 0
    best_val_loss = float("inf")

    scaler = torch.amp.GradScaler()
    train_iterator = iter(train_loader)

    # Use tqdm for progress bar only on the main process in an interactive session
    is_interactive = ((world_size <= 1) or (rank == 0)) and sys.stdout.isatty()
    iterator = range(start_step, num_steps + 1)
    if is_interactive:
        iterator = tqdm.tqdm(iterator, initial=start_step, total=num_steps, desc=f"Training on rank={rank}")

    # loop over the dataset
    for step in iterator:
        step_start_time = time.time()

        # Get next training batch
        batch = next(train_iterator)
        _logger.debug(f"rank={rank} batch={batch.X.shape}")

        # Run a single training step
        log_memory("train_step_start", rank, tensorboard_writer_train, step)
        losses_train = train_step(
            rank=rank,
            world_size=world_size,
            model=model,
            optimizer=optimizer,
            batch=batch,
            lr_schedule=lr_schedule,
            step=step,
            tensorboard_writer=tensorboard_writer_train,
            comet_experiment=comet_experiment,
            comet_step_freq=comet_step_freq,
            checkpoint_dir=checkpoint_dir,
            device_type=device_type,
            dtype=dtype,
            scaler=scaler,
            loader_state_dict=train_loader.state_dict()["loader_state_dict"],
        )
        log_memory("train_step_end", rank, tensorboard_writer_train, step)
        train_time = time.time() - step_start_time

        # Log a brief training status every 100 steps on the main process
<<<<<<< HEAD
        if (step % 100 == 0):
=======
        if step % 100 == 0:
>>>>>>> 4595ee55
            # Get the current learning rate, handling the case of multiple parameter groups
            current_lr = lr_schedule.get_last_lr()[0]
            _logger.info(f"Step {step}/{num_steps} rank{rank} | " f"Train Loss: {losses_train['Total']:.4f} | " f"LR: {current_lr:.2e}")

            # check smi status
            log_smi(rank)

        # Synchronize all processes at the end of the step
        if world_size > 1:
            dist.barrier()

        # Log training info and save periodic checkpoint immediately after training
        _log_and_checkpoint_step(
            rank,
            world_size,
            step,
            model,
            optimizer,
            lr_schedule,
            losses_train,
            tensorboard_writer_train,
            comet_experiment,
            checkpoint_freq,
            checkpoint_dir,
            train_loader,
            valid_loader,
            train_sampler,
            valid_sampler,
            config["patience"],
        )

        # Run validation, testing, and plotting cycle at specified frequency, or at the last step
        if (step % val_freq == 0) or (step == num_steps):
            best_val_loss, stale_steps = _run_validation_cycle(
                rank,
                world_size,
                model,
                optimizer,
                lr_schedule,
                valid_loader,
                step,
                num_steps,
                losses_train,
                best_val_loss,
                stale_steps,
                outdir,
                config,
                device_type,
                dtype,
                tensorboard_writer_valid,
                comet_experiment,
                checkpoint_dir,
                train_time,
                t0_initial,
                use_ray,
                train_loader,
                valid_sampler,
                train_sampler,
            )

        # Check for early stopping
        if stale_steps > patience:
            _logger.info(f"Stopping early due to stale steps: {stale_steps} > {patience}")
            break

    # End of training loop
    _logger.info(f"Training completed. Total time on device {rank}: {(time.time() - t0_initial)/60:.3f}min")

    # Clean up TensorBoard writers
    if (rank == 0) or (rank == "cpu"):
        tensorboard_writer_train.close()
        tensorboard_writer_valid.close()


def run_test(rank, world_size, config, outdir, model, sample, testdir_name, dtype):
    batch_size = config["test_dataset"][sample]["batch_size"] * config["gpu_batch_multiplier"]
    version = config["test_dataset"][sample]["version"]

    split_configs = config["test_dataset"][sample]["splits"]
    _logger.info("split_configs={}".format(split_configs))

    dataset = []

    ntest = None
    if not (config["ntest"] is None):
        ntest = config["ntest"] // len(split_configs)

    for split_config in split_configs:
        ds = PFDataset(config["data_dir"], f"{sample}/{split_config}:{version}", "test", num_samples=ntest).ds
        dataset.append(ds)
    ds = torch.utils.data.ConcatDataset(dataset)

    if (rank == 0) or (rank == "cpu"):
        _logger.info(f"test_dataset: {sample}, {len(ds)}", color="blue")

    if world_size > 1:
        sampler = torch.utils.data.distributed.DistributedSampler(ds)
    else:
        sampler = torch.utils.data.RandomSampler(ds)

    vals_for_test = ["X", "ytarget", "ytarget_pt_orig", "ytarget_e_orig", "ycand", "genjets", "targetjets"]

    # pythia branch was introduced for cms in version 2.8.0
    if sample.startswith("cms_") and Version(version) >= Version("2.8.0"):
        vals_for_test += ["pythia"]

    test_loader = torch.utils.data.DataLoader(
        ds,
        batch_size=batch_size,
        collate_fn=Collater(vals_for_test, ["genmet"]),
        sampler=sampler,
        num_workers=config["num_workers"],
        prefetch_factor=config["prefetch_factor"],
        # pin_memory=use_cuda,
        # pin_memory_device="cuda:{}".format(rank) if use_cuda else "",
    )

    if not osp.isdir(f"{outdir}/preds{testdir_name}/{sample}"):
        if (rank == 0) or (rank == "cpu"):
            os.system(f"mkdir -p {outdir}/preds{testdir_name}/{sample}")

    _logger.info(f"Running predictions on {sample}")
    torch.cuda.empty_cache()

    # FIXME: import this from a central place
    if config["dataset"] == "clic":
        import fastjet

        jetdef = fastjet.JetDefinition(fastjet.ee_genkt_algorithm, 0.4, -1.0)
        jet_ptcut = 5
    elif config["dataset"] == "cms":
        import fastjet

        jetdef = fastjet.JetDefinition(fastjet.antikt_algorithm, 0.4)
        jet_ptcut = 3
    else:
        raise Exception("not implemented")

    device_type = "cuda" if isinstance(rank, int) else "cpu"
    with torch.autocast(device_type=device_type, dtype=dtype, enabled=device_type == "cuda"):
        run_predictions(
            world_size,
            rank,
            model,
            test_loader,
            sample,
            outdir,
            jetdef,
            jet_ptcut=jet_ptcut,
            jet_match_dr=0.1,
            dir_name=testdir_name,
        )
    if world_size > 1:
        dist.barrier()  # block until all workers finished executing run_predictions()


def run(rank: int | str, world_size: int, config: dict, outdir: str, logfile: str):
    # per-rank log
    _configLogger("mlpf", rank, filename=f"{logfile}.{rank}")

    use_cuda = rank != "cpu"

    dtype = getattr(torch, config["dtype"])
    _logger.info("configured dtype={} for autocast".format(dtype))

    if world_size > 1:
        os.environ["MASTER_ADDR"] = "localhost"
        os.environ["MASTER_PORT"] = "12355"
        dist.init_process_group("nccl", rank=int(rank), world_size=world_size)  # (nccl should be faster than gloo)

    checkpoint_dir = Path(outdir) / "checkpoints"
    if (rank == 0) | (rank == "cpu"):
        checkpoint_dir.mkdir(parents=True, exist_ok=True)

    model_kwargs = {
        "input_dim": len(X_FEATURES[config["dataset"]]),
        "num_classes": len(CLASS_LABELS[config["dataset"]]),
        "input_encoding": config["model"]["input_encoding"],
        "pt_mode": config["model"]["pt_mode"],
        "eta_mode": config["model"]["eta_mode"],
        "sin_phi_mode": config["model"]["sin_phi_mode"],
        "cos_phi_mode": config["model"]["cos_phi_mode"],
        "energy_mode": config["model"]["energy_mode"],
        "elemtypes_nonzero": ELEM_TYPES_NONZERO[config["dataset"]],
        "learned_representation_mode": config["model"]["learned_representation_mode"],
        **config["model"][config["conv_type"]],
    }

    start_step = 1
    lr_schedule = None
    checkpoint = None

    # load a pre-trained checkpoint (continue an aborted training or fine-tune)
    if config["load"]:
        model = MLPF(**model_kwargs).to(torch.device(rank))
        optimizer = get_optimizer(model, config)
        lr_schedule = get_lr_schedule(config, optimizer, config["num_steps"])

        checkpoint = torch.load(config["load"], map_location=torch.device(rank))
        start_step = checkpoint["extra_state"]["step"] + 1

        missing_keys, strict = [], True
        for k in model.state_dict().keys():
            shp0 = model.state_dict()[k].shape
            try:
                shp1 = checkpoint["model_state_dict"][k].shape
            except KeyError:
                missing_keys.append(k)
                continue
            if shp0 != shp1:
                raise Exception("shape mismatch in {}, {}!={}".format(k, shp0, shp1))

        if len(missing_keys) > 0:
            _logger.warning(f"The following parameters are missing in the checkpoint file {missing_keys}", color="red")
            if config.get("relaxed_load", True):
                _logger.warning("Optimizer checkpoint will not be loaded", color="bold")
                strict = False
            else:
                _logger.warning("Use option --relaxed-load if you insist to ignore the missing parameters")
                raise KeyError

        _logger.info("Loaded model weights from {}".format(config["load"]), color="bold")
        _logger.info(f"Restoring training from step {start_step}")

        load_lr_schedule(lr_schedule, checkpoint, start_step=start_step)
        model, optimizer = load_checkpoint(checkpoint, model, optimizer, strict)

    else:  # instantiate a new model in the outdir created
        model = MLPF(**model_kwargs)
        optimizer = get_optimizer(model, config)
        lr_schedule = get_lr_schedule(config, optimizer, config["num_steps"])

    model.to(rank)
    # CPU: the compilation does not work with bs>1
    # Nvidia: compilation should generally be used, but can be disabled
    # ROCM: compilation seems to be needed for ROCm to work properly
    if rank != "cpu":
        model.compile()
    configure_model_trainable(model, config["model"]["trainable"], True)

    if world_size > 1:
        model = torch.nn.SyncBatchNorm.convert_sync_batchnorm(model)
        model = torch.nn.parallel.DistributedDataParallel(model, device_ids=[rank])

    trainable_params, nontrainable_params, table = count_parameters(model)
    _logger.info(str(table))
    _logger.info(model)
    _logger.info(f"Trainable parameters: {trainable_params}")
    _logger.info(f"Non-trainable parameters: {nontrainable_params}")
    _logger.info(f"Total parameters: {trainable_params + nontrainable_params}")
    _logger.info(table.to_string(index=False))

    if config["train"]:
        if (rank == 0) or (rank == "cpu"):
            save_HPs(config, model, model_kwargs, outdir)  # save model_kwargs and hyperparameters
            _logger.info("Creating experiment dir {}".format(outdir))
            _logger.info(f"Model directory {outdir}", color="bold")

        if config["comet"]:
            comet_experiment = create_comet_experiment(config["comet_name"], comet_offline=config["comet_offline"], outdir=outdir)
            if comet_experiment is not None:
                comet_experiment.set_name(f"rank_{rank}_{Path(outdir).name}")
                comet_experiment.log_parameter("run_id", Path(outdir).name)
                comet_experiment.log_parameter("world_size", world_size)
                comet_experiment.log_parameter("rank", rank)
                comet_experiment.log_parameters(config, prefix="config:")
                comet_experiment.set_model_graph(model)
                comet_experiment.log_parameter(trainable_params, "trainable_params")
                comet_experiment.log_parameter(nontrainable_params, "nontrainable_params")
                comet_experiment.log_parameter(trainable_params + nontrainable_params, "total_trainable_params")
                comet_experiment.log_code("mlpf/model/training.py")
                comet_experiment.log_code("mlpf/model/mlpf.py")
                comet_experiment.log_code("mlpf/model/utils.py")
                comet_experiment.log_code("mlpf/pipeline.py")
                # save overridden config, then log to comet
                config_filename = "overridden_config.yaml"
                with open((Path(outdir) / config_filename), "w") as file:
                    yaml.dump(config, file)
                comet_experiment.log_code(str(Path(outdir) / config_filename))
        else:
            comet_experiment = None

        loaders, samplers = get_interleaved_dataloaders(
            world_size,
            rank,
            config,
            use_cuda,
            use_ray=False,
        )

        if config["load"] and checkpoint:
            train_loader = loaders["train"]
            valid_loader = loaders["valid"]
            if "train_loader_state_dict" in checkpoint["extra_state"]:
                train_loader.load_state_dict(checkpoint["extra_state"]["train_loader_state_dict"])
            if "valid_loader_state_dict" in checkpoint["extra_state"]:
                valid_loader.load_state_dict(checkpoint["extra_state"]["valid_loader_state_dict"])

        for split in loaders.keys():
            _logger.info("loader {} rank={} len={}".format(split, rank, len(loaders[split])))

        train_all_steps(
            rank,
            world_size,
            model,
            optimizer,
            loaders["train"],
            loaders["valid"],
            config["num_steps"],
            config["patience"],
            outdir,
            config,
            trainable=config["model"]["trainable"],
            dtype=dtype,
            start_step=start_step,
            lr_schedule=lr_schedule,
            use_ray=False,
            checkpoint_freq=config["checkpoint_freq"],
            comet_experiment=comet_experiment,
            comet_step_freq=config["comet_step_freq"],
            val_freq=config["val_freq"],
            checkpoint_dir=str(checkpoint_dir),
            train_sampler=samplers["train"],
            valid_sampler=samplers["valid"],
        )

    if world_size > 1:
        dist.destroy_process_group()


def override_config(config: dict, args):
    """override config dictionary with values from argparse Namespace"""
    for arg in vars(args):
        arg_value = getattr(args, arg)
        if arg_value is not None:
            if arg in config:
                _logger.info("overriding config item {}={} with {} from cmdline".format(arg, config[arg], arg_value))
                config[arg] = arg_value
            else:
                _logger.info("skipping {}".format(arg))

    if "attention_type" in args and args.attention_type is not None:
        config["model"]["attention"]["attention_type"] = args.attention_type

    if "num_convs" in args and args.num_convs is not None:
        for model in ["gnn_lsh", "attention"]:
            config["model"][model]["num_convs"] = args.num_convs

    config["enabled_test_datasets"] = list(config["test_dataset"].keys())
    if "test_datasets" in args:
        if len(args.test_datasets) != 0:
            config["enabled_test_datasets"] = args.test_datasets

    config["train"] = args.train
    config["test"] = args.test
    if "make_plots" in args:
        config["make_plots"] = args.make_plots

    return config


# Run either single GPU or single-node multi-GPU using pytorch DDP
def device_agnostic_run(config, world_size, outdir):
    if config["train"]:
        logfile = f"{outdir}/train.log"
    else:
        logfile = f"{outdir}/test.log"
    _configLogger("mlpf", 0, filename=logfile)

    if config["gpus"]:
        assert (
            world_size <= torch.cuda.device_count()
        ), f"--gpus is too high (specified {world_size} gpus but only {torch.cuda.device_count()} gpus are available)"

        torch.cuda.empty_cache()
        if world_size > 1:
            _logger.info(f"Will use torch.nn.parallel.DistributedDataParallel() and {world_size} gpus", color="purple")
            for rank in range(world_size):
                _logger.info(torch.cuda.get_device_name(rank), color="purple")

            mp.spawn(
                run,
                args=(world_size, config, outdir, logfile),
                nprocs=world_size,
                join=True,
            )
        elif world_size == 1:
            rank = 0
            _logger.info(f"Will use single-gpu: {torch.cuda.get_device_name(rank)}", color="purple")
            run(rank, world_size, config, outdir, logfile)

    else:
        rank = "cpu"
        _logger.info("Will use cpu", color="purple")
        run(rank, world_size, config, outdir, logfile)<|MERGE_RESOLUTION|>--- conflicted
+++ resolved
@@ -571,11 +571,7 @@
         train_time = time.time() - step_start_time
 
         # Log a brief training status every 100 steps on the main process
-<<<<<<< HEAD
         if (step % 100 == 0):
-=======
-        if step % 100 == 0:
->>>>>>> 4595ee55
             # Get the current learning rate, handling the case of multiple parameter groups
             current_lr = lr_schedule.get_last_lr()[0]
             _logger.info(f"Step {step}/{num_steps} rank{rank} | " f"Train Loss: {losses_train['Total']:.4f} | " f"LR: {current_lr:.2e}")
