import os
import os.path as osp
import time
from pathlib import Path
from tempfile import TemporaryDirectory
import tqdm
import yaml
import json
import sklearn
import sklearn.metrics
import numpy as np
from typing import Union, List

# comet needs to be imported before torch
from comet_ml import OfflineExperiment, Experiment  # noqa: F401, isort:skip

import torch
import torch.distributed as dist
import torch.multiprocessing as mp
from torch.utils.tensorboard import SummaryWriter

from mlpf.model.logger import _logger, _configLogger
from mlpf.model.utils import (
    unpack_predictions,
    unpack_target,
    load_checkpoint,
    save_checkpoint,
    CLASS_LABELS,
    X_FEATURES,
    ELEM_TYPES_NONZERO,
    save_HPs,
    get_lr_schedule,
    count_parameters,
)
from mlpf.model.monitoring import log_open_files_to_tensorboard, log_step_to_tensorboard
from mlpf.model.inference import make_plots, run_predictions
from mlpf.model.mlpf import set_save_attention
from mlpf.model.mlpf import MLPF
from mlpf.model.PFDataset import Collater, PFDataset, get_interleaved_dataloaders
from mlpf.model.losses import mlpf_loss
from mlpf.utils import create_comet_experiment
from mlpf.model.plots import validation_plots, log_loss_correlation_plots, log_epoch_loss_evolution_ratios
from mlpf.optimizers.lamb import Lamb


def configure_model_trainable(model: MLPF, trainable: Union[str, List[str]], is_training: bool):
    """Set only the given layers as trainable in the model"""

    if isinstance(model, torch.nn.parallel.DistributedDataParallel):
        raise Exception("configure trainability before distributing the model")
    if is_training:
        model.train()
        if trainable != "all":
            model.eval()

            # first set all parameters as non-trainable
            for param in model.parameters():
                param.requires_grad = False

            # now explicitly enable specific layers
            for layer in trainable:
                layer = getattr(model, layer)
                layer.train()
                for param in layer.parameters():
                    param.requires_grad = True
    else:
        model.eval()


def model_step(batch, model, loss_fn):
    ypred_raw = model(batch.X, batch.mask)
    ypred = unpack_predictions(ypred_raw)
    ytarget = unpack_target(batch.ytarget, model)
    loss_opt, losses_detached = loss_fn(ytarget, ypred, batch)
    return loss_opt, losses_detached, ypred_raw, ypred, ytarget


def optimizer_step(model, loss_opt, optimizer, lr_schedule, scaler):
    # Clear gradients
    for param in model.parameters():
        param.grad = None

    # Backward pass and optimization
    scaler.scale(loss_opt).backward()
    scaler.step(optimizer)
    scaler.update()
    if lr_schedule:
        # ReduceLROnPlateau scheduler should only be updated after each full epoch
        if not isinstance(lr_schedule, torch.optim.lr_scheduler.ReduceLROnPlateau):
            lr_schedule.step()


def get_optimizer(model, config):
    """
    Returns the optimizer for the given model based on the configuration provided.
    Parameters:
    model (torch.nn.Module): The model for which the optimizer is to be created.
    config (dict): Configuration dictionary containing optimizer settings.
                   Must include the key "lr" for learning rate.
                   Optionally includes the key "optimizer" to specify the type of optimizer.
                   Supported values for "optimizer" are "adamw", "lamb", and "sgd".
                   If "optimizer" is not provided, "adamw" is used by default.
    Returns:
    torch.optim.Optimizer: The optimizer specified in the configuration.
    Raises:
    ValueError: If the specified optimizer type is not supported.
    """

    wd = config["weight_decay"] if "weight_decay" in config else 0.01
    if "optimizer" not in config:
        return torch.optim.AdamW(model.parameters(), lr=config["lr"], weight_decay=wd)
    if config["optimizer"] == "adamw":
        return torch.optim.AdamW(model.parameters(), lr=config["lr"], weight_decay=wd)
    elif config["optimizer"] == "lamb":
        return Lamb(model.parameters(), lr=config["lr"], weight_decay=wd)
    elif config["optimizer"] == "sgd":
        return torch.optim.SGD(model.parameters(), lr=config["lr"], weight_decay=wd)
    else:
        raise ValueError(f"Unsupported optimizer type: {config['optimizer']}")


def train_epoch(
    rank: Union[int, str],
    world_size: int,
    model: MLPF,
    optimizer,
    train_loader,
    lr_schedule,
    epoch: int,
    tensorboard_writer=None,
    comet_experiment=None,
    comet_step_freq=None,
    checkpoint_dir="",
    device_type="cuda",
    dtype=torch.float32,
    scaler=None,
):
    """Run one training epoch

    Args:
        rank: Device rank (GPU id or 'cpu')
        world_size: Number of devices being used
        model: The neural network model
        optimizer: The optimizer
        train_loader: Training data loader
        lr_schedule: Learning rate scheduler
        epoch: Current epoch number
        tensorboard_writer: TensorBoard writer object
        comet_experiment: Comet.ml experiment object
        comet_step_freq: How often to log to comet
        checkpoint_dir: Directory to save checkpoints
        device_type: 'cuda' or 'cpu'
        dtype: Torch dtype for computations

    Returns:
        dict: Dictionary of epoch losses
    """
    model.train()
    epoch_loss = {}
    epoch_sum_batch_avg_ispu = torch.tensor(0.0, device=rank)

    # For plotting loss correlations on rank 0 / cpu
    epoch_losses_for_plotting = {}
    COMPONENTS_TO_PLOT_CORRELATION = [
        "Classification_binary",
        "Classification",
        "ispu",
        "Regression_pt",
        "Regression_eta",
        "Regression_sin_phi",
        "Regression_cos_phi",
        "Regression_energy",
    ]

    # Only show progress bar on rank 0
    if (world_size > 1) and (rank != 0):
        iterator = enumerate(train_loader)
    else:
        iterator = tqdm.tqdm(enumerate(train_loader), total=len(train_loader), desc=f"Epoch {epoch} train loop on rank={rank}")

    for itrain, batch in iterator:
        batch = batch.to(rank, non_blocking=True)

        with torch.autocast(device_type=device_type, dtype=dtype, enabled=device_type == "cuda"):
            loss_opt, loss, _, _, ytarget = model_step(batch, model, mlpf_loss)

        optimizer_step(model, loss_opt, optimizer, lr_schedule, scaler)

        # Accumulate losses for averaging
        for loss_name in loss:  # loss here is losses_detached from model_step
            if loss_name not in epoch_loss:
                epoch_loss[loss_name] = 0.0
            epoch_loss[loss_name] += loss[loss_name]

        # Accumulate losses for plotting correlations (only on rank 0 / cpu)
        if tensorboard_writer is not None:
            total_loss_item = loss_opt.detach().cpu().item()
            for comp_name in COMPONENTS_TO_PLOT_CORRELATION:
                if comp_name in loss:  # loss here is losses_detached
                    comp_val_item = loss[comp_name].cpu().item()
                    if comp_name not in epoch_losses_for_plotting:
                        epoch_losses_for_plotting[comp_name] = []
                    epoch_losses_for_plotting[comp_name].append((total_loss_item, comp_val_item))

        # Accumulate avg_ispu
        masked_ispu = ytarget["ispu"][batch.mask]
        if masked_ispu.numel() > 0:
            batch_avg_ispu = masked_ispu.float().mean()
            epoch_sum_batch_avg_ispu += batch_avg_ispu

        # Log step metrics
        step = (epoch - 1) * len(train_loader) + itrain
        if tensorboard_writer is not None and step % 100 == 0:
            log_open_files_to_tensorboard(tensorboard_writer, step)
            log_step_to_tensorboard(batch, loss["Total"], lr_schedule, tensorboard_writer, step)
            tensorboard_writer.flush()

            # Save step checkpoint
            extra_state = {"step": step, "lr_schedule_state_dict": lr_schedule.state_dict()}
            save_checkpoint(f"{checkpoint_dir}/step_weights.pth", model, optimizer, extra_state)

        if comet_experiment is not None and (itrain % comet_step_freq == 0):
            comet_experiment.log_metrics(loss, prefix="train", step=step)
            comet_experiment.log_metric("learning_rate", lr_schedule.get_last_lr(), step=step)

    # Average losses across steps
    num_steps = torch.tensor(float(len(train_loader)), device=rank, dtype=torch.float32)
    if world_size > 1:
        torch.distributed.all_reduce(num_steps)

    for loss_name in epoch_loss:
        if world_size > 1:
            torch.distributed.all_reduce(epoch_loss[loss_name])
        epoch_loss[loss_name] = epoch_loss[loss_name].cpu().item() / num_steps.cpu().item()  # type: ignore

    if world_size > 1:
        torch.distributed.all_reduce(epoch_sum_batch_avg_ispu)
    avg_target_ispu_over_steps = epoch_sum_batch_avg_ispu.cpu().item() / num_steps.cpu().item()  # type: ignore
    if tensorboard_writer is not None:  # Log on rank 0 or cpu
        tensorboard_writer.add_scalar("epoch/avg_target_ispu_per_step", avg_target_ispu_over_steps, epoch)
        # Log correlation plots
        log_loss_correlation_plots(epoch_losses_for_plotting, epoch, tensorboard_writer, "train")
        tensorboard_writer.flush()  # Ensure plots are written

    if world_size > 1:
        dist.barrier()
    return epoch_loss


def eval_epoch(
    rank: Union[int, str],
    world_size: int,
    model: MLPF,
    valid_loader,
    epoch: int,
    tensorboard_writer=None,
    comet_experiment=None,
    save_attention=False,
    outdir=None,
    device_type="cuda",
    dtype=torch.float32,
):
    """Run one evaluation epoch

    Args:
        rank: Device rank (GPU id or 'cpu')
        world_size: Number of devices being used
        model: The neural network model
        valid_loader: Validation data loader
        epoch: Current epoch number
        tensorboard_writer: TensorBoard writer object
        comet_experiment: Comet.ml experiment object
        save_attention: Whether to save attention weights
        outdir: Output directory path
        device_type: 'cuda' or 'cpu'
        dtype: Torch dtype for computations

    Returns:
        dict: Dictionary of epoch losses
    """
    model.eval()
    epoch_loss = {}
    epoch_sum_batch_avg_ispu = torch.tensor(0.0, device=rank)

    # For plotting loss correlations on rank 0 / cpu
    epoch_losses_for_plotting = {}
    COMPONENTS_TO_PLOT_CORRELATION = [
        "Classification_binary",
        "Classification",
        "ispu",
        "Regression_pt",
        "Regression_eta",
        "Regression_sin_phi",
        "Regression_cos_phi",
        "Regression_energy",
    ]

    # Confusion matrix tracking
    cm_X_target = np.zeros((13, 13))
    cm_X_pred = np.zeros((13, 13))
    cm_id = np.zeros((13, 13))

    # Only show progress bar on rank 0
    if (world_size > 1) and (rank != 0):
        iterator = enumerate(valid_loader)
    else:
        iterator = tqdm.tqdm(enumerate(valid_loader), total=len(valid_loader), desc=f"Epoch {epoch} eval loop on rank={rank}")

    for ival, batch in iterator:
        batch = batch.to(rank, non_blocking=True)

        # Save attention on first batch if requested
        if save_attention and (rank == 0 or rank == "cpu") and ival == 0:
            set_save_attention(model, outdir, True)
        else:
            set_save_attention(model, outdir, False)

        with torch.autocast(device_type=device_type, dtype=dtype, enabled=device_type == "cuda"):
            with torch.no_grad():
                loss_opt, losses_detached, ypred_raw, ypred, ytarget = model_step(batch, model, mlpf_loss)

        # Update confusion matrices
        cm_X_target += sklearn.metrics.confusion_matrix(
            batch.X[:, :, 0][batch.mask].detach().cpu().numpy(), ytarget["cls_id"][batch.mask].detach().cpu().numpy(), labels=range(13)
        )
        cm_X_pred += sklearn.metrics.confusion_matrix(
            batch.X[:, :, 0][batch.mask].detach().cpu().numpy(), ypred["cls_id"][batch.mask].detach().cpu().numpy(), labels=range(13)
        )
        cm_id += sklearn.metrics.confusion_matrix(
            ytarget["cls_id"][batch.mask].detach().cpu().numpy(), ypred["cls_id"][batch.mask].detach().cpu().numpy(), labels=range(13)
        )

        # Save validation plots for first batch
        if (rank == 0 or rank == "cpu") and ival == 0:
            validation_plots(batch, ypred_raw, ytarget, ypred, tensorboard_writer, epoch, outdir)

        # Accumulate losses
        for loss_name in losses_detached:
            if loss_name not in epoch_loss:
                epoch_loss[loss_name] = 0.0
            epoch_loss[loss_name] += losses_detached[loss_name]

        # Accumulate losses for plotting correlations (only on rank 0 / cpu)
        if tensorboard_writer is not None:
            total_loss_item = loss_opt.detach().cpu().item()
            for comp_name in COMPONENTS_TO_PLOT_CORRELATION:
                if comp_name in losses_detached:
                    comp_val_item = losses_detached[comp_name].cpu().item()
                    if comp_name not in epoch_losses_for_plotting:
                        epoch_losses_for_plotting[comp_name] = []
                    epoch_losses_for_plotting[comp_name].append((total_loss_item, comp_val_item))

        # Accumulate avg_ispu
        masked_ispu = ytarget["ispu"][batch.mask]
        if masked_ispu.numel() > 0:
            batch_avg_ispu = masked_ispu.float().mean()
            epoch_sum_batch_avg_ispu += batch_avg_ispu

    # Log confusion matrices
    if comet_experiment:
        comet_experiment.log_confusion_matrix(
            matrix=cm_X_target, title="Element to target", row_label="X", column_label="target", epoch=epoch, file_name="cm_X_target.json"
        )
        comet_experiment.log_confusion_matrix(
            matrix=cm_X_pred, title="Element to pred", row_label="X", column_label="pred", epoch=epoch, file_name="cm_X_pred.json"
        )
        comet_experiment.log_confusion_matrix(
            matrix=cm_id, title="Target to pred", row_label="target", column_label="pred", epoch=epoch, file_name="cm_id.json"
        )

    # Average losses across steps
    num_steps = torch.tensor(float(len(valid_loader)), device=rank, dtype=torch.float32)
    if world_size > 1:
        torch.distributed.all_reduce(num_steps)

    for loss_name in epoch_loss:
        if world_size > 1:
            torch.distributed.all_reduce(epoch_loss[loss_name])
        epoch_loss[loss_name] = epoch_loss[loss_name].cpu().item() / num_steps.cpu().item()  # type: ignore

    if world_size > 1:
        torch.distributed.all_reduce(epoch_sum_batch_avg_ispu)
    avg_target_ispu_over_steps = epoch_sum_batch_avg_ispu.cpu().item() / num_steps.cpu().item()  # type: ignore
    if tensorboard_writer is not None:  # Log on rank 0 or cpu
        tensorboard_writer.add_scalar("epoch/avg_target_ispu_per_step", avg_target_ispu_over_steps, epoch)
        # Log correlation plots
        log_loss_correlation_plots(epoch_losses_for_plotting, epoch, tensorboard_writer, "valid")
        tensorboard_writer.flush()  # Ensure plots are written

    if world_size > 1:
        dist.barrier()
    return epoch_loss


def train_all_epochs(
    rank,
    world_size,
    model,
    optimizer,
    train_loader,
    valid_loader,
    num_epochs,
    patience,
    outdir,
    config,
    trainable="all",
    dtype=torch.float32,
    start_epoch=1,
    lr_schedule=None,
    use_ray=False,
    checkpoint_freq=None,
    comet_experiment=None,
    comet_step_freq=None,
    val_freq=None,
    save_attention=False,
    checkpoint_dir="",
):
    """Main training loop that handles all epochs and validation

    Args:
        rank: Device rank (GPU id or 'cpu')
        world_size: Number of devices being used
        model: The neural network model
        optimizer: The optimizer
        train_loader: Training data loader
        valid_loader: Validation data loader
        num_epochs: Total number of epochs to train
        patience: Early stopping patience
        outdir: Output directory for logs and checkpoints
        trainable: Which model parts to train ("all" or list of layer names)
        dtype: Torch dtype for computations
        start_epoch: Epoch to start/resume from
        lr_schedule: Learning rate scheduler
        use_ray: Whether using Ray for distributed training
        checkpoint_freq: How often to save checkpoints
        comet_experiment: Comet.ml experiment object
        comet_step_freq: How often to log to comet
        val_freq: How often to run validation
        save_attention: Whether to save attention weights
        checkpoint_dir: Directory to save checkpoints
    """

    # run per-worker setup here so all processes / threads get configured.
    # Ignore divide by 0 errors
    np.seterr(divide="ignore", invalid="ignore")
    # disable GUI
    import matplotlib

    matplotlib.use("agg")

    # Setup tensorboard writers
    if (rank == 0) or (rank == "cpu"):
        tensorboard_writer_train = SummaryWriter(f"{outdir}/runs/train")
        tensorboard_writer_valid = SummaryWriter(f"{outdir}/runs/valid")
    else:
        tensorboard_writer_train = None
        tensorboard_writer_valid = None

    device_type = "cuda" if isinstance(rank, int) else "cpu"
    t0_initial = time.time()

    # Early stopping setup
    stale_epochs = torch.tensor(0, device=rank)
    best_val_loss = float("inf")

    # For epoch-wise loss evolution plotting (ratios of component to total)
    if (rank == 0) or (rank == "cpu"):
        train_epoch_loss_history = {}  # Will be populated with {loss_name: [epoch1_val, epoch2_val, ...]}
        valid_epoch_loss_history = {}
        # Define components for which to plot the ratio evolution
        COMPONENTS_FOR_EVOLUTION_RATIO_PLOT = [
            "Classification_binary",
            "Classification",
            "ispu",
            "Regression_pt",
            "Regression_eta",
            "Regression_sin_phi",
            "Regression_cos_phi",
            "Regression_energy",
        ]

    scaler = torch.amp.GradScaler()

    for epoch in range(start_epoch, num_epochs + 1):
        epoch_start_time = time.time()

        # Training epoch
        losses_train = train_epoch(
            rank=rank,
            world_size=world_size,
            model=model,
            optimizer=optimizer,
            train_loader=train_loader,
            lr_schedule=lr_schedule,
            epoch=epoch,
            tensorboard_writer=tensorboard_writer_train,
            comet_experiment=comet_experiment,
            comet_step_freq=comet_step_freq,
            checkpoint_dir=checkpoint_dir,
            device_type=device_type,
            dtype=dtype,
            scaler=scaler,
        )
        train_time = time.time() - epoch_start_time

        # Validation epoch
        losses_valid = eval_epoch(
            rank=rank,
            world_size=world_size,
            model=model,
            valid_loader=valid_loader,
            epoch=epoch,
            tensorboard_writer=tensorboard_writer_valid,
            comet_experiment=comet_experiment,
            save_attention=save_attention,
            outdir=outdir,
            device_type=device_type,
            dtype=dtype,
        )
        valid_time = time.time() - train_time - epoch_start_time
        total_time = time.time() - epoch_start_time

        if lr_schedule:
            # ReduceLROnPlateau scheduler should only be updated after each full epoch
            # Other schedulers are updated after each step inside the optimizer_step() function
            if isinstance(lr_schedule, torch.optim.lr_scheduler.ReduceLROnPlateau):
                lr_schedule.step(losses_valid["Total"])

        # Log metrics
        if comet_experiment:
            comet_experiment.log_metrics(losses_train, prefix="epoch_train_loss", epoch=epoch)
            comet_experiment.log_metrics(losses_valid, prefix="epoch_valid_loss", epoch=epoch)
            comet_experiment.log_metric("learning_rate", lr_schedule.get_last_lr(), epoch=epoch)
            comet_experiment.log_epoch_end(epoch)

        # Handle checkpointing and logging on rank 0
        if (rank == 0) or (rank == "cpu"):
            # Log learning rate
            tensorboard_writer_train.add_scalar("epoch/learning_rate", lr_schedule.get_last_lr()[0], epoch)

            # Prepare checkpoint state
            extra_state = {"epoch": epoch, "lr_schedule_state_dict": lr_schedule.state_dict()}

            # Save best model if validation loss improved
            if losses_valid["Total"] < best_val_loss:
                best_val_loss = losses_valid["Total"]
                stale_epochs = 0
                save_checkpoint(f"{checkpoint_dir}/best_weights.pth", model, optimizer, extra_state)
            else:
                stale_epochs += 1

            # Periodic epoch checkpointing
            if checkpoint_freq and (epoch % checkpoint_freq == 0):
                checkpoint_path = f"{checkpoint_dir}/checkpoint-{epoch:02d}-{losses_valid['Total']:.6f}.pth"
                save_checkpoint(checkpoint_path, model, optimizer, extra_state)

            # Update loss history
            for loss in losses_train:
                tensorboard_writer_train.add_scalar(f"epoch/loss_{loss}", losses_train[loss], epoch)
            for loss in losses_valid:  # Ensure validation losses are also logged as scalars
                tensorboard_writer_valid.add_scalar(f"epoch/loss_{loss}", losses_valid[loss], epoch)

            # Update and log epoch-wise loss evolution plots
            for key, value in losses_train.items():
                train_epoch_loss_history.setdefault(key, []).append(value)
            for key, value in losses_valid.items():
                valid_epoch_loss_history.setdefault(key, []).append(value)

            if tensorboard_writer_train and train_epoch_loss_history.get("Total"):
                log_epoch_loss_evolution_ratios(
                    train_epoch_loss_history, start_epoch, epoch, tensorboard_writer_train, "train", COMPONENTS_FOR_EVOLUTION_RATIO_PLOT
                )
            if tensorboard_writer_valid and valid_epoch_loss_history.get("Total"):
                log_epoch_loss_evolution_ratios(
                    valid_epoch_loss_history, start_epoch, epoch, tensorboard_writer_valid, "valid", COMPONENTS_FOR_EVOLUTION_RATIO_PLOT
                )

            # Save epoch stats to JSON
            history_path = Path(outdir) / "history"
            history_path.mkdir(parents=True, exist_ok=True)
            stats = {
                "train": losses_train,
                "valid": losses_valid,
                "epoch_train_time": train_time,
                "epoch_valid_time": valid_time,
                "epoch_total_time": total_time,
            }
            with open(f"{history_path}/epoch_{epoch}.json", "w") as f:
                json.dump(stats, f)

            # Calculate and log ETA
            epochs_remaining = num_epochs - epoch
            time_per_epoch = (time.time() - t0_initial) / epoch
            eta = epochs_remaining * time_per_epoch / 60

            # Log epoch summary
            _logger.info(
                f"Rank {rank}: epoch={epoch}/{num_epochs} "
                f"train_loss={losses_train['Total']:.4f} "
                f"valid_loss={losses_valid['Total']:.4f} "
                f"stale={stale_epochs} "
                f"epoch_train_time={train_time/60:.2f}m "
                f"epoch_valid_time={valid_time/60:.2f}m "
                f"epoch_total_time={total_time/60:.2f}m "
                f"eta={eta:.1f}m",
                color="bold",
            )

            # Flush tensorboard
            tensorboard_writer_train.flush()
            tensorboard_writer_valid.flush()

        # evaluate the model at this epoch on test datasets, make plots, track metrics
        testdir_name = f"_epoch_{epoch}"
        for sample in config["enabled_test_datasets"]:
            run_test(rank, world_size, config, outdir, model, sample, testdir_name, dtype)
        if (rank == 0) or (rank == "cpu"):  # plot only on rank 0
            for sample in config["enabled_test_datasets"]:
                plot_metrics = make_plots(outdir, sample, config["dataset"], testdir_name, config["ntest"])

                # track the following jet metrics in tensorboard
                for k in ["med", "iqr", "match_frac"]:
                    tensorboard_writer_valid.add_scalar(
                        "epoch/{}/jet_ratio/jet_ratio_target_to_pred_pt/{}".format(sample, k),
                        plot_metrics["jet_ratio"]["jet_ratio_target_to_pred_pt"][k],
                        epoch,
                    )
                    if comet_experiment:
                        comet_experiment.log_metric(
                            "epoch/{}/jet_ratio/jet_ratio_target_to_pred_pt/{}".format(sample, k),
                            plot_metrics["jet_ratio"]["jet_ratio_target_to_pred_pt"][k],
                            epoch=epoch,
                        )
                    # Add jet metrics entry to the JSON logging file
                    additional_stats = {
                        "epoch/{}/jet_ratio/jet_ratio_target_to_pred_pt/{}".format(sample, k): plot_metrics["jet_ratio"][
                            "jet_ratio_target_to_pred_pt"
                        ][k]
                    }
                    with open(f"{history_path}/epoch_{epoch}.json", "r+") as f:
                        data = json.load(f)
                        data.update(additional_stats)
                        f.seek(0)
                        json.dump(data, f)
                        f.truncate()

        # Ray training specific logging
        if use_ray:
            import ray

            metrics = {
                "loss": losses_train["Total"],
                "val_loss": losses_valid["Total"],
                "epoch": epoch,
                **{f"train_{k}": v for k, v in losses_train.items()},
                **{f"valid_{k}": v for k, v in losses_valid.items()},
            }

            if (rank == 0) or (rank == "cpu"):
                with TemporaryDirectory() as temp_checkpoint_dir:
                    temp_checkpoint_dir = Path(temp_checkpoint_dir)
                    save_checkpoint(temp_checkpoint_dir / "checkpoint.pth", model, optimizer, extra_state)
                    ray.train.report(
                        metrics,
                        checkpoint=ray.train.Checkpoint.from_directory(temp_checkpoint_dir) if rank == 0 else None,
                    )
            else:
                ray.train.report(metrics)

        # Check early stopping
        if stale_epochs > patience:
            _logger.info(f"Breaking due to stale epochs: {stale_epochs}")
            break

        # Synchronize processes
        if world_size > 1:
            dist.barrier()
    # End loop over epochs, training completed
    _logger.info(f"Training completed. Total time on device {rank}: {(time.time() - t0_initial)/60:.3f}min")

    # Clean up
    if (rank == 0) or (rank == "cpu"):
        tensorboard_writer_train.close()
        tensorboard_writer_valid.close()


def calculate_normalization_coefficients(loader, rank, world_size, device, num_features, elemtypes_nonzero, dtype_stats=torch.float64):
    """
    Calculates the mean and standard deviation of input features from a DataLoader,
    separately for each element type specified in elemtypes_nonzero.

    Args:
        loader: DataLoader for the training dataset.
        rank: Device rank (GPU id or 'cpu').
        world_size: Number of devices being used for DDP.
        device: The torch device to perform calculations on.
        num_features: The number of input features in X.
        elemtypes_nonzero: A list of element type values for which to calculate statistics.
        dtype_stats: The dtype to use for sum and sum_sq accumulators for precision.

    Returns:
        Tuple (means_X_dict, stds_X_dict): Dictionaries mapping element type to
                                           tensors for mean and std of shape (1, 1, num_features).
                                           Returns ({}, {}) if no elemtypes_nonzero or no data.
    """
    _logger.info(f"Rank {rank}: Calculating per-element-type normalization coefficients from training data...")

    if not elemtypes_nonzero:
        _logger.warning(f"Rank {rank}: elemtypes_nonzero is empty. Cannot calculate normalization coefficients.")
        return {}, {}

    # Initialize dictionaries to store sums and counts for each element type
    sums_X = {etype: torch.zeros(num_features, device=device, dtype=dtype_stats) for etype in elemtypes_nonzero}
    sums_X_sq = {etype: torch.zeros(num_features, device=device, dtype=dtype_stats) for etype in elemtypes_nonzero}
    counts_X = {etype: torch.tensor(0, device=device, dtype=torch.long) for etype in elemtypes_nonzero}

    # Only show progress bar on rank 0 or if not DDP
    if world_size > 1 and rank != 0:
        iterator = loader
    else:
        iterator = tqdm.tqdm(loader, desc=f"Per-type norm coeff calculation on rank={rank}")

    for batch_data in iterator:
        batch_data = batch_data.to(device, non_blocking=True)
        # X_masked has shape (N_unmasked_elements, num_features)
        X_masked = batch_data.X[batch_data.mask]
        if X_masked.nelement() > 0:
            elem_types_in_batch = X_masked[:, 0]  # Element type is the first feature

            for elem_type_val in elemtypes_nonzero:
                type_mask_batch = elem_types_in_batch == elem_type_val
                X_for_type = X_masked[type_mask_batch]

                if X_for_type.nelement() > 0:
                    sums_X[elem_type_val] += X_for_type.sum(dim=0).to(dtype_stats)
                    sums_X_sq[elem_type_val] += (X_for_type**2).sum(dim=0).to(dtype_stats)
                    counts_X[elem_type_val] += X_for_type.shape[0]

    if world_size > 1:
        for elem_type_val in elemtypes_nonzero:
            dist.all_reduce(sums_X[elem_type_val], op=dist.ReduceOp.SUM)
            dist.all_reduce(sums_X_sq[elem_type_val], op=dist.ReduceOp.SUM)
            dist.all_reduce(counts_X[elem_type_val], op=dist.ReduceOp.SUM)

    means_X_dict = {}
    stds_X_dict = {}

    for elem_type_val in elemtypes_nonzero:
        if counts_X[elem_type_val].item() == 0:
            _logger.warning(f"Rank {rank}: No data found for elem_type {elem_type_val} to calculate normalization. Setting mean=0, std=1.")
            means_X_dict[elem_type_val] = torch.zeros((1, 1, num_features), device=device, dtype=torch.float32)
            stds_X_dict[elem_type_val] = torch.ones((1, 1, num_features), device=device, dtype=torch.float32)
        else:
            mean_val = sums_X[elem_type_val] / counts_X[elem_type_val].to(dtype_stats)
            var_val = (sums_X_sq[elem_type_val] / counts_X[elem_type_val].to(dtype_stats)) - (mean_val**2)
            std_val = torch.sqrt(torch.max(var_val, torch.zeros_like(var_val)))  # ensure non-negative variance

            means_X_dict[elem_type_val] = mean_val.unsqueeze(0).unsqueeze(0).to(torch.float32)
            stds_X_dict[elem_type_val] = std_val.unsqueeze(0).unsqueeze(0).to(torch.float32)

    _logger.info(f"Rank {rank}: Per-element-type normalization coefficients calculated.")
    return means_X_dict, stds_X_dict


def run_test(rank, world_size, config, outdir, model, sample, testdir_name, dtype):
    batch_size = config["gpu_batch_multiplier"]
    version = config["test_dataset"][sample]["version"]

    split_configs = config["test_dataset"][sample]["splits"]
    _logger.info("split_configs={}".format(split_configs))

    dataset = []

    ntest = None
    if not (config["ntest"] is None):
        ntest = config["ntest"] // len(split_configs)

    for split_config in split_configs:
        ds = PFDataset(config["data_dir"], f"{sample}/{split_config}:{version}", "test", num_samples=ntest).ds
        dataset.append(ds)
    ds = torch.utils.data.ConcatDataset(dataset)

    if (rank == 0) or (rank == "cpu"):
        _logger.info(f"test_dataset: {sample}, {len(ds)}", color="blue")

    if world_size > 1:
        sampler = torch.utils.data.distributed.DistributedSampler(ds)
    else:
        sampler = torch.utils.data.RandomSampler(ds)

    test_loader = torch.utils.data.DataLoader(
        ds,
        batch_size=batch_size,
        collate_fn=Collater(["X", "ytarget", "ytarget_pt_orig", "ytarget_e_orig", "ycand", "genjets", "targetjets"], ["genmet"]),
        sampler=sampler,
        num_workers=config["num_workers"],
        prefetch_factor=config["prefetch_factor"],
        # pin_memory=use_cuda,
        # pin_memory_device="cuda:{}".format(rank) if use_cuda else "",
    )

    if not osp.isdir(f"{outdir}/preds{testdir_name}/{sample}"):
        if (rank == 0) or (rank == "cpu"):
            os.system(f"mkdir -p {outdir}/preds{testdir_name}/{sample}")

    _logger.info(f"Running predictions on {sample}")
    torch.cuda.empty_cache()

    # FIXME: import this from a central place
    if config["dataset"] == "clic":
        import fastjet

        jetdef = fastjet.JetDefinition(fastjet.ee_genkt_algorithm, 0.4, -1.0)
        jet_ptcut = 5
    elif config["dataset"] == "cms":
        import fastjet

        jetdef = fastjet.JetDefinition(fastjet.antikt_algorithm, 0.4)
        jet_ptcut = 3
    else:
        raise Exception("not implemented")

    device_type = "cuda" if isinstance(rank, int) else "cpu"
    with torch.autocast(device_type=device_type, dtype=dtype, enabled=device_type == "cuda"):
        run_predictions(
            world_size,
            rank,
            model,
            test_loader,
            sample,
            outdir,
            jetdef,
            jet_ptcut=jet_ptcut,
            jet_match_dr=0.1,
            dir_name=testdir_name,
        )
    if world_size > 1:
        dist.barrier()  # block until all workers finished executing run_predictions()


def run(rank, world_size, config, outdir, logfile):
    if (rank == 0) or (rank == "cpu"):  # keep writing the logs
        _configLogger("mlpf", filename=logfile)

    use_cuda = rank != "cpu"

    dtype = getattr(torch, config["dtype"])
    _logger.info("configured dtype={} for autocast".format(dtype))

    if world_size > 1:
        os.environ["MASTER_ADDR"] = "localhost"
        os.environ["MASTER_PORT"] = "12355"
        dist.init_process_group("nccl", rank=rank, world_size=world_size)  # (nccl should be faster than gloo)

    start_epoch = 1
    checkpoint_dir = Path(outdir) / "checkpoints"
    checkpoint_dir.mkdir(parents=True, exist_ok=True)

    feature_means_by_type, feature_stds_by_type = None, None
    # Calculate normalization coefficients before model initialization if training
    # In my tests so far, this didn't really improve the training, but leaving it here for future testing
    # if config["train"]:
    #     # Need data loaders to calculate normalization
    #     temp_loaders = get_interleaved_dataloaders(
    #         world_size,
    #         rank,
    #         config,
    #         use_cuda,
    #         use_ray=False,
    #     )
    #     num_input_features = len(X_FEATURES[config["dataset"]])
    #     elem_types_for_norm = ELEM_TYPES_NONZERO[config["dataset"]]
    #     feature_means_by_type, feature_stds_by_type = calculate_normalization_coefficients(
    #         temp_loaders["train"], rank, world_size, torch.device(rank), num_input_features, elem_types_for_norm
    #     )

    model_kwargs = {
        "input_dim": len(X_FEATURES[config["dataset"]]),
        "num_classes": len(CLASS_LABELS[config["dataset"]]),
        "input_encoding": config["model"]["input_encoding"],
        "pt_mode": config["model"]["pt_mode"],
        "eta_mode": config["model"]["eta_mode"],
        "sin_phi_mode": config["model"]["sin_phi_mode"],
        "cos_phi_mode": config["model"]["cos_phi_mode"],
        "energy_mode": config["model"]["energy_mode"],
        "elemtypes_nonzero": ELEM_TYPES_NONZERO[config["dataset"]],
        "learned_representation_mode": config["model"]["learned_representation_mode"],
        "feature_means_by_type": feature_means_by_type,
        "feature_stds_by_type": feature_stds_by_type,
        **config["model"][config["conv_type"]],
    }

    # load a pre-trained checkpoint (continue an aborted training or fine-tune)
    if config["load"]:
        model = MLPF(**model_kwargs)  # feature_mean/std will be loaded from checkpoint if they were saved
        optimizer = get_optimizer(model, config)

        checkpoint = torch.load(config["load"], map_location=torch.device(rank))

        if config["start_epoch"] is None:
            start_epoch = int(os.path.basename(config["load"]).split("-")[1]) + 1
        else:
            start_epoch = config["start_epoch"]

        # If loading a checkpoint, the feature_mean and feature_std should ideally come from it.
        # MLPF's state_dict will handle loading them if they were saved as buffers.
        # We pass the newly computed ones to MLPF constructor; if checkpoint has them, they'll be overwritten by load_state_dict.
        # If checkpoint doesn't have them (older model), it will use the newly computed ones.
        model.to(torch.device(rank))
        missing_keys, strict = [], True
        for k in model.state_dict().keys():
            shp0 = model.state_dict()[k].shape
            try:
                shp1 = checkpoint["model_state_dict"][k].shape
            except KeyError:
                missing_keys.append(k)
                continue
            if shp0 != shp1:
                raise Exception("shape mismatch in {}, {}!={}".format(k, shp0, shp1))

        if len(missing_keys) > 0:
            _logger.warning(f"The following parameters are missing in the checkpoint file {missing_keys}", color="red")
            if config.get("relaxed_load", True):
                _logger.warning("Optimizer checkpoint will not be loaded", color="bold")
                strict = False
            else:
                _logger.warning("Use option --relaxed-load if you insist to ignore the missing parameters")
                raise KeyError

        if (rank == 0) or (rank == "cpu"):
            _logger.info("Loaded model weights from {}".format(config["load"]), color="bold")

        model, optimizer = load_checkpoint(checkpoint, model, optimizer, strict)

        # if we are rewinding the epoch counter to 1, then we also want to set the learning rate to the initial value
        if start_epoch == 1:
            for g in optimizer.param_groups:
                if g["lr"] != config["lr"]:
                    _logger.info("optimizer param group lr changed {} -> {}".format(g["lr"], config["lr"]))
                    g["lr"] = config["lr"]

    else:  # instantiate a new model in the outdir created
        model = MLPF(**model_kwargs)
        optimizer = get_optimizer(model, config)

    model.to(torch.device(rank))  # Ensure model is on the correct device before DDP
    configure_model_trainable(model, config["model"]["trainable"], True)

    if world_size > 1:
        model = torch.nn.SyncBatchNorm.convert_sync_batchnorm(model)
        model = torch.nn.parallel.DistributedDataParallel(model, device_ids=[rank])

    trainable_params, nontrainable_params, table = count_parameters(model)
    print(table)

    if (rank == 0) or (rank == "cpu"):
        _logger.info(model)
        _logger.info(f"Trainable parameters: {trainable_params}")
        _logger.info(f"Non-trainable parameters: {nontrainable_params}")
        _logger.info(f"Total parameters: {trainable_params + nontrainable_params}")
        _logger.info(table.to_string(index=False))

    if config["train"]:
        if (rank == 0) or (rank == "cpu"):
            save_HPs(config, model, model_kwargs, outdir)  # save model_kwargs and hyperparameters
            _logger.info("Creating experiment dir {}".format(outdir))
            _logger.info(f"Model directory {outdir}", color="bold")

        if config["comet"]:
            comet_experiment = create_comet_experiment(config["comet_name"], comet_offline=config["comet_offline"], outdir=outdir)
            comet_experiment.set_name(f"rank_{rank}_{Path(outdir).name}")
            comet_experiment.log_parameter("run_id", Path(outdir).name)
            comet_experiment.log_parameter("world_size", world_size)
            comet_experiment.log_parameter("rank", rank)
            comet_experiment.log_parameters(config, prefix="config:")
            comet_experiment.set_model_graph(model)
            comet_experiment.log_parameter(trainable_params, "trainable_params")
            comet_experiment.log_parameter(nontrainable_params, "nontrainable_params")
            comet_experiment.log_parameter(trainable_params + nontrainable_params, "total_trainable_params")
            comet_experiment.log_code("mlpf/model/training.py")
            comet_experiment.log_code("mlpf/model/mlpf.py")
            comet_experiment.log_code("mlpf/model/utils.py")
            comet_experiment.log_code("mlpf/pipeline.py")
            # save overridden config then log to comet
            config_filename = "overridden_config.yaml"
            with open((Path(outdir) / config_filename), "w") as file:
                yaml.dump(config, file)
            comet_experiment.log_code(str(Path(outdir) / config_filename))
        else:
            comet_experiment = None

<<<<<<< HEAD
        loaders = get_interleaved_dataloaders(
            world_size, rank, config, use_cuda, use_ray=False
        )
=======
        loaders = get_interleaved_dataloaders(world_size, rank, config, use_cuda, use_ray=False)
>>>>>>> c0d0d604

        steps_per_epoch = len(loaders["train"])
        last_epoch = -1 if start_epoch == 1 else start_epoch - 1
        lr_schedule = get_lr_schedule(config, optimizer, config["num_epochs"], steps_per_epoch, last_epoch)

        train_all_epochs(
            rank,
            world_size,
            model,
            optimizer,
            loaders["train"],
            loaders["valid"],
            config["num_epochs"],
            config["patience"],
            outdir,
            config,
            trainable=config["model"]["trainable"],
            dtype=dtype,
            start_epoch=start_epoch,
            lr_schedule=lr_schedule,
            use_ray=False,
            checkpoint_freq=config["checkpoint_freq"],
            comet_experiment=comet_experiment,
            comet_step_freq=config["comet_step_freq"],
            val_freq=config["val_freq"],
            save_attention=config["save_attention"],
            checkpoint_dir=checkpoint_dir,
        )

        checkpoint = torch.load(f"{checkpoint_dir}/best_weights.pth", map_location=torch.device(rank))
        model, optimizer = load_checkpoint(checkpoint, model, optimizer)

    if not (config["load"] is None):
        testdir_name = "_" + Path(config["load"]).stem
    else:
        testdir_name = "_best_weights"

    if config["test"]:
        for sample in config["enabled_test_datasets"]:
            run_test(rank, world_size, config, outdir, model, sample, testdir_name, dtype)

    # make plots only on a single machine
    if (rank == 0) or (rank == "cpu"):
        if config["make_plots"]:
            ntest_files = -1
            for sample in config["enabled_test_datasets"]:
                _logger.info(f"Plotting distributions for {sample}")
                make_plots(outdir, sample, config["dataset"], testdir_name, ntest_files)

    if world_size > 1:
        dist.destroy_process_group()


def override_config(config: dict, args):
    """override config dictionary with values from argparse Namespace"""
    for arg in vars(args):
        arg_value = getattr(args, arg)
        if (arg_value is not None) and (arg in config):
            _logger.info("overriding config item {}={} with {} from cmdline".format(arg, config[arg], arg_value))
            config[arg] = arg_value

    if not (args.attention_type is None):
        config["model"]["attention"]["attention_type"] = args.attention_type

    if not (args.num_convs is None):
        for model in ["litemla", "attention"]:
            config["model"][model]["num_convs"] = args.num_convs

    config["enabled_test_datasets"] = list(config["test_dataset"].keys())
    if len(args.test_datasets) != 0:
        config["enabled_test_datasets"] = args.test_datasets

    config["train"] = args.train
    config["test"] = args.test
    config["make_plots"] = args.make_plots

    if args.start_epoch is not None:
        args.start_epoch = int(args.start_epoch)
    config["start_epoch"] = args.start_epoch

    if config["load"] is None:
        if config["start_epoch"] is None:
            config["start_epoch"] = 1
    return config


# Run either on CPU, single GPU or multi-GPU using pytorch
def device_agnostic_run(config, world_size, outdir):
    if config["train"]:
        logfile = f"{outdir}/train.log"
    else:
        logfile = f"{outdir}/test.log"
    _configLogger("mlpf", filename=logfile)

    if config["gpus"]:
        assert (
            world_size <= torch.cuda.device_count()
        ), f"--gpus is too high (specified {world_size} gpus but only {torch.cuda.device_count()} gpus are available)"

        torch.cuda.empty_cache()
        if world_size > 1:
            _logger.info(f"Will use torch.nn.parallel.DistributedDataParallel() and {world_size} gpus", color="purple")
            for rank in range(world_size):
                _logger.info(torch.cuda.get_device_name(rank), color="purple")

            mp.spawn(
                run,
                args=(world_size, config, outdir, logfile),
                nprocs=world_size,
                join=True,
            )
        elif world_size == 1:
            rank = 0
            _logger.info(f"Will use single-gpu: {torch.cuda.get_device_name(rank)}", color="purple")
            run(rank, world_size, config, outdir, logfile)

    else:
        rank = "cpu"
        _logger.info("Will use cpu", color="purple")
        run(rank, world_size, config, outdir, logfile)<|MERGE_RESOLUTION|>--- conflicted
+++ resolved
@@ -989,13 +989,7 @@
         else:
             comet_experiment = None
 
-<<<<<<< HEAD
-        loaders = get_interleaved_dataloaders(
-            world_size, rank, config, use_cuda, use_ray=False
-        )
-=======
         loaders = get_interleaved_dataloaders(world_size, rank, config, use_cuda, use_ray=False)
->>>>>>> c0d0d604
 
         steps_per_epoch = len(loaders["train"])
         last_epoch = -1 if start_epoch == 1 else start_epoch - 1
