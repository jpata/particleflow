import os
import os.path as osp
import pickle as pkl
import time
from pathlib import Path
from tempfile import TemporaryDirectory
import tqdm
import yaml
import json
import sklearn
import sklearn.metrics
import numpy as np
from typing import Union, List

# comet needs to be imported before torch
from comet_ml import OfflineExperiment, Experiment  # noqa: F401, isort:skip

import torch
import torch.distributed as dist
import torch.multiprocessing as mp
from torch.utils.tensorboard import SummaryWriter

from mlpf.model.logger import _logger, _configLogger
from mlpf.model.utils import (
    unpack_predictions,
    unpack_target,
    load_checkpoint,
    save_checkpoint,
    CLASS_LABELS,
    X_FEATURES,
    ELEM_TYPES_NONZERO,
    save_HPs,
    get_lr_schedule,
    count_parameters,
)
from mlpf.model.monitoring import log_open_files_to_tensorboard, log_step_to_tensorboard
from mlpf.model.inference import make_plots, run_predictions
from mlpf.model.mlpf import set_save_attention
from mlpf.model.mlpf import MLPF
from mlpf.model.PFDataset import Collater, PFDataset, get_interleaved_dataloaders
from mlpf.model.losses import mlpf_loss
from mlpf.utils import create_comet_experiment
from mlpf.model.plots import validation_plots


def configure_model_trainable(model: MLPF, trainable: Union[str, List[str]], is_training: bool):
    """Set only the given layers as trainable in the model"""

<<<<<<< HEAD
    A_sorted = torch.sort(A, axis=-2).values
    B_sorted = torch.sort(B, axis=-2).values

    ret = torch.sqrt(torch.sum(torch.pow(A_sorted - B_sorted, 2), axis=[-1, -2]))
    return ret


def mlpf_loss(y, ypred, batch):
    """
    Args
        y [dict]: relevant keys are "cls_id, momentum, charge"
        ypred [dict]: relevant keys are "cls_id_onehot, momentum, charge"
        batch [PFBatch]: the MLPF inputs
    """
    loss = {}
    loss_obj_id = FocalLoss(gamma=2.0, reduction="none")

    msk_pred_particle = torch.unsqueeze((ypred["cls_id"] != 0).to(dtype=torch.float32), axis=-1)
    msk_true_particle = torch.unsqueeze((y["cls_id"] != 0).to(dtype=torch.float32), axis=-1)
    nelem = torch.sum(batch.mask)
    npart = torch.sum(y["cls_id"] != 0)

    ypred["momentum"] = ypred["momentum"] * msk_true_particle
    y["momentum"] = y["momentum"] * msk_true_particle

    # in case of the 3D-padded mode, pytorch expects (batch, num_classes, ...)
    ypred["cls_binary"] = ypred["cls_binary"].permute((0, 2, 1))
    ypred["cls_id_onehot"] = ypred["cls_id_onehot"].permute((0, 2, 1))
    ypred["ispu"] = ypred["ispu"].permute((0, 2, 1))
    ypred["ispu"] = torch.squeeze(ypred["ispu"], dim = 1)

    # binary loss for particle / no-particle classification
    # loss_binary_classification = loss_obj_id(ypred["cls_binary"], (y["cls_id"] != 0).long()).reshape(y["cls_id"].shape)
    loss_binary_classification = 10 * torch.nn.functional.cross_entropy(ypred["cls_binary"], (y["cls_id"] != 0).long(), reduction="none")

    # compare the particle type, only for cases where there was a true particle
    loss_pid_classification = loss_obj_id(ypred["cls_id_onehot"], y["cls_id"]).reshape(y["cls_id"].shape)
    loss_pid_classification[y["cls_id"] == 0] *= 0

    # can be either classification or regression depends on what we want
    loss_pu = torch.nn.functional.binary_cross_entropy_with_logits(ypred["ispu"], y["ispu"], reduction="none")

    # compare particle momentum, only for cases where there was a true particle
    loss_regression_pt = torch.nn.functional.mse_loss(ypred["pt"], y["pt"], reduction="none")
    loss_regression_eta = 1e-2 * torch.nn.functional.mse_loss(ypred["eta"], y["eta"], reduction="none")
    loss_regression_sin_phi = 1e-2 * torch.nn.functional.mse_loss(ypred["sin_phi"], y["sin_phi"], reduction="none")
    loss_regression_cos_phi = 1e-2 * torch.nn.functional.mse_loss(ypred["cos_phi"], y["cos_phi"], reduction="none")
    loss_regression_energy = torch.nn.functional.mse_loss(ypred["energy"], y["energy"], reduction="none")

    loss_regression_pt[y["cls_id"] == 0] *= 0
    loss_regression_eta[y["cls_id"] == 0] *= 0
    loss_regression_sin_phi[y["cls_id"] == 0] *= 0
    loss_regression_cos_phi[y["cls_id"] == 0] *= 0
    loss_regression_energy[y["cls_id"] == 0] *= 0
    loss_pu[y["cls_id"] == 0] *= 0

    # set the loss to 0 on padded elements in the batch
    loss_binary_classification[batch.mask == 0] *= 0
    loss_pid_classification[batch.mask == 0] *= 0
    loss_regression_pt[batch.mask == 0] *= 0
    loss_regression_eta[batch.mask == 0] *= 0
    loss_regression_sin_phi[batch.mask == 0] *= 0
    loss_regression_cos_phi[batch.mask == 0] *= 0
    loss_regression_energy[batch.mask == 0] *= 0
    loss_pu[batch.mask == 0] *= 0

    # average over all target particles
    loss["Regression_pt"] = loss_regression_pt.sum() / npart
    loss["Regression_eta"] = loss_regression_eta.sum() / npart
    loss["Regression_sin_phi"] = loss_regression_sin_phi.sum() / npart
    loss["Regression_cos_phi"] = loss_regression_cos_phi.sum() / npart
    loss["Regression_energy"] = loss_regression_energy.sum() / npart

    # average over all elements that were not padded
    loss["Classification_binary"] = loss_binary_classification.sum() / nelem
    loss["Classification"] = loss_pid_classification.sum() / nelem
    loss["ispu"] = loss_pu.sum() / nelem

    # compute predicted pt from model output
    pred_pt = torch.unsqueeze(torch.exp(ypred["pt"]) * batch.X[..., 1], axis=-1) * msk_pred_particle
    pred_px = pred_pt * torch.unsqueeze(ypred["cos_phi"].detach(), axis=-1) * msk_pred_particle
    pred_py = pred_pt * torch.unsqueeze(ypred["sin_phi"].detach(), axis=-1) * msk_pred_particle
    # pred_pz = pred_pt * torch.unsqueeze(torch.sinh(ypred["eta"].detach()), axis=-1) * msk_pred_particle
    # pred_mass2 = pred_e**2 - pred_pt**2 - pred_pz**2

    # compute MET, sum across particle axis in event
    pred_met = torch.sqrt(torch.sum(pred_px, axis=-2) ** 2 + torch.sum(pred_py, axis=-2) ** 2).detach()
    loss["MET"] = torch.nn.functional.huber_loss(pred_met.squeeze(dim=-1), batch.genmet).mean()

    was_input_pred = torch.concat([torch.softmax(ypred["cls_binary"].transpose(1, 2), axis=-1), ypred["momentum"]], axis=-1) * batch.mask.unsqueeze(
        axis=-1
    )
    was_input_true = torch.concat([torch.nn.functional.one_hot((y["cls_id"] != 0).to(torch.long)), y["momentum"]], axis=-1) * batch.mask.unsqueeze(
        axis=-1
    )

    # standardize Wasserstein loss
    std = was_input_true[batch.mask].std(axis=0)
    loss["Sliced_Wasserstein_Loss"] = sliced_wasserstein_loss(was_input_pred / std, was_input_true / std).mean()

    # this is the final loss to be optimized
    loss["Total"] = (
        loss["Classification_binary"]
        + loss["Classification"]
        + loss["Regression_pt"]
        + loss["Regression_eta"]
        + loss["Regression_sin_phi"]
        + loss["Regression_cos_phi"]
        + loss["Regression_energy"]
        + loss["ispu"]
    )

    # store these separately but detached
    loss["Classification_binary"] = loss["Classification_binary"].detach()
    loss["Classification"] = loss["Classification"].detach()
    loss["Regression_pt"] = loss["Regression_pt"].detach()
    loss["Regression_eta"] = loss["Regression_eta"].detach()
    loss["Regression_sin_phi"] = loss["Regression_sin_phi"].detach()
    loss["Regression_cos_phi"] = loss["Regression_cos_phi"].detach()
    loss["Regression_energy"] = loss["Regression_energy"].detach()
    loss["Sliced_Wasserstein_Loss"] = loss["Sliced_Wasserstein_Loss"].detach()
    loss["ispu"] = loss["ispu"].detach()

    # print out losses for debugging
    # for k in sorted(loss.keys()):
    #     print(k, loss[k].item())

    return loss


# from https://github.com/AdeelH/pytorch-multi-class-focal-loss/blob/master/focal_loss.py
class FocalLoss(nn.Module):
    """Focal Loss, as described in https://arxiv.org/abs/1708.02002.
    It is essentially an enhancement to cross entropy loss and is
    useful for classification tasks when there is a large class imbalance.
    x is expected to contain raw, unnormalized scores for each class.
    y is expected to contain class labels.
    Shape:
        - x: (batch_size, C) or (batch_size, C, d1, d2, ..., dK), K > 0.
        - y: (batch_size,) or (batch_size, d1, d2, ..., dK), K > 0.
    """

    def __init__(self, alpha: Optional[Tensor] = None, gamma: float = 0.0, reduction: str = "mean", ignore_index: int = -100):
        """Constructor.
        Args:
            alpha (Tensor, optional): Weights for each class. Defaults to None.
            gamma (float, optional): A constant, as described in the paper.
                Defaults to 0.
            reduction (str, optional): 'mean', 'sum' or 'none'.
                Defaults to 'mean'.
            ignore_index (int, optional): class label to ignore.
                Defaults to -100.
        """
        if reduction not in ("mean", "sum", "none"):
            raise ValueError('Reduction must be one of: "mean", "sum", "none".')

        super().__init__()
        self.alpha = alpha
        self.gamma = gamma
        self.reduction = reduction

        self.nll_loss = nn.NLLLoss(weight=alpha, reduction="none")

    def __repr__(self):
        arg_keys = ["alpha", "gamma", "reduction"]
        arg_vals = [self.__dict__[k] for k in arg_keys]
        arg_strs = [f"{k}={v!r}" for k, v in zip(arg_keys, arg_vals)]
        arg_str = ", ".join(arg_strs)
        return f"{type(self).__name__}({arg_str})"

    def forward(self, x: Tensor, y: Tensor) -> Tensor:
        if x.ndim > 2:
            # (N, C, d1, d2, ..., dK) --> (N * d1 * ... * dK, C)
            c = x.shape[1]
            x = x.permute(0, *range(2, x.ndim), 1).reshape(-1, c)
            # (N, d1, d2, ..., dK) --> (N * d1 * ... * dK,)
            y = y.view(-1)

        # compute weighted cross entropy term: -alpha * log(pt)
        # (alpha is already part of self.nll_loss)
        log_p = F.log_softmax(x, dim=-1)
        ce = self.nll_loss(log_p, y)

        # get true class column from each row
        # this is slow due to indexing
        # all_rows = torch.arange(len(x))
        # log_pt = log_p[all_rows, y]
        log_pt = torch.gather(log_p, 1, y.unsqueeze(axis=-1)).squeeze(axis=-1)

        # compute focal term: (1 - pt)^gamma
        pt = log_pt.exp()
        focal_term = (1 - pt) ** self.gamma

        # the full loss: -alpha * ((1 - pt)^gamma) * log(pt)
        loss = focal_term * ce

        if self.reduction == "mean":
            loss = loss.mean()
        elif self.reduction == "sum":
            loss = loss.sum()

        return loss


def configure_model_trainable(model, trainable, is_training):
=======
>>>>>>> 2b173d43
    if isinstance(model, torch.nn.parallel.DistributedDataParallel):
        raise Exception("configure trainability before distributing the model")
    if is_training:
        model.train()
        if trainable != "all":
            model.eval()

            # first set all parameters as non-trainable
            for param in model.parameters():
                param.requires_grad = False

            # now explicitly enable specific layers
            for layer in trainable:
                layer = getattr(model, layer)
                layer.train()
                for param in layer.parameters():
                    param.requires_grad = True
    else:
        model.eval()


<<<<<<< HEAD
def validation_plots(batch, ypred_raw, ytarget, ypred, tensorboard_writer, epoch, outdir, itrain):
    X = batch.X[batch.mask].cpu()
    ytarget_flat = batch.ytarget[batch.mask].cpu()
    ypred_binary = ypred_raw[0][batch.mask].detach().cpu()
    ypred_binary_cls = torch.argmax(ypred_binary, axis=-1)
    ypred_cls = ypred_raw[1][batch.mask].detach().cpu()
    ypred_p4 = ypred_raw[2][batch.mask].detach().cpu()
    ypred_pu = ypred_raw[3][batch.mask].detach().cpu()

    arr = torch.concatenate(
        [X, ytarget_flat, ypred_binary, ypred_cls, ypred_p4, ypred_pu],
        axis=-1,
    ).numpy()
    df = pandas.DataFrame(arr)
    df.to_parquet(f"{outdir}/batch{itrain}_epoch{epoch}.parquet")

    if tensorboard_writer:
        putarget = ytarget_flat[ytarget_flat[:, 0] != 0, 7]
        pupred = torch.squeeze(ypred_pu[ypred_binary_cls != 0], dim=1)
        pupred = torch.nn.functional.sigmoid(pupred).float().numpy()

        fig = plt.figure()
        b = np.linspace(0, 1, 50)
        plt.hist(pupred, bins=b, histtype="step", label='Predicted')
        plt.hist(putarget, bins=b, histtype="step", label='Target')
        plt.xlabel('pileupiness')
        plt.yscale('log')
        plt.legend()
        tensorboard_writer.add_figure(f"PU batch {itrain}", fig, global_step=epoch)

        #for scatter plot, we need to keep same len for target and pred
        putarget = ytarget_flat[(ytarget_flat[:, 0] != 0) & (ypred_binary_cls != 0), 7]
        pupred = torch.squeeze(ypred_pu[(ytarget_flat[:, 0] != 0) & (ypred_binary_cls != 0)], dim=1)
        pupred = torch.nn.functional.sigmoid(pupred).float().numpy()

        fig = plt.figure()
        plt.scatter(pupred, putarget, alpha=0.5)
        plt.xlim(-0.1, 1.1)
        plt.ylim(-0.1, 1.1)
        plt.xlabel('predicted PU')
        plt.ylabel('target PU')
        tensorboard_writer.add_figure(f"PU scatter plot batch {itrain}", fig, global_step=epoch)

        sig_prob = torch.softmax(ypred_binary, axis=-1)[:, 1].to(torch.float32)
        for xcls in np.unique(X[:, 0]):
            fig = plt.figure()
            msk = X[:, 0] == xcls
            etarget = ytarget_flat[msk & (ytarget_flat[:, 0] != 0), 6]
            epred = ypred_p4[msk & (ypred_binary_cls != 0), 4]
            b = np.linspace(-2, 2, 100)
            plt.hist(etarget, bins=b, histtype="step")
            plt.hist(epred, bins=b, histtype="step")
            plt.xlabel("log [E/E_elem]")
            plt.yscale("log")
            tensorboard_writer.add_figure("energy_elemtype{}".format(int(xcls)), fig, global_step=epoch)

            fig = plt.figure()
            msk = X[:, 0] == xcls
            pt_target = ytarget_flat[msk & (ytarget_flat[:, 0] != 0), 2]
            pt_pred = ypred_p4[msk & (ypred_binary_cls != 0), 0]
            b = np.linspace(-2, 2, 100)
            plt.hist(etarget, bins=b, histtype="step")
            plt.hist(epred, bins=b, histtype="step")
            plt.xlabel("log [pt/pt_elem]")
            plt.yscale("log")
            tensorboard_writer.add_figure("pt_elemtype{}".format(int(xcls)), fig, global_step=epoch)

            fig = plt.figure(figsize=(5, 5))
            msk = (X[:, 0] == xcls) & (ytarget_flat[:, 0] != 0) & (ypred_binary_cls != 0)
            etarget = ytarget_flat[msk, 6]
            epred = ypred_p4[msk, 4]
            b = np.linspace(-2, 2, 100)
            plt.hist2d(etarget, epred, bins=b, cmap="hot", norm=matplotlib.colors.LogNorm())
            plt.plot([-4, 4], [-4, 4], color="black", ls="--")
            plt.xlabel("log [E_target/E_elem]")
            plt.ylabel("log [E_pred/E_elem]")
            tensorboard_writer.add_figure("energy_elemtype{}_corr".format(int(xcls)), fig, global_step=epoch)

            fig = plt.figure(figsize=(5, 5))
            msk = (X[:, 0] == xcls) & (ytarget_flat[:, 0] != 0) & (ypred_binary_cls != 0)
            pt_target = ytarget_flat[msk, 2]
            pt_pred = ypred_p4[msk, 0]
            b = np.linspace(-2, 2, 100)
            plt.hist2d(pt_target, pt_pred, bins=b, cmap="hot", norm=matplotlib.colors.LogNorm())
            plt.plot([-4, 4], [-4, 4], color="black", ls="--")
            plt.xlabel("log [pt_target/pt_elem]")
            plt.ylabel("log [pt_pred/pt_elem]")
            tensorboard_writer.add_figure("pt_elemtype{}_corr".format(int(xcls)), fig, global_step=epoch)

            fig = plt.figure(figsize=(5, 5))
            msk = (X[:, 0] == xcls) & (ytarget_flat[:, 0] != 0) & (ypred_binary_cls != 0)
            eta_target = ytarget_flat[msk, 3]
            eta_pred = ypred_p4[msk, 1]
            b = np.linspace(-6, 6, 100)
            plt.hist2d(eta_target, eta_pred, bins=b, cmap="hot", norm=matplotlib.colors.LogNorm())
            plt.plot([-6, 6], [-6, 6], color="black", ls="--")
            plt.xlabel("eta_target")
            plt.ylabel("eta_pred")
            tensorboard_writer.add_figure("eta_elemtype{}_corr".format(int(xcls)), fig, global_step=epoch)

            fig = plt.figure(figsize=(5, 5))
            msk = (X[:, 0] == xcls) & (ytarget_flat[:, 0] != 0) & (ypred_binary_cls != 0)
            sphi_target = ytarget_flat[msk, 4]
            sphi_pred = ypred_p4[msk, 2]
            b = np.linspace(-2, 2, 100)
            plt.hist2d(sphi_target, sphi_pred, bins=b, cmap="hot", norm=matplotlib.colors.LogNorm())
            plt.plot([-2, 2], [-2, 2], color="black", ls="--")
            plt.xlabel("sin_phi_target")
            plt.ylabel("sin_phi_pred")
            tensorboard_writer.add_figure("sphi_elemtype{}_corr".format(int(xcls)), fig, global_step=epoch)

            fig = plt.figure(figsize=(5, 5))
            msk = (X[:, 0] == xcls) & (ytarget_flat[:, 0] != 0) & (ypred_binary_cls != 0)
            cphi_target = ytarget_flat[msk, 5]
            cphi_pred = ypred_p4[msk, 3]
            b = np.linspace(-2, 2, 100)
            plt.hist2d(cphi_target, cphi_pred, bins=b, cmap="hot", norm=matplotlib.colors.LogNorm())
            plt.plot([-2, 2], [-2, 2], color="black", ls="--")
            plt.xlabel("cos_phi_target")
            plt.ylabel("cos_phi_pred")
            tensorboard_writer.add_figure("cphi_elemtype{}_corr".format(int(xcls)), fig, global_step=epoch)

            fig = plt.figure()
            msk = X[:, 0] == xcls
            b = np.linspace(0, 1, 100)
            plt.hist(sig_prob[msk & (ytarget_flat[:, 0] == 0)], bins=b, histtype="step")
            plt.hist(sig_prob[msk & (ytarget_flat[:, 0] != 0)], bins=b, histtype="step")
            plt.xlabel("particle proba")
            tensorboard_writer.add_figure("sig_proba_elemtype{}".format(int(xcls)), fig, global_step=epoch)

        tensorboard_writer.add_histogram("pt_target", torch.clamp(batch.ytarget[batch.mask][:, 2], -10, 10), global_step=epoch)
        tensorboard_writer.add_histogram("pt_pred", torch.clamp(ypred_raw[2][batch.mask][:, 0], -10, 10), global_step=epoch)
        ratio = (ypred_raw[2][batch.mask][:, 0] / batch.ytarget[batch.mask][:, 2])[batch.ytarget[batch.mask][:, 0] != 0]
        tensorboard_writer.add_histogram("pt_ratio", torch.clamp(ratio, -10, 10), global_step=epoch)

        tensorboard_writer.add_histogram("eta_target", torch.clamp(batch.ytarget[batch.mask][:, 3], -10, 10), global_step=epoch)
        tensorboard_writer.add_histogram("eta_pred", torch.clamp(ypred_raw[2][batch.mask][:, 1], -10, 10), global_step=epoch)
        ratio = (ypred_raw[2][batch.mask][:, 1] / batch.ytarget[batch.mask][:, 3])[batch.ytarget[batch.mask][:, 0] != 0]
        tensorboard_writer.add_histogram("eta_ratio", torch.clamp(ratio, -10, 10), global_step=epoch)

        tensorboard_writer.add_histogram("sphi_target", torch.clamp(batch.ytarget[batch.mask][:, 4], -10, 10), global_step=epoch)
        tensorboard_writer.add_histogram("sphi_pred", torch.clamp(ypred_raw[2][batch.mask][:, 2], -10, 10), global_step=epoch)
        ratio = (ypred_raw[2][batch.mask][:, 2] / batch.ytarget[batch.mask][:, 4])[batch.ytarget[batch.mask][:, 0] != 0]
        tensorboard_writer.add_histogram("sphi_ratio", torch.clamp(ratio, -10, 10), global_step=epoch)

        tensorboard_writer.add_histogram("cphi_target", torch.clamp(batch.ytarget[batch.mask][:, 5], -10, 10), global_step=epoch)
        tensorboard_writer.add_histogram("cphi_pred", torch.clamp(ypred_raw[2][batch.mask][:, 3], -10, 10), global_step=epoch)
        ratio = (ypred_raw[2][batch.mask][:, 3] / batch.ytarget[batch.mask][:, 5])[batch.ytarget[batch.mask][:, 0] != 0]
        tensorboard_writer.add_histogram("cphi_ratio", torch.clamp(ratio, -10, 10), global_step=epoch)

        tensorboard_writer.add_histogram("energy_target", torch.clamp(batch.ytarget[batch.mask][:, 6], -10, 10), global_step=epoch)
        tensorboard_writer.add_histogram("energy_pred", torch.clamp(ypred_raw[2][batch.mask][:, 4], -10, 10), global_step=epoch)
        ratio = (ypred_raw[2][batch.mask][:, 4] / batch.ytarget[batch.mask][:, 6])[batch.ytarget[batch.mask][:, 0] != 0]
        tensorboard_writer.add_histogram("energy_ratio", torch.clamp(ratio, -10, 10), global_step=epoch)

        for attn in sorted(list(glob.glob(f"{outdir}/attn_conv_*.npz"))):
            attn_name = os.path.basename(attn).split(".")[0]
            attn_matrix = np.load(attn)["att"]
            batch_size = min(attn_matrix.shape[0], 8)
            fig, axes = plt.subplots(1, batch_size, figsize=((batch_size * 3, 1 * 3)))
            if isinstance(axes, matplotlib.axes._axes.Axes):
                axes = [axes]
            for ibatch in range(batch_size):
                plt.sca(axes[ibatch])
                # plot the attention matrix of the first event in the batch
                plt.imshow(attn_matrix[ibatch].T, cmap="hot", norm=matplotlib.colors.LogNorm())
                plt.xticks([])
                plt.yticks([])
                plt.colorbar()
                plt.title("event {}, m={:.2E}".format(ibatch, np.mean(attn_matrix[ibatch][attn_matrix[ibatch] > 0])))
            plt.suptitle(attn_name)
            tensorboard_writer.add_figure(attn_name, fig, global_step=epoch)


def train_and_valid(
    rank,
    world_size,
    outdir,
    model,
=======
def model_step(batch, model, loss_fn):
    ypred_raw = model(batch.X, batch.mask)
    ypred = unpack_predictions(ypred_raw)
    ytarget = unpack_target(batch.ytarget, model)
    loss_opt, losses_detached = loss_fn(ytarget, ypred, batch)
    return loss_opt, losses_detached, ypred_raw, ypred, ytarget


def optimizer_step(model, loss_opt, optimizer, lr_schedule, scaler):
    # Clear gradients
    for param in model.parameters():
        param.grad = None

    # Backward pass and optimization
    scaler.scale(loss_opt).backward()
    scaler.step(optimizer)
    scaler.update()
    if lr_schedule:
        lr_schedule.step()


def train_epoch(
    rank: Union[int, str],
    world_size: int,
    model: MLPF,
>>>>>>> 2b173d43
    optimizer,
    train_loader,
    lr_schedule,
    epoch: int,
    tensorboard_writer=None,
    comet_experiment=None,
    comet_step_freq=None,
    checkpoint_dir="",
    device_type="cuda",
    dtype=torch.float32,
    scaler=None,
):
    """Run one training epoch

    Args:
        rank: Device rank (GPU id or 'cpu')
        world_size: Number of devices being used
        model: The neural network model
        optimizer: The optimizer
        train_loader: Training data loader
        lr_schedule: Learning rate scheduler
        epoch: Current epoch number
        tensorboard_writer: TensorBoard writer object
        comet_experiment: Comet.ml experiment object
        comet_step_freq: How often to log to comet
        checkpoint_dir: Directory to save checkpoints
        device_type: 'cuda' or 'cpu'
        dtype: Torch dtype for computations

    Returns:
        dict: Dictionary of epoch losses
    """
    model.train()
    epoch_loss = {}

    # Only show progress bar on rank 0
    if (world_size > 1) and (rank != 0):
        iterator = enumerate(train_loader)
    else:
        iterator = tqdm.tqdm(enumerate(train_loader), total=len(train_loader), desc=f"Epoch {epoch} train loop on rank={rank}")

    for itrain, batch in iterator:
        batch = batch.to(rank, non_blocking=True)

        with torch.autocast(device_type=device_type, dtype=dtype, enabled=device_type == "cuda"):
            loss_opt, loss, _, _, _ = model_step(batch, model, mlpf_loss)

        optimizer_step(model, loss_opt, optimizer, lr_schedule, scaler)

        # Accumulate losses
        for loss_name in loss:
            if loss_name not in epoch_loss:
                epoch_loss[loss_name] = 0.0
            epoch_loss[loss_name] += loss[loss_name]

        # Log step metrics
        step = (epoch - 1) * len(train_loader) + itrain
        if tensorboard_writer is not None and step % 100 == 0:
            log_open_files_to_tensorboard(tensorboard_writer, step)
            log_step_to_tensorboard(batch, loss["Total"], lr_schedule, tensorboard_writer, step)
            tensorboard_writer.flush()

            # Save step checkpoint
            extra_state = {"step": step, "lr_schedule_state_dict": lr_schedule.state_dict()}
            save_checkpoint(f"{checkpoint_dir}/step_weights.pth", model, optimizer, extra_state)

        if comet_experiment is not None and (itrain % comet_step_freq == 0):
            comet_experiment.log_metrics(loss, prefix="train", step=step)
            comet_experiment.log_metric("learning_rate", lr_schedule.get_last_lr(), step=step)

    # Average losses across steps
    num_steps = torch.tensor(float(len(train_loader)), device=rank, dtype=torch.float32)
    if world_size > 1:
        torch.distributed.all_reduce(num_steps)

    for loss_name in epoch_loss:
        if world_size > 1:
            torch.distributed.all_reduce(epoch_loss[loss_name])
        epoch_loss[loss_name] = epoch_loss[loss_name].cpu().item() / num_steps.cpu().item()

    if world_size > 1:
        dist.barrier()

    return epoch_loss


def eval_epoch(
    rank: Union[int, str],
    world_size: int,
    model: MLPF,
    valid_loader,
    epoch: int,
    tensorboard_writer=None,
    comet_experiment=None,
    save_attention=False,
    outdir=None,
    device_type="cuda",
    dtype=torch.float32,
):
    """Run one evaluation epoch

    Args:
        rank: Device rank (GPU id or 'cpu')
        world_size: Number of devices being used
        model: The neural network model
        valid_loader: Validation data loader
        epoch: Current epoch number
        tensorboard_writer: TensorBoard writer object
        comet_experiment: Comet.ml experiment object
        save_attention: Whether to save attention weights
        outdir: Output directory path
        device_type: 'cuda' or 'cpu'
        dtype: Torch dtype for computations

    Returns:
        dict: Dictionary of epoch losses
    """
    model.eval()
    epoch_loss = {}

    # Confusion matrix tracking
    cm_X_target = np.zeros((13, 13))
    cm_X_pred = np.zeros((13, 13))
    cm_id = np.zeros((13, 13))

    # Only show progress bar on rank 0
    if (world_size > 1) and (rank != 0):
        iterator = enumerate(valid_loader)
    else:
        iterator = tqdm.tqdm(enumerate(valid_loader), total=len(valid_loader), desc=f"Epoch {epoch} eval loop on rank={rank}")

    for ival, batch in iterator:
        batch = batch.to(rank, non_blocking=True)

        # Save attention on first batch if requested
        if save_attention and (rank == 0 or rank == "cpu") and ival == 0:
            set_save_attention(model, outdir, True)
        else:
            set_save_attention(model, outdir, False)

<<<<<<< HEAD
        if not is_train:
            cm_X_target += sklearn.metrics.confusion_matrix(
                batch.X[:, :, 0][batch.mask].detach().cpu().numpy(), ytarget["cls_id"][batch.mask].detach().cpu().numpy(), labels=range(13)
            )
            cm_X_pred += sklearn.metrics.confusion_matrix(
                batch.X[:, :, 0][batch.mask].detach().cpu().numpy(), ypred["cls_id"][batch.mask].detach().cpu().numpy(), labels=range(13)
            )
            cm_id += sklearn.metrics.confusion_matrix(
                ytarget["cls_id"][batch.mask].detach().cpu().numpy(), ypred["cls_id"][batch.mask].detach().cpu().numpy(), labels=range(13)
            )
            # save the events of the first three validation batches for quick checks
            # originally we only save one batch but might be useful to save more to check both batches with and without PU
            if (rank == 0 or rank == "cpu") and (itrain <= 2):
                validation_plots(batch, ypred_raw, ytarget, ypred, tensorboard_writer, epoch, outdir, itrain)
=======
>>>>>>> 2b173d43
        with torch.autocast(device_type=device_type, dtype=dtype, enabled=device_type == "cuda"):
            with torch.no_grad():
                loss_opt, loss, ypred_raw, ypred, ytarget = model_step(batch, model, mlpf_loss)

        # Update confusion matrices
        cm_X_target += sklearn.metrics.confusion_matrix(
            batch.X[:, :, 0][batch.mask].detach().cpu().numpy(), ytarget["cls_id"][batch.mask].detach().cpu().numpy(), labels=range(13)
        )
        cm_X_pred += sklearn.metrics.confusion_matrix(
            batch.X[:, :, 0][batch.mask].detach().cpu().numpy(), ypred["cls_id"][batch.mask].detach().cpu().numpy(), labels=range(13)
        )
        cm_id += sklearn.metrics.confusion_matrix(
            ytarget["cls_id"][batch.mask].detach().cpu().numpy(), ypred["cls_id"][batch.mask].detach().cpu().numpy(), labels=range(13)
        )

        # Save validation plots for first batch
        if (rank == 0 or rank == "cpu") and ival == 0:
            validation_plots(batch, ypred_raw, ytarget, ypred, tensorboard_writer, epoch, outdir)

        # Accumulate losses
        for loss_name in loss:
            if loss_name not in epoch_loss:
                epoch_loss[loss_name] = 0.0
            epoch_loss[loss_name] += loss[loss_name]

    # Log confusion matrices
    if comet_experiment:
        comet_experiment.log_confusion_matrix(
            matrix=cm_X_target, title="Element to target", row_label="X", column_label="target", epoch=epoch, file_name="cm_X_target.json"
        )
        comet_experiment.log_confusion_matrix(
            matrix=cm_X_pred, title="Element to pred", row_label="X", column_label="pred", epoch=epoch, file_name="cm_X_pred.json"
        )
        comet_experiment.log_confusion_matrix(
            matrix=cm_id, title="Target to pred", row_label="target", column_label="pred", epoch=epoch, file_name="cm_id.json"
        )

    # Average losses across steps
    num_steps = torch.tensor(float(len(valid_loader)), device=rank, dtype=torch.float32)
    if world_size > 1:
        torch.distributed.all_reduce(num_steps)

    for loss_name in epoch_loss:
        if world_size > 1:
            torch.distributed.all_reduce(epoch_loss[loss_name])
        epoch_loss[loss_name] = epoch_loss[loss_name].cpu().item() / num_steps.cpu().item()

    if world_size > 1:
        dist.barrier()

    return epoch_loss


def train_all_epochs(
    rank,
    world_size,
    model,
    optimizer,
    train_loader,
    valid_loader,
    num_epochs,
    patience,
    outdir,
    config,
    trainable="all",
    dtype=torch.float32,
    start_epoch=1,
    lr_schedule=None,
    use_ray=False,
    checkpoint_freq=None,
    comet_experiment=None,
    comet_step_freq=None,
    val_freq=None,
    save_attention=False,
    checkpoint_dir="",
):
    """Main training loop that handles all epochs and validation

    Args:
        rank: Device rank (GPU id or 'cpu')
        world_size: Number of devices being used
        model: The neural network model
        optimizer: The optimizer
        train_loader: Training data loader
        valid_loader: Validation data loader
        num_epochs: Total number of epochs to train
        patience: Early stopping patience
        outdir: Output directory for logs and checkpoints
        trainable: Which model parts to train ("all" or list of layer names)
        dtype: Torch dtype for computations
        start_epoch: Epoch to start/resume from
        lr_schedule: Learning rate scheduler
        use_ray: Whether using Ray for distributed training
        checkpoint_freq: How often to save checkpoints
        comet_experiment: Comet.ml experiment object
        comet_step_freq: How often to log to comet
        val_freq: How often to run validation
        save_attention: Whether to save attention weights
        checkpoint_dir: Directory to save checkpoints
    """

    # run per-worker setup here so all processes / threads get configured.
    # Ignore divide by 0 errors
    np.seterr(divide="ignore", invalid="ignore")
    # disable GUI
    import matplotlib

    matplotlib.use("agg")

    # Setup tensorboard writers
    if (rank == 0) or (rank == "cpu"):
        tensorboard_writer_train = SummaryWriter(f"{outdir}/runs/train")
        tensorboard_writer_valid = SummaryWriter(f"{outdir}/runs/valid")
    else:
        tensorboard_writer_train = None
        tensorboard_writer_valid = None

    device_type = "cuda" if isinstance(rank, int) else "cpu"
    t0_initial = time.time()

<<<<<<< HEAD
    losses_of_interest = [
        "Total",
        "Classification",
        "Classification_binary",
        "Regression_pt",
        "Regression_eta",
        "Regression_sin_phi",
        "Regression_cos_phi",
        "Regression_energy",
        "ispu",
    ]

    losses = {}
    losses["train"], losses["valid"] = {}, {}
    for loss in losses_of_interest:
        losses["train"][loss], losses["valid"][loss] = [], []
=======
    # Early stopping setup
    stale_epochs = torch.tensor(0, device=rank)
    best_val_loss = float("inf")
>>>>>>> 2b173d43

    scaler = torch.amp.GradScaler()

    for epoch in range(start_epoch, num_epochs + 1):
        epoch_start_time = time.time()

        # Training epoch
        losses_train = train_epoch(
            rank=rank,
            world_size=world_size,
            model=model,
            optimizer=optimizer,
            train_loader=train_loader,
            lr_schedule=lr_schedule,
            epoch=epoch,
            tensorboard_writer=tensorboard_writer_train,
            comet_experiment=comet_experiment,
            comet_step_freq=comet_step_freq,
            checkpoint_dir=checkpoint_dir,
            device_type=device_type,
            dtype=dtype,
            scaler=scaler,
        )
        train_time = time.time() - epoch_start_time

        # Validation epoch
        losses_valid = eval_epoch(
            rank=rank,
            world_size=world_size,
            model=model,
            valid_loader=valid_loader,
            epoch=epoch,
            tensorboard_writer=tensorboard_writer_valid,
            comet_experiment=comet_experiment,
            save_attention=save_attention,
            outdir=outdir,
            device_type=device_type,
            dtype=dtype,
        )
        valid_time = time.time() - train_time - epoch_start_time
        total_time = time.time() - epoch_start_time

        # Log metrics
        if comet_experiment:
            comet_experiment.log_metrics(losses_train, prefix="epoch_train_loss", epoch=epoch)
            comet_experiment.log_metrics(losses_valid, prefix="epoch_valid_loss", epoch=epoch)
            comet_experiment.log_metric("learning_rate", lr_schedule.get_last_lr(), epoch=epoch)
            comet_experiment.log_epoch_end(epoch)

        # Handle checkpointing and early stopping on rank 0
        if (rank == 0) or (rank == "cpu"):
            # Log learning rate
            tensorboard_writer_train.add_scalar("epoch/learning_rate", lr_schedule.get_last_lr()[0], epoch)

            # Prepare checkpoint state
            extra_state = {"epoch": epoch, "lr_schedule_state_dict": lr_schedule.state_dict()}

            # Save best model if validation loss improved
            if losses_valid["Total"] < best_val_loss:
                best_val_loss = losses_valid["Total"]
                stale_epochs = 0
                save_checkpoint(f"{checkpoint_dir}/best_weights.pth", model, optimizer, extra_state)
            else:
                stale_epochs += 1

            # Periodic epoch checkpointing
            if checkpoint_freq and (epoch % checkpoint_freq == 0):
                checkpoint_path = f"{checkpoint_dir}/checkpoint-{epoch:02d}-{losses_valid['Total']:.6f}.pth"
                save_checkpoint(checkpoint_path, model, optimizer, extra_state)

            # Update loss history
            for loss in losses_train:
                tensorboard_writer_train.add_scalar(f"epoch/loss_{loss}", losses_train[loss], epoch)
                tensorboard_writer_valid.add_scalar(f"epoch/loss_{loss}", losses_valid[loss], epoch)

            # Save epoch stats to JSON
            history_path = Path(outdir) / "history"
            history_path.mkdir(parents=True, exist_ok=True)
            stats = {
                "train": losses_train,
                "valid": losses_valid,
                "epoch_train_time": train_time,
                "epoch_valid_time": valid_time,
                "epoch_total_time": total_time,
            }
            with open(f"{history_path}/epoch_{epoch}.json", "w") as f:
                json.dump(stats, f)

            # Calculate and log ETA
            epochs_remaining = num_epochs - epoch
            time_per_epoch = (time.time() - t0_initial) / epoch
            eta = epochs_remaining * time_per_epoch / 60

            # Log epoch summary
            _logger.info(
                f"Rank {rank}: epoch={epoch}/{num_epochs} "
                f"train_loss={losses_train['Total']:.4f} "
                f"valid_loss={losses_valid['Total']:.4f} "
                f"stale={stale_epochs} "
                f"epoch_train_time={train_time/60:.2f}m "
                f"epoch_valid_time={valid_time/60:.2f}m "
                f"epoch_total_time={total_time/60:.2f}m "
                f"eta={eta:.1f}m",
                color="bold",
            )

            # Flush tensorboard
            tensorboard_writer_train.flush()
            tensorboard_writer_valid.flush()

            # evaluate the model at this epoch on test datasets, make plots, track metrics
            testdir_name = f"_epoch_{epoch}"
            for sample in config["enabled_test_datasets"]:
                run_test(rank, world_size, config, outdir, model, sample, testdir_name, dtype)
                plot_metrics = make_plots(outdir, sample, config["dataset"], testdir_name, config["ntest"])

                # track the following jet metrics in tensorboard
                for k in ["med", "iqr", "match_frac"]:
                    tensorboard_writer_valid.add_scalar(
                        "epoch/{}/jet_ratio/jet_ratio_target_to_pred_pt/{}".format(sample, k),
                        plot_metrics["jet_ratio"]["jet_ratio_target_to_pred_pt"][k],
                        epoch,
                    )

        # Ray training specific logging
        if use_ray:
            import ray

            metrics = {
                "loss": losses_train["Total"],
                "val_loss": losses_valid["Total"],
                "epoch": epoch,
                **{f"train_{k}": v for k, v in losses_train.items()},
                **{f"valid_{k}": v for k, v in losses_valid.items()},
            }

            if (rank == 0) or (rank == "cpu"):
                with TemporaryDirectory() as temp_checkpoint_dir:
                    temp_checkpoint_dir = Path(temp_checkpoint_dir)
                    save_checkpoint(temp_checkpoint_dir / "checkpoint.pth", model, optimizer, extra_state)
                    ray.train.report(
                        metrics,
                        checkpoint=ray.train.Checkpoint.from_directory(temp_checkpoint_dir) if rank == 0 else None,
                    )
            else:
                ray.train.report(metrics)

        # Check early stopping
        if stale_epochs > patience:
            _logger.info(f"Breaking due to stale epochs: {stale_epochs}")
            break

        # Synchronize processes
        if world_size > 1:
            dist.barrier()
    # End loop over epochs, training completed
    _logger.info(f"Training completed. Total time on device {rank}: {(time.time() - t0_initial)/60:.3f}min")

    # Clean up
    if (rank == 0) or (rank == "cpu"):
        tensorboard_writer_train.close()
        tensorboard_writer_valid.close()


def run_test(rank, world_size, config, outdir, model, sample, testdir_name, dtype):
    batch_size = config["gpu_batch_multiplier"]
    version = config["test_dataset"][sample]["version"]

    split_configs = config["test_dataset"][sample]["splits"]
    _logger.info("split_configs={}".format(split_configs))

    dataset = []

    ntest = None
    if not (config["ntest"] is None):
        ntest = config["ntest"] // len(split_configs)

    for split_config in split_configs:
        ds = PFDataset(config["data_dir"], f"{sample}/{split_config}:{version}", "test", num_samples=ntest).ds
        dataset.append(ds)
    ds = torch.utils.data.ConcatDataset(dataset)

    if (rank == 0) or (rank == "cpu"):
        _logger.info(f"test_dataset: {sample}, {len(ds)}", color="blue")

    if world_size > 1:
        sampler = torch.utils.data.distributed.DistributedSampler(ds)
    else:
        sampler = torch.utils.data.RandomSampler(ds)

    test_loader = torch.utils.data.DataLoader(
        ds,
        batch_size=batch_size,
        collate_fn=Collater(["X", "ytarget", "ytarget_pt_orig", "ytarget_e_orig", "ycand", "genjets", "targetjets"], ["genmet"]),
        sampler=sampler,
        num_workers=config["num_workers"],
        prefetch_factor=config["prefetch_factor"],
        # pin_memory=use_cuda,
        # pin_memory_device="cuda:{}".format(rank) if use_cuda else "",
    )

    if not osp.isdir(f"{outdir}/preds{testdir_name}/{sample}"):
        if (rank == 0) or (rank == "cpu"):
            os.system(f"mkdir -p {outdir}/preds{testdir_name}/{sample}")

    _logger.info(f"Running predictions on {sample}")
    torch.cuda.empty_cache()

    # FIXME: import this from a central place
    if config["dataset"] == "clic":
        import fastjet

        jetdef = fastjet.JetDefinition(fastjet.ee_genkt_algorithm, 0.4, -1.0)
        jet_ptcut = 5
    elif config["dataset"] == "cms":
        import fastjet

        jetdef = fastjet.JetDefinition(fastjet.antikt_algorithm, 0.4)
        jet_ptcut = 3
    else:
        raise Exception("not implemented")

    device_type = "cuda" if isinstance(rank, int) else "cpu"
    with torch.autocast(device_type=device_type, dtype=dtype, enabled=device_type == "cuda"):
        run_predictions(
            world_size,
            rank,
            model,
            test_loader,
            sample,
            outdir,
            jetdef,
            jet_ptcut=jet_ptcut,
            jet_match_dr=0.1,
            dir_name=testdir_name,
        )
    if world_size > 1:
        dist.barrier()  # block until all workers finished executing run_predictions()


def run(rank, world_size, config, outdir, logfile):
    if (rank == 0) or (rank == "cpu"):  # keep writing the logs
        _configLogger("mlpf", filename=logfile)

    use_cuda = rank != "cpu"

    dtype = getattr(torch, config["dtype"])
    _logger.info("configured dtype={} for autocast".format(dtype))

    if world_size > 1:
        os.environ["MASTER_ADDR"] = "localhost"
        os.environ["MASTER_PORT"] = "12355"
        dist.init_process_group("nccl", rank=rank, world_size=world_size)  # (nccl should be faster than gloo)

    start_epoch = 1
    checkpoint_dir = Path(outdir) / "checkpoints"
    checkpoint_dir.mkdir(parents=True, exist_ok=True)

    if config["load"]:  # load a pre-trained model

        if config["finetune"]:
            # outdir is now the new directory for finetuning so must retrieve model_kwargs from the load dir
            def get_relevant_directory(path):
                # Get the parent directory of the given path
                parent_dir = os.path.dirname(path)

                # Get the parent of the parent directory
                grandparent_dir = os.path.dirname(parent_dir)

                # Check if the parent directory is "checkpoints"
                if os.path.basename(parent_dir) == "checkpoints":
                    return grandparent_dir
                else:
                    return parent_dir

            with open(f"{get_relevant_directory(config['load'])}/model_kwargs.pkl", "rb") as f:
                model_kwargs = pkl.load(f)

        else:
            with open(f"{outdir}/model_kwargs.pkl", "rb") as f:
                model_kwargs = pkl.load(f)

        _logger.info("model_kwargs: {}".format(model_kwargs))

        if config["conv_type"] == "attention":
            model_kwargs["attention_type"] = config["model"]["attention"]["attention_type"]

        model = MLPF(**model_kwargs).to(torch.device(rank))
        optimizer = torch.optim.AdamW(model.parameters(), lr=config["lr"])

        checkpoint = torch.load(config["load"], map_location=torch.device(rank))

<<<<<<< HEAD
=======
        if not config["finetune"]:  # for --finetune we want to start the count from scratch
            # check if we reached the first epoch in the checkpoint
            if "epoch" in checkpoint["extra_state"]:
                start_epoch = checkpoint["extra_state"]["epoch"] + 1

>>>>>>> 2b173d43
        missing_keys, strict = [], True
        for k in model.state_dict().keys():
            shp0 = model.state_dict()[k].shape
            try:
                shp1 = checkpoint["model_state_dict"][k].shape
<<<<<<< HEAD
            except KeyError as e:
=======
            except KeyError:
>>>>>>> 2b173d43
                missing_keys.append(k)
                continue
            if shp0 != shp1:
                raise Exception("shape mismatch in {}, {}!={}".format(k, shp0, shp1))

        if len(missing_keys) > 0:
            _logger.warning(f"The following parameters are missing in the checkpoint file {missing_keys}", color="red")
<<<<<<< HEAD
            if args.relaxed_load:
                _logger.warning(f"Optimizer checkpoint will not be loaded", color="bold")
                strict = False
            else:
                _logger.warning(f"Use option --relaxed-load if you insist to ignore the missing parameters")
=======
            if config["relaxed_load"]:
                _logger.warning("Optimizer checkpoint will not be loaded", color="bold")
                strict = False
            else:
                _logger.warning("Use option --relaxed-load if you insist to ignore the missing parameters")
>>>>>>> 2b173d43
                raise KeyError

        if (rank == 0) or (rank == "cpu"):
            _logger.info("Loaded model weights from {}".format(config["load"]), color="bold")
        if strict:
            model, optimizer = load_checkpoint(checkpoint, model, optimizer, strict)
        else:
            model = load_checkpoint(checkpoint, model, None, strict)
<<<<<<< HEAD

=======
>>>>>>> 2b173d43
    else:  # instantiate a new model in the outdir created
        model_kwargs = {
            "input_dim": len(X_FEATURES[config["dataset"]]),
            "num_classes": len(CLASS_LABELS[config["dataset"]]),
            "input_encoding": config["model"]["input_encoding"],
            "pt_mode": config["model"]["pt_mode"],
            "eta_mode": config["model"]["eta_mode"],
            "sin_phi_mode": config["model"]["sin_phi_mode"],
            "cos_phi_mode": config["model"]["cos_phi_mode"],
            "energy_mode": config["model"]["energy_mode"],
            "elemtypes_nonzero": ELEM_TYPES_NONZERO[config["dataset"]],
            "learned_representation_mode": config["model"]["learned_representation_mode"],
            **config["model"][config["conv_type"]],
        }
        model = MLPF(**model_kwargs)
        optimizer = torch.optim.AdamW(model.parameters(), lr=config["lr"])

    model.to(rank)
    configure_model_trainable(model, config["model"]["trainable"], True)

    if world_size > 1:
        model = torch.nn.SyncBatchNorm.convert_sync_batchnorm(model)
        model = torch.nn.parallel.DistributedDataParallel(model, device_ids=[rank])

    trainable_params, nontrainable_params, table = count_parameters(model)
    print(table)

    if (rank == 0) or (rank == "cpu"):
        _logger.info(model)
        _logger.info(f"Trainable parameters: {trainable_params}")
        _logger.info(f"Non-trainable parameters: {nontrainable_params}")
        _logger.info(f"Total parameters: {trainable_params + nontrainable_params}")
        _logger.info(table.to_string(index=False))

    if config["train"]:
        if (rank == 0) or (rank == "cpu"):
            save_HPs(config, model, model_kwargs, outdir)  # save model_kwargs and hyperparameters
            _logger.info("Creating experiment dir {}".format(outdir))
            _logger.info(f"Model directory {outdir}", color="bold")

        if config["comet"]:
            comet_experiment = create_comet_experiment(config["comet_name"], comet_offline=config["comet_offline"], outdir=outdir)
            comet_experiment.set_name(f"rank_{rank}_{Path(outdir).name}")
            comet_experiment.log_parameter("run_id", Path(outdir).name)
            comet_experiment.log_parameter("world_size", world_size)
            comet_experiment.log_parameter("rank", rank)
            comet_experiment.log_parameters(config, prefix="config:")
            comet_experiment.set_model_graph(model)
            comet_experiment.log_parameter(trainable_params, "trainable_params")
            comet_experiment.log_parameter(nontrainable_params, "nontrainable_params")
            comet_experiment.log_parameter(trainable_params + nontrainable_params, "total_trainable_params")
            comet_experiment.log_code("mlpf/model/training.py")
            comet_experiment.log_code("mlpf/model/mlpf.py")
            comet_experiment.log_code("mlpf/model/utils.py")
            comet_experiment.log_code("mlpf/pipeline.py")
            # save overridden config then log to comet
            config_filename = "overridden_config.yaml"
            with open((Path(outdir) / config_filename), "w") as file:
                yaml.dump(config, file)
            comet_experiment.log_code(str(Path(outdir) / config_filename))
        else:
            comet_experiment = None

        loaders = get_interleaved_dataloaders(
            world_size,
            rank,
            config,
            use_cuda,
            use_ray=False,
        )
        steps_per_epoch = len(loaders["train"])
        last_epoch = -1 if start_epoch == 1 else start_epoch - 1
        lr_schedule = get_lr_schedule(config, optimizer, config["num_epochs"], steps_per_epoch, last_epoch)

        train_all_epochs(
            rank,
            world_size,
            model,
            optimizer,
            loaders["train"],
            loaders["valid"],
            config["num_epochs"],
            config["patience"],
            outdir,
            config,
            trainable=config["model"]["trainable"],
            dtype=dtype,
            start_epoch=start_epoch,
            lr_schedule=lr_schedule,
            use_ray=False,
            checkpoint_freq=config["checkpoint_freq"],
            comet_experiment=comet_experiment,
            comet_step_freq=config["comet_step_freq"],
            val_freq=config["val_freq"],
            save_attention=config["save_attention"],
            checkpoint_dir=checkpoint_dir,
        )

        checkpoint = torch.load(f"{checkpoint_dir}/best_weights.pth", map_location=torch.device(rank))
        model, optimizer = load_checkpoint(checkpoint, model, optimizer)

    if not (config["load"] is None):
        testdir_name = "_" + Path(config["load"]).stem
    else:
        testdir_name = "_best_weights"

    if config["test"]:
        for sample in config["enabled_test_datasets"]:
            run_test(rank, world_size, config, outdir, model, sample, testdir_name, dtype)

    # make plots only on a single machine
    if (rank == 0) or (rank == "cpu"):
        if config["make_plots"]:
            ntest_files = -1
            for sample in config["enabled_test_datasets"]:
                _logger.info(f"Plotting distributions for {sample}")
                make_plots(outdir, sample, config["dataset"], testdir_name, ntest_files)

    if world_size > 1:
        dist.destroy_process_group()


def override_config(config: dict, args):
    """override config dictionary with values from argparse Namespace"""
    for arg in vars(args):
        arg_value = getattr(args, arg)
        if (arg_value is not None) and (arg in config):
            _logger.info("overriding config item {}={} with {} from cmdline".format(arg, config[arg], arg_value))
            config[arg] = arg_value

    if not (args.attention_type is None):
        config["model"]["attention"]["attention_type"] = args.attention_type

    if not (args.num_convs is None):
        for model in ["gnn_lsh", "attention", "attention", "mamba"]:
            config["model"][model]["num_convs"] = args.num_convs

    config["enabled_test_datasets"] = list(config["test_dataset"].keys())
    if len(args.test_datasets) != 0:
        config["enabled_test_datasets"] = args.test_datasets

    config["train"] = args.train
    config["test"] = args.test
    config["make_plots"] = args.make_plots

    return config


# Run either on CPU, single GPU or multi-GPU using pytorch
def device_agnostic_run(config, world_size, outdir):
    if config["train"]:
        logfile = f"{outdir}/train.log"
    else:
        logfile = f"{outdir}/test.log"
    _configLogger("mlpf", filename=logfile)

    if config["gpus"]:
        assert (
            world_size <= torch.cuda.device_count()
        ), f"--gpus is too high (specified {world_size} gpus but only {torch.cuda.device_count()} gpus are available)"

        torch.cuda.empty_cache()
        if world_size > 1:
            _logger.info(f"Will use torch.nn.parallel.DistributedDataParallel() and {world_size} gpus", color="purple")
            for rank in range(world_size):
                _logger.info(torch.cuda.get_device_name(rank), color="purple")

            mp.spawn(
                run,
                args=(world_size, config, outdir, logfile),
                nprocs=world_size,
                join=True,
            )
        elif world_size == 1:
            rank = 0
            _logger.info(f"Will use single-gpu: {torch.cuda.get_device_name(rank)}", color="purple")
            run(rank, world_size, config, outdir, logfile)

    else:
        rank = "cpu"
        _logger.info("Will use cpu", color="purple")
<<<<<<< HEAD
        run(rank, world_size, config, args, outdir, logfile)


def train_ray_trial(config, args, outdir=None):
    import ray

    if outdir is None:
        outdir = ray.train.get_context().get_trial_dir()
        if not os.path.exists(outdir):
            os.makedirs(outdir)

    use_cuda = args.gpus > 0

    rank = ray.train.get_context().get_local_rank() if use_cuda else "cpu"
    world_rank = ray.train.get_context().get_world_rank()
    world_size = ray.train.get_context().get_world_size()

    model_kwargs = {
        "input_dim": len(X_FEATURES[config["dataset"]]),
        "num_classes": len(CLASS_LABELS[config["dataset"]]),
        "input_encoding": config["model"]["input_encoding"],
        "pt_mode": config["model"]["pt_mode"],
        "eta_mode": config["model"]["eta_mode"],
        "sin_phi_mode": config["model"]["sin_phi_mode"],
        "cos_phi_mode": config["model"]["cos_phi_mode"],
        "energy_mode": config["model"]["energy_mode"],
        "elemtypes_nonzero": ELEM_TYPES_NONZERO[config["dataset"]],
        "learned_representation_mode": config["model"]["learned_representation_mode"],
        **config["model"][config["conv_type"]],
    }
    model = MLPF(**model_kwargs)

    if world_size > 1:
        model = torch.nn.SyncBatchNorm.convert_sync_batchnorm(model)
    # optimizer should be created after distributing the model to devices with ray.train.torch.prepare_model(model)
    model = ray.train.torch.prepare_model(model)
    optimizer = torch.optim.AdamW(model.parameters(), lr=config["lr"])

    trainable_params, nontrainable_params, table = count_parameters(model)

    if (rank == 0) or (rank == "cpu"):
        with open(os.path.join(outdir, "num_params.csv"), "w", newline="") as f:
            writer = csv.writer(f)
            writer.writerow(["trainable_params", "nontrainable_params", "total_params"])
            writer.writerow([trainable_params, nontrainable_params, trainable_params + nontrainable_params])
        _logger.info(model)
        _logger.info(f"Trainable parameters: {trainable_params}")
        _logger.info(f"Non-trainable parameters: {nontrainable_params}")
        _logger.info(f"Total parameters: {trainable_params + nontrainable_params}")
        _logger.info(table)

    if (rank == 0) or (rank == "cpu"):
        save_HPs(args, model, model_kwargs, outdir)  # save model_kwargs and hyperparameters
        _logger.info("Creating experiment dir {}".format(outdir))
        _logger.info(f"Model directory {outdir}", color="bold")

    loaders = get_interleaved_dataloaders(world_size, rank, config, use_cuda, use_ray=True)

    if args.comet:
        comet_experiment = create_comet_experiment(config["comet_name"], comet_offline=config["comet_offline"], outdir=outdir)
        comet_experiment.set_name(f"world_rank_{world_rank}_{Path(outdir).name}")
        comet_experiment.log_parameter("run_id", Path(outdir).name)
        comet_experiment.log_parameter("world_size", world_size)
        comet_experiment.log_parameter("rank", rank)
        comet_experiment.log_parameter("world_rank", world_rank)
        comet_experiment.log_parameters(config, prefix="config:")
        comet_experiment.set_model_graph(model)
        comet_experiment.log_parameter(trainable_params, "trainable_params")
        comet_experiment.log_parameter(nontrainable_params, "nontrainable_params")
        comet_experiment.log_parameter(trainable_params + nontrainable_params, "total_trainable_params")
        comet_experiment.log_code(str(Path(outdir).parent.parent / "mlpf/model/training.py"))
        comet_experiment.log_code(str(Path(outdir).parent.parent / "mlpf/model/mlpf.py"))
        comet_experiment.log_code(str(Path(outdir).parent.parent / "mlpf/model/utils.py"))
        comet_experiment.log_code(str(Path(outdir).parent.parent / "mlpf/pipeline.py"))
        comet_experiment.log_code(str(Path(outdir).parent.parent / "mlpf/raytune/pt_search_space.py"))
        # save overridden config then log to comet
        config_filename = "overridden_config.yaml"
        with open((Path(outdir) / config_filename), "w") as file:
            yaml.dump(config, file)
        comet_experiment.log_code(str(Path(outdir) / config_filename))
    else:
        comet_experiment = None

    steps_per_epoch = len(loaders["train"])
    start_epoch = 1
    lr_schedule = get_lr_schedule(config, optimizer, config["num_epochs"], steps_per_epoch, last_epoch=-1)

    checkpoint = ray.train.get_checkpoint()
    if checkpoint:
        with checkpoint.as_directory() as checkpoint_dir:
            with checkpoint.as_directory() as checkpoint_dir:
                checkpoint = torch.load(Path(checkpoint_dir) / "checkpoint.pth", map_location=torch.device(rank))
                if args.resume_training:
                    model, optimizer = load_checkpoint(checkpoint, model, optimizer)
                    start_epoch = checkpoint["extra_state"]["epoch"] + 1
                    lr_schedule = get_lr_schedule(config, optimizer, config["num_epochs"], steps_per_epoch, last_epoch=start_epoch - 1)
                else:  # start a new training with model weights loaded from a pre-trained model
                    model = load_checkpoint(checkpoint, model)

    train_mlpf(
        rank,
        world_size,
        model,
        optimizer,
        loaders["train"],
        loaders["valid"],
        config["num_epochs"],
        config["patience"],
        outdir,
        trainable=config["model"]["trainable"],
        start_epoch=start_epoch,
        lr_schedule=lr_schedule,
        use_ray=True,
        checkpoint_freq=config["checkpoint_freq"],
        comet_experiment=comet_experiment,
        comet_step_freq=config["comet_step_freq"],
        dtype=getattr(torch, config["dtype"]),
        val_freq=config["val_freq"],
    )


def run_ray_training(config, args, outdir):
    import ray
    from ray import tune
    from ray.train.torch import TorchTrainer

    if not args.local:
        ray.init(address="auto")

    if args.resume_training:
        outdir = args.resume_training  # continue training in the same directory

    _configLogger("mlpf", filename=f"{outdir}/train.log")

    use_gpu = args.gpus > 0
    num_workers = args.gpus if use_gpu else 1
    scaling_config = ray.train.ScalingConfig(
        num_workers=num_workers,
        use_gpu=use_gpu,
        resources_per_worker={"CPU": max(1, args.ray_cpus // num_workers - 1), "GPU": int(use_gpu)},  # -1 to avoid blocking
    )
    storage_path = Path(args.experiments_dir if args.experiments_dir else "experiments").resolve()
    run_config = ray.train.RunConfig(
        name=Path(outdir).name,
        storage_path=storage_path,
        log_to_file=False,
        failure_config=ray.train.FailureConfig(max_failures=2),
        checkpoint_config=ray.train.CheckpointConfig(num_to_keep=1),  # keep only latest checkpoint
        sync_config=ray.train.SyncConfig(sync_artifacts=True),
    )
    trainable = tune.with_parameters(train_ray_trial, args=args, outdir=outdir)
    # Resume from checkpoint if a checkpoitn is found in outdir
    if TorchTrainer.can_restore(outdir):
        _logger.info(f"Restoring Ray Trainer from {outdir}", color="bold")
        trainer = TorchTrainer.restore(outdir, train_loop_per_worker=trainable, scaling_config=scaling_config)
    else:
        resume_from_checkpoint = ray.train.Checkpoint(config["load"]) if config["load"] else None
        if resume_from_checkpoint:
            _logger.info("Loading checkpoint {}".format(config["load"]), color="bold")
        trainer = TorchTrainer(
            train_loop_per_worker=trainable,
            train_loop_config=config,
            scaling_config=scaling_config,
            run_config=run_config,
            resume_from_checkpoint=resume_from_checkpoint,
        )
    result = trainer.fit()

    _logger.info("Final loss: {}".format(result.metrics["loss"]), color="bold")
    _logger.info("Final cls_loss: {}".format(result.metrics["cls_loss"]), color="bold")
    _logger.info("Final reg_pt_loss: {}".format(result.metrics["reg_pt_loss"]), color="bold")
    # _logger.info("Final charge_loss: {}".format(result.metrics["charge_loss"]), color="bold")

    _logger.info("Final val_loss: {}".format(result.metrics["val_loss"]), color="bold")
    _logger.info("Final val_cls_loss: {}".format(result.metrics["val_cls_loss"]), color="bold")
    _logger.info("Final val_reg_pt_loss: {}".format(result.metrics["val_reg_pt_loss"]), color="bold")
    # _logger.info("Final val_charge_loss: {}".format(result.metrics["val_charge_loss"]), color="bold")


def set_searchspace_and_run_trial(search_space, config, args):
    import ray
    from raytune.pt_search_space import set_hps_from_search_space

    rank = ray.train.get_context().get_local_rank()

    config = set_hps_from_search_space(search_space, config)
    try:
        # outdir will be taken from the ray.train.context.TrainContext in each trial
        train_ray_trial(config, args, outdir=None)
    except torch.cuda.OutOfMemoryError:
        ray.train.report({"val_loss": np.NAN})
        torch.cuda.empty_cache()  # make sure GPU memory is cleared for next trial
        if rank == 0:
            logging.warning("OOM error encountered, skipping this hyperparameter configuration.")
            skiplog_file_path = Path(config["raytune"]["local_dir"]) / args.hpo / "skipped_configurations.txt"
            lines = ["{}: {}\n".format(item[0], item[1]) for item in search_space.items()]

            with open(skiplog_file_path, "a") as f:
                f.write("#" * 80 + "\n")
                for line in lines:
                    f.write(line)
                    logging.warning(line[:-1])
                f.write("#" * 80 + "\n\n")
            logging.warning("Done writing warnings to log.")


def run_hpo(config, args):
    import ray
    from ray import tune
    from ray.train.torch import TorchTrainer

    from raytune.pt_search_space import raytune_num_samples, search_space
    from raytune.utils import get_raytune_schedule, get_raytune_search_alg

    if args.raytune_num_samples:
        raytune_num_samples = args.raytune_num_samples  # noqa: F811

    name = args.hpo  # name of Ray Tune experiment directory

    os.environ["TUNE_DISABLE_STRICT_METRIC_CHECKING"] = "1"  # don't crash if a metric is missing
    if isinstance(config["raytune"]["local_dir"], type(None)):
        raise TypeError("Please specify a local_dir in the raytune section of the config file.")

    expdir = Path(config["raytune"]["local_dir"]) / name
    expdir.mkdir(parents=True, exist_ok=True)
    dirname = Path(config["raytune"]["local_dir"]) / name
    shutil.copy(
        "mlpf/raytune/pt_search_space.py",
        str(dirname / "pt_search_space.py"),
    )  # Copy the search space definition file to the train dir for later reference
    # Save config for later reference. Note that saving happens after parameters are overwritten by cmd line args.
    with open((dirname / "config.yaml"), "w") as file:
        yaml.dump(config, file)

    if not args.local:
        _logger.info("Inititalizing ray...")
        ray.init(
            address=os.environ["ip_head"],
            _node_ip_address=os.environ["head_node_ip"],
        )
        _logger.info("Done.")

    sched = get_raytune_schedule(config["raytune"])
    search_alg = get_raytune_search_alg(config["raytune"])

    scaling_config = ray.train.ScalingConfig(
        num_workers=args.gpus,
        use_gpu=True,
        resources_per_worker={"CPU": args.ray_cpus // (args.gpus) - 1, "GPU": 1},  # -1 to avoid blocking
    )

    if tune.Tuner.can_restore(str(expdir)):
        args.resume_training = True

    trainable = tune.with_parameters(set_searchspace_and_run_trial, config=config, args=args)
    trainer = TorchTrainer(train_loop_per_worker=trainable, scaling_config=scaling_config)

    if tune.Tuner.can_restore(str(expdir)):
        # resume unfinished HPO run
        tuner = tune.Tuner.restore(str(expdir), trainable=trainer, resume_errored=True, restart_errored=False, resume_unfinished=True)
    else:
        # start new HPO run
        search_space = {"train_loop_config": search_space}  # the ray TorchTrainer only takes a single arg: train_loop_config
        tuner = tune.Tuner(
            trainer,
            param_space=search_space,
            tune_config=tune.TuneConfig(
                num_samples=raytune_num_samples,
                metric=config["raytune"]["default_metric"] if (search_alg is None and sched is None) else None,
                mode=config["raytune"]["default_mode"] if (search_alg is None and sched is None) else None,
                search_alg=search_alg,
                scheduler=sched,
            ),
            run_config=ray.train.RunConfig(
                name=name,
                storage_path=config["raytune"]["local_dir"],
                log_to_file=False,
                failure_config=ray.train.FailureConfig(max_failures=2),
                checkpoint_config=ray.train.CheckpointConfig(num_to_keep=1),  # keep only latest checkpoint
                sync_config=ray.train.SyncConfig(sync_artifacts=True),
            ),
        )
    start = datetime.now()
    _logger.info("Starting tuner.fit()")
    result_grid = tuner.fit()
    end = datetime.now()

    print("Number of errored trials: {}".format(result_grid.num_errors))
    print("Number of terminated (not errored) trials: {}".format(result_grid.num_terminated))
    print("Ray Tune experiment path: {}".format(result_grid.experiment_path))

    best_result = result_grid.get_best_result(scope="last-10-avg", metric="val_loss", mode="min")
    best_config = best_result.config
    print("Best trial path: {}".format(best_result.path))

    result_df = result_grid.get_dataframe()
    print(result_df)
    print(result_df.columns)

    logging.info("Total time of Tuner.fit(): {}".format(end - start))
    logging.info("Best hyperparameters found according to {} were: {}".format(config["raytune"]["default_metric"], best_config))
=======
        run(rank, world_size, config, outdir, logfile)
>>>>>>> 2b173d43
<|MERGE_RESOLUTION|>--- conflicted
+++ resolved
@@ -45,215 +45,7 @@
 
 def configure_model_trainable(model: MLPF, trainable: Union[str, List[str]], is_training: bool):
     """Set only the given layers as trainable in the model"""
-
-<<<<<<< HEAD
-    A_sorted = torch.sort(A, axis=-2).values
-    B_sorted = torch.sort(B, axis=-2).values
-
-    ret = torch.sqrt(torch.sum(torch.pow(A_sorted - B_sorted, 2), axis=[-1, -2]))
-    return ret
-
-
-def mlpf_loss(y, ypred, batch):
-    """
-    Args
-        y [dict]: relevant keys are "cls_id, momentum, charge"
-        ypred [dict]: relevant keys are "cls_id_onehot, momentum, charge"
-        batch [PFBatch]: the MLPF inputs
-    """
-    loss = {}
-    loss_obj_id = FocalLoss(gamma=2.0, reduction="none")
-
-    msk_pred_particle = torch.unsqueeze((ypred["cls_id"] != 0).to(dtype=torch.float32), axis=-1)
-    msk_true_particle = torch.unsqueeze((y["cls_id"] != 0).to(dtype=torch.float32), axis=-1)
-    nelem = torch.sum(batch.mask)
-    npart = torch.sum(y["cls_id"] != 0)
-
-    ypred["momentum"] = ypred["momentum"] * msk_true_particle
-    y["momentum"] = y["momentum"] * msk_true_particle
-
-    # in case of the 3D-padded mode, pytorch expects (batch, num_classes, ...)
-    ypred["cls_binary"] = ypred["cls_binary"].permute((0, 2, 1))
-    ypred["cls_id_onehot"] = ypred["cls_id_onehot"].permute((0, 2, 1))
-    ypred["ispu"] = ypred["ispu"].permute((0, 2, 1))
-    ypred["ispu"] = torch.squeeze(ypred["ispu"], dim = 1)
-
-    # binary loss for particle / no-particle classification
-    # loss_binary_classification = loss_obj_id(ypred["cls_binary"], (y["cls_id"] != 0).long()).reshape(y["cls_id"].shape)
-    loss_binary_classification = 10 * torch.nn.functional.cross_entropy(ypred["cls_binary"], (y["cls_id"] != 0).long(), reduction="none")
-
-    # compare the particle type, only for cases where there was a true particle
-    loss_pid_classification = loss_obj_id(ypred["cls_id_onehot"], y["cls_id"]).reshape(y["cls_id"].shape)
-    loss_pid_classification[y["cls_id"] == 0] *= 0
-
-    # can be either classification or regression depends on what we want
-    loss_pu = torch.nn.functional.binary_cross_entropy_with_logits(ypred["ispu"], y["ispu"], reduction="none")
-
-    # compare particle momentum, only for cases where there was a true particle
-    loss_regression_pt = torch.nn.functional.mse_loss(ypred["pt"], y["pt"], reduction="none")
-    loss_regression_eta = 1e-2 * torch.nn.functional.mse_loss(ypred["eta"], y["eta"], reduction="none")
-    loss_regression_sin_phi = 1e-2 * torch.nn.functional.mse_loss(ypred["sin_phi"], y["sin_phi"], reduction="none")
-    loss_regression_cos_phi = 1e-2 * torch.nn.functional.mse_loss(ypred["cos_phi"], y["cos_phi"], reduction="none")
-    loss_regression_energy = torch.nn.functional.mse_loss(ypred["energy"], y["energy"], reduction="none")
-
-    loss_regression_pt[y["cls_id"] == 0] *= 0
-    loss_regression_eta[y["cls_id"] == 0] *= 0
-    loss_regression_sin_phi[y["cls_id"] == 0] *= 0
-    loss_regression_cos_phi[y["cls_id"] == 0] *= 0
-    loss_regression_energy[y["cls_id"] == 0] *= 0
-    loss_pu[y["cls_id"] == 0] *= 0
-
-    # set the loss to 0 on padded elements in the batch
-    loss_binary_classification[batch.mask == 0] *= 0
-    loss_pid_classification[batch.mask == 0] *= 0
-    loss_regression_pt[batch.mask == 0] *= 0
-    loss_regression_eta[batch.mask == 0] *= 0
-    loss_regression_sin_phi[batch.mask == 0] *= 0
-    loss_regression_cos_phi[batch.mask == 0] *= 0
-    loss_regression_energy[batch.mask == 0] *= 0
-    loss_pu[batch.mask == 0] *= 0
-
-    # average over all target particles
-    loss["Regression_pt"] = loss_regression_pt.sum() / npart
-    loss["Regression_eta"] = loss_regression_eta.sum() / npart
-    loss["Regression_sin_phi"] = loss_regression_sin_phi.sum() / npart
-    loss["Regression_cos_phi"] = loss_regression_cos_phi.sum() / npart
-    loss["Regression_energy"] = loss_regression_energy.sum() / npart
-
-    # average over all elements that were not padded
-    loss["Classification_binary"] = loss_binary_classification.sum() / nelem
-    loss["Classification"] = loss_pid_classification.sum() / nelem
-    loss["ispu"] = loss_pu.sum() / nelem
-
-    # compute predicted pt from model output
-    pred_pt = torch.unsqueeze(torch.exp(ypred["pt"]) * batch.X[..., 1], axis=-1) * msk_pred_particle
-    pred_px = pred_pt * torch.unsqueeze(ypred["cos_phi"].detach(), axis=-1) * msk_pred_particle
-    pred_py = pred_pt * torch.unsqueeze(ypred["sin_phi"].detach(), axis=-1) * msk_pred_particle
-    # pred_pz = pred_pt * torch.unsqueeze(torch.sinh(ypred["eta"].detach()), axis=-1) * msk_pred_particle
-    # pred_mass2 = pred_e**2 - pred_pt**2 - pred_pz**2
-
-    # compute MET, sum across particle axis in event
-    pred_met = torch.sqrt(torch.sum(pred_px, axis=-2) ** 2 + torch.sum(pred_py, axis=-2) ** 2).detach()
-    loss["MET"] = torch.nn.functional.huber_loss(pred_met.squeeze(dim=-1), batch.genmet).mean()
-
-    was_input_pred = torch.concat([torch.softmax(ypred["cls_binary"].transpose(1, 2), axis=-1), ypred["momentum"]], axis=-1) * batch.mask.unsqueeze(
-        axis=-1
-    )
-    was_input_true = torch.concat([torch.nn.functional.one_hot((y["cls_id"] != 0).to(torch.long)), y["momentum"]], axis=-1) * batch.mask.unsqueeze(
-        axis=-1
-    )
-
-    # standardize Wasserstein loss
-    std = was_input_true[batch.mask].std(axis=0)
-    loss["Sliced_Wasserstein_Loss"] = sliced_wasserstein_loss(was_input_pred / std, was_input_true / std).mean()
-
-    # this is the final loss to be optimized
-    loss["Total"] = (
-        loss["Classification_binary"]
-        + loss["Classification"]
-        + loss["Regression_pt"]
-        + loss["Regression_eta"]
-        + loss["Regression_sin_phi"]
-        + loss["Regression_cos_phi"]
-        + loss["Regression_energy"]
-        + loss["ispu"]
-    )
-
-    # store these separately but detached
-    loss["Classification_binary"] = loss["Classification_binary"].detach()
-    loss["Classification"] = loss["Classification"].detach()
-    loss["Regression_pt"] = loss["Regression_pt"].detach()
-    loss["Regression_eta"] = loss["Regression_eta"].detach()
-    loss["Regression_sin_phi"] = loss["Regression_sin_phi"].detach()
-    loss["Regression_cos_phi"] = loss["Regression_cos_phi"].detach()
-    loss["Regression_energy"] = loss["Regression_energy"].detach()
-    loss["Sliced_Wasserstein_Loss"] = loss["Sliced_Wasserstein_Loss"].detach()
-    loss["ispu"] = loss["ispu"].detach()
-
-    # print out losses for debugging
-    # for k in sorted(loss.keys()):
-    #     print(k, loss[k].item())
-
-    return loss
-
-
-# from https://github.com/AdeelH/pytorch-multi-class-focal-loss/blob/master/focal_loss.py
-class FocalLoss(nn.Module):
-    """Focal Loss, as described in https://arxiv.org/abs/1708.02002.
-    It is essentially an enhancement to cross entropy loss and is
-    useful for classification tasks when there is a large class imbalance.
-    x is expected to contain raw, unnormalized scores for each class.
-    y is expected to contain class labels.
-    Shape:
-        - x: (batch_size, C) or (batch_size, C, d1, d2, ..., dK), K > 0.
-        - y: (batch_size,) or (batch_size, d1, d2, ..., dK), K > 0.
-    """
-
-    def __init__(self, alpha: Optional[Tensor] = None, gamma: float = 0.0, reduction: str = "mean", ignore_index: int = -100):
-        """Constructor.
-        Args:
-            alpha (Tensor, optional): Weights for each class. Defaults to None.
-            gamma (float, optional): A constant, as described in the paper.
-                Defaults to 0.
-            reduction (str, optional): 'mean', 'sum' or 'none'.
-                Defaults to 'mean'.
-            ignore_index (int, optional): class label to ignore.
-                Defaults to -100.
-        """
-        if reduction not in ("mean", "sum", "none"):
-            raise ValueError('Reduction must be one of: "mean", "sum", "none".')
-
-        super().__init__()
-        self.alpha = alpha
-        self.gamma = gamma
-        self.reduction = reduction
-
-        self.nll_loss = nn.NLLLoss(weight=alpha, reduction="none")
-
-    def __repr__(self):
-        arg_keys = ["alpha", "gamma", "reduction"]
-        arg_vals = [self.__dict__[k] for k in arg_keys]
-        arg_strs = [f"{k}={v!r}" for k, v in zip(arg_keys, arg_vals)]
-        arg_str = ", ".join(arg_strs)
-        return f"{type(self).__name__}({arg_str})"
-
-    def forward(self, x: Tensor, y: Tensor) -> Tensor:
-        if x.ndim > 2:
-            # (N, C, d1, d2, ..., dK) --> (N * d1 * ... * dK, C)
-            c = x.shape[1]
-            x = x.permute(0, *range(2, x.ndim), 1).reshape(-1, c)
-            # (N, d1, d2, ..., dK) --> (N * d1 * ... * dK,)
-            y = y.view(-1)
-
-        # compute weighted cross entropy term: -alpha * log(pt)
-        # (alpha is already part of self.nll_loss)
-        log_p = F.log_softmax(x, dim=-1)
-        ce = self.nll_loss(log_p, y)
-
-        # get true class column from each row
-        # this is slow due to indexing
-        # all_rows = torch.arange(len(x))
-        # log_pt = log_p[all_rows, y]
-        log_pt = torch.gather(log_p, 1, y.unsqueeze(axis=-1)).squeeze(axis=-1)
-
-        # compute focal term: (1 - pt)^gamma
-        pt = log_pt.exp()
-        focal_term = (1 - pt) ** self.gamma
-
-        # the full loss: -alpha * ((1 - pt)^gamma) * log(pt)
-        loss = focal_term * ce
-
-        if self.reduction == "mean":
-            loss = loss.mean()
-        elif self.reduction == "sum":
-            loss = loss.sum()
-
-        return loss
-
-
-def configure_model_trainable(model, trainable, is_training):
-=======
->>>>>>> 2b173d43
+    
     if isinstance(model, torch.nn.parallel.DistributedDataParallel):
         raise Exception("configure trainability before distributing the model")
     if is_training:
@@ -274,188 +66,6 @@
     else:
         model.eval()
 
-
-<<<<<<< HEAD
-def validation_plots(batch, ypred_raw, ytarget, ypred, tensorboard_writer, epoch, outdir, itrain):
-    X = batch.X[batch.mask].cpu()
-    ytarget_flat = batch.ytarget[batch.mask].cpu()
-    ypred_binary = ypred_raw[0][batch.mask].detach().cpu()
-    ypred_binary_cls = torch.argmax(ypred_binary, axis=-1)
-    ypred_cls = ypred_raw[1][batch.mask].detach().cpu()
-    ypred_p4 = ypred_raw[2][batch.mask].detach().cpu()
-    ypred_pu = ypred_raw[3][batch.mask].detach().cpu()
-
-    arr = torch.concatenate(
-        [X, ytarget_flat, ypred_binary, ypred_cls, ypred_p4, ypred_pu],
-        axis=-1,
-    ).numpy()
-    df = pandas.DataFrame(arr)
-    df.to_parquet(f"{outdir}/batch{itrain}_epoch{epoch}.parquet")
-
-    if tensorboard_writer:
-        putarget = ytarget_flat[ytarget_flat[:, 0] != 0, 7]
-        pupred = torch.squeeze(ypred_pu[ypred_binary_cls != 0], dim=1)
-        pupred = torch.nn.functional.sigmoid(pupred).float().numpy()
-
-        fig = plt.figure()
-        b = np.linspace(0, 1, 50)
-        plt.hist(pupred, bins=b, histtype="step", label='Predicted')
-        plt.hist(putarget, bins=b, histtype="step", label='Target')
-        plt.xlabel('pileupiness')
-        plt.yscale('log')
-        plt.legend()
-        tensorboard_writer.add_figure(f"PU batch {itrain}", fig, global_step=epoch)
-
-        #for scatter plot, we need to keep same len for target and pred
-        putarget = ytarget_flat[(ytarget_flat[:, 0] != 0) & (ypred_binary_cls != 0), 7]
-        pupred = torch.squeeze(ypred_pu[(ytarget_flat[:, 0] != 0) & (ypred_binary_cls != 0)], dim=1)
-        pupred = torch.nn.functional.sigmoid(pupred).float().numpy()
-
-        fig = plt.figure()
-        plt.scatter(pupred, putarget, alpha=0.5)
-        plt.xlim(-0.1, 1.1)
-        plt.ylim(-0.1, 1.1)
-        plt.xlabel('predicted PU')
-        plt.ylabel('target PU')
-        tensorboard_writer.add_figure(f"PU scatter plot batch {itrain}", fig, global_step=epoch)
-
-        sig_prob = torch.softmax(ypred_binary, axis=-1)[:, 1].to(torch.float32)
-        for xcls in np.unique(X[:, 0]):
-            fig = plt.figure()
-            msk = X[:, 0] == xcls
-            etarget = ytarget_flat[msk & (ytarget_flat[:, 0] != 0), 6]
-            epred = ypred_p4[msk & (ypred_binary_cls != 0), 4]
-            b = np.linspace(-2, 2, 100)
-            plt.hist(etarget, bins=b, histtype="step")
-            plt.hist(epred, bins=b, histtype="step")
-            plt.xlabel("log [E/E_elem]")
-            plt.yscale("log")
-            tensorboard_writer.add_figure("energy_elemtype{}".format(int(xcls)), fig, global_step=epoch)
-
-            fig = plt.figure()
-            msk = X[:, 0] == xcls
-            pt_target = ytarget_flat[msk & (ytarget_flat[:, 0] != 0), 2]
-            pt_pred = ypred_p4[msk & (ypred_binary_cls != 0), 0]
-            b = np.linspace(-2, 2, 100)
-            plt.hist(etarget, bins=b, histtype="step")
-            plt.hist(epred, bins=b, histtype="step")
-            plt.xlabel("log [pt/pt_elem]")
-            plt.yscale("log")
-            tensorboard_writer.add_figure("pt_elemtype{}".format(int(xcls)), fig, global_step=epoch)
-
-            fig = plt.figure(figsize=(5, 5))
-            msk = (X[:, 0] == xcls) & (ytarget_flat[:, 0] != 0) & (ypred_binary_cls != 0)
-            etarget = ytarget_flat[msk, 6]
-            epred = ypred_p4[msk, 4]
-            b = np.linspace(-2, 2, 100)
-            plt.hist2d(etarget, epred, bins=b, cmap="hot", norm=matplotlib.colors.LogNorm())
-            plt.plot([-4, 4], [-4, 4], color="black", ls="--")
-            plt.xlabel("log [E_target/E_elem]")
-            plt.ylabel("log [E_pred/E_elem]")
-            tensorboard_writer.add_figure("energy_elemtype{}_corr".format(int(xcls)), fig, global_step=epoch)
-
-            fig = plt.figure(figsize=(5, 5))
-            msk = (X[:, 0] == xcls) & (ytarget_flat[:, 0] != 0) & (ypred_binary_cls != 0)
-            pt_target = ytarget_flat[msk, 2]
-            pt_pred = ypred_p4[msk, 0]
-            b = np.linspace(-2, 2, 100)
-            plt.hist2d(pt_target, pt_pred, bins=b, cmap="hot", norm=matplotlib.colors.LogNorm())
-            plt.plot([-4, 4], [-4, 4], color="black", ls="--")
-            plt.xlabel("log [pt_target/pt_elem]")
-            plt.ylabel("log [pt_pred/pt_elem]")
-            tensorboard_writer.add_figure("pt_elemtype{}_corr".format(int(xcls)), fig, global_step=epoch)
-
-            fig = plt.figure(figsize=(5, 5))
-            msk = (X[:, 0] == xcls) & (ytarget_flat[:, 0] != 0) & (ypred_binary_cls != 0)
-            eta_target = ytarget_flat[msk, 3]
-            eta_pred = ypred_p4[msk, 1]
-            b = np.linspace(-6, 6, 100)
-            plt.hist2d(eta_target, eta_pred, bins=b, cmap="hot", norm=matplotlib.colors.LogNorm())
-            plt.plot([-6, 6], [-6, 6], color="black", ls="--")
-            plt.xlabel("eta_target")
-            plt.ylabel("eta_pred")
-            tensorboard_writer.add_figure("eta_elemtype{}_corr".format(int(xcls)), fig, global_step=epoch)
-
-            fig = plt.figure(figsize=(5, 5))
-            msk = (X[:, 0] == xcls) & (ytarget_flat[:, 0] != 0) & (ypred_binary_cls != 0)
-            sphi_target = ytarget_flat[msk, 4]
-            sphi_pred = ypred_p4[msk, 2]
-            b = np.linspace(-2, 2, 100)
-            plt.hist2d(sphi_target, sphi_pred, bins=b, cmap="hot", norm=matplotlib.colors.LogNorm())
-            plt.plot([-2, 2], [-2, 2], color="black", ls="--")
-            plt.xlabel("sin_phi_target")
-            plt.ylabel("sin_phi_pred")
-            tensorboard_writer.add_figure("sphi_elemtype{}_corr".format(int(xcls)), fig, global_step=epoch)
-
-            fig = plt.figure(figsize=(5, 5))
-            msk = (X[:, 0] == xcls) & (ytarget_flat[:, 0] != 0) & (ypred_binary_cls != 0)
-            cphi_target = ytarget_flat[msk, 5]
-            cphi_pred = ypred_p4[msk, 3]
-            b = np.linspace(-2, 2, 100)
-            plt.hist2d(cphi_target, cphi_pred, bins=b, cmap="hot", norm=matplotlib.colors.LogNorm())
-            plt.plot([-2, 2], [-2, 2], color="black", ls="--")
-            plt.xlabel("cos_phi_target")
-            plt.ylabel("cos_phi_pred")
-            tensorboard_writer.add_figure("cphi_elemtype{}_corr".format(int(xcls)), fig, global_step=epoch)
-
-            fig = plt.figure()
-            msk = X[:, 0] == xcls
-            b = np.linspace(0, 1, 100)
-            plt.hist(sig_prob[msk & (ytarget_flat[:, 0] == 0)], bins=b, histtype="step")
-            plt.hist(sig_prob[msk & (ytarget_flat[:, 0] != 0)], bins=b, histtype="step")
-            plt.xlabel("particle proba")
-            tensorboard_writer.add_figure("sig_proba_elemtype{}".format(int(xcls)), fig, global_step=epoch)
-
-        tensorboard_writer.add_histogram("pt_target", torch.clamp(batch.ytarget[batch.mask][:, 2], -10, 10), global_step=epoch)
-        tensorboard_writer.add_histogram("pt_pred", torch.clamp(ypred_raw[2][batch.mask][:, 0], -10, 10), global_step=epoch)
-        ratio = (ypred_raw[2][batch.mask][:, 0] / batch.ytarget[batch.mask][:, 2])[batch.ytarget[batch.mask][:, 0] != 0]
-        tensorboard_writer.add_histogram("pt_ratio", torch.clamp(ratio, -10, 10), global_step=epoch)
-
-        tensorboard_writer.add_histogram("eta_target", torch.clamp(batch.ytarget[batch.mask][:, 3], -10, 10), global_step=epoch)
-        tensorboard_writer.add_histogram("eta_pred", torch.clamp(ypred_raw[2][batch.mask][:, 1], -10, 10), global_step=epoch)
-        ratio = (ypred_raw[2][batch.mask][:, 1] / batch.ytarget[batch.mask][:, 3])[batch.ytarget[batch.mask][:, 0] != 0]
-        tensorboard_writer.add_histogram("eta_ratio", torch.clamp(ratio, -10, 10), global_step=epoch)
-
-        tensorboard_writer.add_histogram("sphi_target", torch.clamp(batch.ytarget[batch.mask][:, 4], -10, 10), global_step=epoch)
-        tensorboard_writer.add_histogram("sphi_pred", torch.clamp(ypred_raw[2][batch.mask][:, 2], -10, 10), global_step=epoch)
-        ratio = (ypred_raw[2][batch.mask][:, 2] / batch.ytarget[batch.mask][:, 4])[batch.ytarget[batch.mask][:, 0] != 0]
-        tensorboard_writer.add_histogram("sphi_ratio", torch.clamp(ratio, -10, 10), global_step=epoch)
-
-        tensorboard_writer.add_histogram("cphi_target", torch.clamp(batch.ytarget[batch.mask][:, 5], -10, 10), global_step=epoch)
-        tensorboard_writer.add_histogram("cphi_pred", torch.clamp(ypred_raw[2][batch.mask][:, 3], -10, 10), global_step=epoch)
-        ratio = (ypred_raw[2][batch.mask][:, 3] / batch.ytarget[batch.mask][:, 5])[batch.ytarget[batch.mask][:, 0] != 0]
-        tensorboard_writer.add_histogram("cphi_ratio", torch.clamp(ratio, -10, 10), global_step=epoch)
-
-        tensorboard_writer.add_histogram("energy_target", torch.clamp(batch.ytarget[batch.mask][:, 6], -10, 10), global_step=epoch)
-        tensorboard_writer.add_histogram("energy_pred", torch.clamp(ypred_raw[2][batch.mask][:, 4], -10, 10), global_step=epoch)
-        ratio = (ypred_raw[2][batch.mask][:, 4] / batch.ytarget[batch.mask][:, 6])[batch.ytarget[batch.mask][:, 0] != 0]
-        tensorboard_writer.add_histogram("energy_ratio", torch.clamp(ratio, -10, 10), global_step=epoch)
-
-        for attn in sorted(list(glob.glob(f"{outdir}/attn_conv_*.npz"))):
-            attn_name = os.path.basename(attn).split(".")[0]
-            attn_matrix = np.load(attn)["att"]
-            batch_size = min(attn_matrix.shape[0], 8)
-            fig, axes = plt.subplots(1, batch_size, figsize=((batch_size * 3, 1 * 3)))
-            if isinstance(axes, matplotlib.axes._axes.Axes):
-                axes = [axes]
-            for ibatch in range(batch_size):
-                plt.sca(axes[ibatch])
-                # plot the attention matrix of the first event in the batch
-                plt.imshow(attn_matrix[ibatch].T, cmap="hot", norm=matplotlib.colors.LogNorm())
-                plt.xticks([])
-                plt.yticks([])
-                plt.colorbar()
-                plt.title("event {}, m={:.2E}".format(ibatch, np.mean(attn_matrix[ibatch][attn_matrix[ibatch] > 0])))
-            plt.suptitle(attn_name)
-            tensorboard_writer.add_figure(attn_name, fig, global_step=epoch)
-
-
-def train_and_valid(
-    rank,
-    world_size,
-    outdir,
-    model,
-=======
 def model_step(batch, model, loss_fn):
     ypred_raw = model(batch.X, batch.mask)
     ypred = unpack_predictions(ypred_raw)
@@ -481,7 +91,6 @@
     rank: Union[int, str],
     world_size: int,
     model: MLPF,
->>>>>>> 2b173d43
     optimizer,
     train_loader,
     lr_schedule,
@@ -622,23 +231,6 @@
         else:
             set_save_attention(model, outdir, False)
 
-<<<<<<< HEAD
-        if not is_train:
-            cm_X_target += sklearn.metrics.confusion_matrix(
-                batch.X[:, :, 0][batch.mask].detach().cpu().numpy(), ytarget["cls_id"][batch.mask].detach().cpu().numpy(), labels=range(13)
-            )
-            cm_X_pred += sklearn.metrics.confusion_matrix(
-                batch.X[:, :, 0][batch.mask].detach().cpu().numpy(), ypred["cls_id"][batch.mask].detach().cpu().numpy(), labels=range(13)
-            )
-            cm_id += sklearn.metrics.confusion_matrix(
-                ytarget["cls_id"][batch.mask].detach().cpu().numpy(), ypred["cls_id"][batch.mask].detach().cpu().numpy(), labels=range(13)
-            )
-            # save the events of the first three validation batches for quick checks
-            # originally we only save one batch but might be useful to save more to check both batches with and without PU
-            if (rank == 0 or rank == "cpu") and (itrain <= 2):
-                validation_plots(batch, ypred_raw, ytarget, ypred, tensorboard_writer, epoch, outdir, itrain)
-=======
->>>>>>> 2b173d43
         with torch.autocast(device_type=device_type, dtype=dtype, enabled=device_type == "cuda"):
             with torch.no_grad():
                 loss_opt, loss, ypred_raw, ypred, ytarget = model_step(batch, model, mlpf_loss)
@@ -759,28 +351,9 @@
     device_type = "cuda" if isinstance(rank, int) else "cpu"
     t0_initial = time.time()
 
-<<<<<<< HEAD
-    losses_of_interest = [
-        "Total",
-        "Classification",
-        "Classification_binary",
-        "Regression_pt",
-        "Regression_eta",
-        "Regression_sin_phi",
-        "Regression_cos_phi",
-        "Regression_energy",
-        "ispu",
-    ]
-
-    losses = {}
-    losses["train"], losses["valid"] = {}, {}
-    for loss in losses_of_interest:
-        losses["train"][loss], losses["valid"][loss] = [], []
-=======
     # Early stopping setup
     stale_epochs = torch.tensor(0, device=rank)
     best_val_loss = float("inf")
->>>>>>> 2b173d43
 
     scaler = torch.amp.GradScaler()
 
@@ -1073,24 +646,17 @@
 
         checkpoint = torch.load(config["load"], map_location=torch.device(rank))
 
-<<<<<<< HEAD
-=======
         if not config["finetune"]:  # for --finetune we want to start the count from scratch
             # check if we reached the first epoch in the checkpoint
             if "epoch" in checkpoint["extra_state"]:
                 start_epoch = checkpoint["extra_state"]["epoch"] + 1
 
->>>>>>> 2b173d43
         missing_keys, strict = [], True
         for k in model.state_dict().keys():
             shp0 = model.state_dict()[k].shape
             try:
                 shp1 = checkpoint["model_state_dict"][k].shape
-<<<<<<< HEAD
-            except KeyError as e:
-=======
             except KeyError:
->>>>>>> 2b173d43
                 missing_keys.append(k)
                 continue
             if shp0 != shp1:
@@ -1098,19 +664,11 @@
 
         if len(missing_keys) > 0:
             _logger.warning(f"The following parameters are missing in the checkpoint file {missing_keys}", color="red")
-<<<<<<< HEAD
-            if args.relaxed_load:
-                _logger.warning(f"Optimizer checkpoint will not be loaded", color="bold")
-                strict = False
-            else:
-                _logger.warning(f"Use option --relaxed-load if you insist to ignore the missing parameters")
-=======
             if config["relaxed_load"]:
                 _logger.warning("Optimizer checkpoint will not be loaded", color="bold")
                 strict = False
             else:
                 _logger.warning("Use option --relaxed-load if you insist to ignore the missing parameters")
->>>>>>> 2b173d43
                 raise KeyError
 
         if (rank == 0) or (rank == "cpu"):
@@ -1119,10 +677,6 @@
             model, optimizer = load_checkpoint(checkpoint, model, optimizer, strict)
         else:
             model = load_checkpoint(checkpoint, model, None, strict)
-<<<<<<< HEAD
-
-=======
->>>>>>> 2b173d43
     else:  # instantiate a new model in the outdir created
         model_kwargs = {
             "input_dim": len(X_FEATURES[config["dataset"]]),
@@ -1304,308 +858,4 @@
     else:
         rank = "cpu"
         _logger.info("Will use cpu", color="purple")
-<<<<<<< HEAD
-        run(rank, world_size, config, args, outdir, logfile)
-
-
-def train_ray_trial(config, args, outdir=None):
-    import ray
-
-    if outdir is None:
-        outdir = ray.train.get_context().get_trial_dir()
-        if not os.path.exists(outdir):
-            os.makedirs(outdir)
-
-    use_cuda = args.gpus > 0
-
-    rank = ray.train.get_context().get_local_rank() if use_cuda else "cpu"
-    world_rank = ray.train.get_context().get_world_rank()
-    world_size = ray.train.get_context().get_world_size()
-
-    model_kwargs = {
-        "input_dim": len(X_FEATURES[config["dataset"]]),
-        "num_classes": len(CLASS_LABELS[config["dataset"]]),
-        "input_encoding": config["model"]["input_encoding"],
-        "pt_mode": config["model"]["pt_mode"],
-        "eta_mode": config["model"]["eta_mode"],
-        "sin_phi_mode": config["model"]["sin_phi_mode"],
-        "cos_phi_mode": config["model"]["cos_phi_mode"],
-        "energy_mode": config["model"]["energy_mode"],
-        "elemtypes_nonzero": ELEM_TYPES_NONZERO[config["dataset"]],
-        "learned_representation_mode": config["model"]["learned_representation_mode"],
-        **config["model"][config["conv_type"]],
-    }
-    model = MLPF(**model_kwargs)
-
-    if world_size > 1:
-        model = torch.nn.SyncBatchNorm.convert_sync_batchnorm(model)
-    # optimizer should be created after distributing the model to devices with ray.train.torch.prepare_model(model)
-    model = ray.train.torch.prepare_model(model)
-    optimizer = torch.optim.AdamW(model.parameters(), lr=config["lr"])
-
-    trainable_params, nontrainable_params, table = count_parameters(model)
-
-    if (rank == 0) or (rank == "cpu"):
-        with open(os.path.join(outdir, "num_params.csv"), "w", newline="") as f:
-            writer = csv.writer(f)
-            writer.writerow(["trainable_params", "nontrainable_params", "total_params"])
-            writer.writerow([trainable_params, nontrainable_params, trainable_params + nontrainable_params])
-        _logger.info(model)
-        _logger.info(f"Trainable parameters: {trainable_params}")
-        _logger.info(f"Non-trainable parameters: {nontrainable_params}")
-        _logger.info(f"Total parameters: {trainable_params + nontrainable_params}")
-        _logger.info(table)
-
-    if (rank == 0) or (rank == "cpu"):
-        save_HPs(args, model, model_kwargs, outdir)  # save model_kwargs and hyperparameters
-        _logger.info("Creating experiment dir {}".format(outdir))
-        _logger.info(f"Model directory {outdir}", color="bold")
-
-    loaders = get_interleaved_dataloaders(world_size, rank, config, use_cuda, use_ray=True)
-
-    if args.comet:
-        comet_experiment = create_comet_experiment(config["comet_name"], comet_offline=config["comet_offline"], outdir=outdir)
-        comet_experiment.set_name(f"world_rank_{world_rank}_{Path(outdir).name}")
-        comet_experiment.log_parameter("run_id", Path(outdir).name)
-        comet_experiment.log_parameter("world_size", world_size)
-        comet_experiment.log_parameter("rank", rank)
-        comet_experiment.log_parameter("world_rank", world_rank)
-        comet_experiment.log_parameters(config, prefix="config:")
-        comet_experiment.set_model_graph(model)
-        comet_experiment.log_parameter(trainable_params, "trainable_params")
-        comet_experiment.log_parameter(nontrainable_params, "nontrainable_params")
-        comet_experiment.log_parameter(trainable_params + nontrainable_params, "total_trainable_params")
-        comet_experiment.log_code(str(Path(outdir).parent.parent / "mlpf/model/training.py"))
-        comet_experiment.log_code(str(Path(outdir).parent.parent / "mlpf/model/mlpf.py"))
-        comet_experiment.log_code(str(Path(outdir).parent.parent / "mlpf/model/utils.py"))
-        comet_experiment.log_code(str(Path(outdir).parent.parent / "mlpf/pipeline.py"))
-        comet_experiment.log_code(str(Path(outdir).parent.parent / "mlpf/raytune/pt_search_space.py"))
-        # save overridden config then log to comet
-        config_filename = "overridden_config.yaml"
-        with open((Path(outdir) / config_filename), "w") as file:
-            yaml.dump(config, file)
-        comet_experiment.log_code(str(Path(outdir) / config_filename))
-    else:
-        comet_experiment = None
-
-    steps_per_epoch = len(loaders["train"])
-    start_epoch = 1
-    lr_schedule = get_lr_schedule(config, optimizer, config["num_epochs"], steps_per_epoch, last_epoch=-1)
-
-    checkpoint = ray.train.get_checkpoint()
-    if checkpoint:
-        with checkpoint.as_directory() as checkpoint_dir:
-            with checkpoint.as_directory() as checkpoint_dir:
-                checkpoint = torch.load(Path(checkpoint_dir) / "checkpoint.pth", map_location=torch.device(rank))
-                if args.resume_training:
-                    model, optimizer = load_checkpoint(checkpoint, model, optimizer)
-                    start_epoch = checkpoint["extra_state"]["epoch"] + 1
-                    lr_schedule = get_lr_schedule(config, optimizer, config["num_epochs"], steps_per_epoch, last_epoch=start_epoch - 1)
-                else:  # start a new training with model weights loaded from a pre-trained model
-                    model = load_checkpoint(checkpoint, model)
-
-    train_mlpf(
-        rank,
-        world_size,
-        model,
-        optimizer,
-        loaders["train"],
-        loaders["valid"],
-        config["num_epochs"],
-        config["patience"],
-        outdir,
-        trainable=config["model"]["trainable"],
-        start_epoch=start_epoch,
-        lr_schedule=lr_schedule,
-        use_ray=True,
-        checkpoint_freq=config["checkpoint_freq"],
-        comet_experiment=comet_experiment,
-        comet_step_freq=config["comet_step_freq"],
-        dtype=getattr(torch, config["dtype"]),
-        val_freq=config["val_freq"],
-    )
-
-
-def run_ray_training(config, args, outdir):
-    import ray
-    from ray import tune
-    from ray.train.torch import TorchTrainer
-
-    if not args.local:
-        ray.init(address="auto")
-
-    if args.resume_training:
-        outdir = args.resume_training  # continue training in the same directory
-
-    _configLogger("mlpf", filename=f"{outdir}/train.log")
-
-    use_gpu = args.gpus > 0
-    num_workers = args.gpus if use_gpu else 1
-    scaling_config = ray.train.ScalingConfig(
-        num_workers=num_workers,
-        use_gpu=use_gpu,
-        resources_per_worker={"CPU": max(1, args.ray_cpus // num_workers - 1), "GPU": int(use_gpu)},  # -1 to avoid blocking
-    )
-    storage_path = Path(args.experiments_dir if args.experiments_dir else "experiments").resolve()
-    run_config = ray.train.RunConfig(
-        name=Path(outdir).name,
-        storage_path=storage_path,
-        log_to_file=False,
-        failure_config=ray.train.FailureConfig(max_failures=2),
-        checkpoint_config=ray.train.CheckpointConfig(num_to_keep=1),  # keep only latest checkpoint
-        sync_config=ray.train.SyncConfig(sync_artifacts=True),
-    )
-    trainable = tune.with_parameters(train_ray_trial, args=args, outdir=outdir)
-    # Resume from checkpoint if a checkpoitn is found in outdir
-    if TorchTrainer.can_restore(outdir):
-        _logger.info(f"Restoring Ray Trainer from {outdir}", color="bold")
-        trainer = TorchTrainer.restore(outdir, train_loop_per_worker=trainable, scaling_config=scaling_config)
-    else:
-        resume_from_checkpoint = ray.train.Checkpoint(config["load"]) if config["load"] else None
-        if resume_from_checkpoint:
-            _logger.info("Loading checkpoint {}".format(config["load"]), color="bold")
-        trainer = TorchTrainer(
-            train_loop_per_worker=trainable,
-            train_loop_config=config,
-            scaling_config=scaling_config,
-            run_config=run_config,
-            resume_from_checkpoint=resume_from_checkpoint,
-        )
-    result = trainer.fit()
-
-    _logger.info("Final loss: {}".format(result.metrics["loss"]), color="bold")
-    _logger.info("Final cls_loss: {}".format(result.metrics["cls_loss"]), color="bold")
-    _logger.info("Final reg_pt_loss: {}".format(result.metrics["reg_pt_loss"]), color="bold")
-    # _logger.info("Final charge_loss: {}".format(result.metrics["charge_loss"]), color="bold")
-
-    _logger.info("Final val_loss: {}".format(result.metrics["val_loss"]), color="bold")
-    _logger.info("Final val_cls_loss: {}".format(result.metrics["val_cls_loss"]), color="bold")
-    _logger.info("Final val_reg_pt_loss: {}".format(result.metrics["val_reg_pt_loss"]), color="bold")
-    # _logger.info("Final val_charge_loss: {}".format(result.metrics["val_charge_loss"]), color="bold")
-
-
-def set_searchspace_and_run_trial(search_space, config, args):
-    import ray
-    from raytune.pt_search_space import set_hps_from_search_space
-
-    rank = ray.train.get_context().get_local_rank()
-
-    config = set_hps_from_search_space(search_space, config)
-    try:
-        # outdir will be taken from the ray.train.context.TrainContext in each trial
-        train_ray_trial(config, args, outdir=None)
-    except torch.cuda.OutOfMemoryError:
-        ray.train.report({"val_loss": np.NAN})
-        torch.cuda.empty_cache()  # make sure GPU memory is cleared for next trial
-        if rank == 0:
-            logging.warning("OOM error encountered, skipping this hyperparameter configuration.")
-            skiplog_file_path = Path(config["raytune"]["local_dir"]) / args.hpo / "skipped_configurations.txt"
-            lines = ["{}: {}\n".format(item[0], item[1]) for item in search_space.items()]
-
-            with open(skiplog_file_path, "a") as f:
-                f.write("#" * 80 + "\n")
-                for line in lines:
-                    f.write(line)
-                    logging.warning(line[:-1])
-                f.write("#" * 80 + "\n\n")
-            logging.warning("Done writing warnings to log.")
-
-
-def run_hpo(config, args):
-    import ray
-    from ray import tune
-    from ray.train.torch import TorchTrainer
-
-    from raytune.pt_search_space import raytune_num_samples, search_space
-    from raytune.utils import get_raytune_schedule, get_raytune_search_alg
-
-    if args.raytune_num_samples:
-        raytune_num_samples = args.raytune_num_samples  # noqa: F811
-
-    name = args.hpo  # name of Ray Tune experiment directory
-
-    os.environ["TUNE_DISABLE_STRICT_METRIC_CHECKING"] = "1"  # don't crash if a metric is missing
-    if isinstance(config["raytune"]["local_dir"], type(None)):
-        raise TypeError("Please specify a local_dir in the raytune section of the config file.")
-
-    expdir = Path(config["raytune"]["local_dir"]) / name
-    expdir.mkdir(parents=True, exist_ok=True)
-    dirname = Path(config["raytune"]["local_dir"]) / name
-    shutil.copy(
-        "mlpf/raytune/pt_search_space.py",
-        str(dirname / "pt_search_space.py"),
-    )  # Copy the search space definition file to the train dir for later reference
-    # Save config for later reference. Note that saving happens after parameters are overwritten by cmd line args.
-    with open((dirname / "config.yaml"), "w") as file:
-        yaml.dump(config, file)
-
-    if not args.local:
-        _logger.info("Inititalizing ray...")
-        ray.init(
-            address=os.environ["ip_head"],
-            _node_ip_address=os.environ["head_node_ip"],
-        )
-        _logger.info("Done.")
-
-    sched = get_raytune_schedule(config["raytune"])
-    search_alg = get_raytune_search_alg(config["raytune"])
-
-    scaling_config = ray.train.ScalingConfig(
-        num_workers=args.gpus,
-        use_gpu=True,
-        resources_per_worker={"CPU": args.ray_cpus // (args.gpus) - 1, "GPU": 1},  # -1 to avoid blocking
-    )
-
-    if tune.Tuner.can_restore(str(expdir)):
-        args.resume_training = True
-
-    trainable = tune.with_parameters(set_searchspace_and_run_trial, config=config, args=args)
-    trainer = TorchTrainer(train_loop_per_worker=trainable, scaling_config=scaling_config)
-
-    if tune.Tuner.can_restore(str(expdir)):
-        # resume unfinished HPO run
-        tuner = tune.Tuner.restore(str(expdir), trainable=trainer, resume_errored=True, restart_errored=False, resume_unfinished=True)
-    else:
-        # start new HPO run
-        search_space = {"train_loop_config": search_space}  # the ray TorchTrainer only takes a single arg: train_loop_config
-        tuner = tune.Tuner(
-            trainer,
-            param_space=search_space,
-            tune_config=tune.TuneConfig(
-                num_samples=raytune_num_samples,
-                metric=config["raytune"]["default_metric"] if (search_alg is None and sched is None) else None,
-                mode=config["raytune"]["default_mode"] if (search_alg is None and sched is None) else None,
-                search_alg=search_alg,
-                scheduler=sched,
-            ),
-            run_config=ray.train.RunConfig(
-                name=name,
-                storage_path=config["raytune"]["local_dir"],
-                log_to_file=False,
-                failure_config=ray.train.FailureConfig(max_failures=2),
-                checkpoint_config=ray.train.CheckpointConfig(num_to_keep=1),  # keep only latest checkpoint
-                sync_config=ray.train.SyncConfig(sync_artifacts=True),
-            ),
-        )
-    start = datetime.now()
-    _logger.info("Starting tuner.fit()")
-    result_grid = tuner.fit()
-    end = datetime.now()
-
-    print("Number of errored trials: {}".format(result_grid.num_errors))
-    print("Number of terminated (not errored) trials: {}".format(result_grid.num_terminated))
-    print("Ray Tune experiment path: {}".format(result_grid.experiment_path))
-
-    best_result = result_grid.get_best_result(scope="last-10-avg", metric="val_loss", mode="min")
-    best_config = best_result.config
-    print("Best trial path: {}".format(best_result.path))
-
-    result_df = result_grid.get_dataframe()
-    print(result_df)
-    print(result_df.columns)
-
-    logging.info("Total time of Tuner.fit(): {}".format(end - start))
-    logging.info("Best hyperparameters found according to {} were: {}".format(config["raytune"]["default_metric"], best_config))
-=======
-        run(rank, world_size, config, outdir, logfile)
->>>>>>> 2b173d43
+        run(rank, world_size, config, outdir, logfile)