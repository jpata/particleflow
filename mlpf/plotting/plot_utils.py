--- conflicted
+++ resolved
@@ -116,18 +116,11 @@
 
 # overline results in misalignment
 EVALUATION_DATASET_NAMES = {
-<<<<<<< HEAD
     "cld_edm_ttbar_pf": r"$e^+e^- \rightarrow \mathrm{t}\overline{\mathrm{t}}$",
     "cld_hits_edm_ttbar_pf_small": r"$e^+e^- \rightarrow \mathrm{t}\overline{\mathrm{t}}$",
     "clic_edm_ttbar_pf": r"$e^+e^- \rightarrow \mathrm{t}\overline{\mathrm{t}}$",
     "clic_edm_ttbar_pu10_pf": r"$e^+e^- \rightarrow \mathrm{t}\overline{\mathrm{t}}$, PU10",
     "clic_edm_ttbar_hits_pf": r"$e^+e^- \rightarrow \mathrm{t}\overline{\mathrm{t}}$",
-=======
-    "cld_edm_ttbar_pf": r"$e^+e^- \rightarrow \mathrm{t}\bar{\mathrm{t}}$",
-    "clic_edm_ttbar_pf": r"$e^+e^- \rightarrow \mathrm{t}\bar{\mathrm{t}}$",
-    "clic_edm_ttbar_pu10_pf": r"$e^+e^- \rightarrow \mathrm{t}\bar{\mathrm{t}}$, PU10",
-    "clic_edm_ttbar_hits_pf": r"$e^+e^- \rightarrow \mathrm{t}\bar{\mathrm{t}}$",
->>>>>>> bf684000
     "clic_edm_qq_pf": r"$e^+e^- \rightarrow \gamma/\mathrm{Z}^* \rightarrow \mathrm{hadrons}$",
     "clic_edm_ww_fullhad_pf": r"$e^+e^- \rightarrow WW \rightarrow \mathrm{hadrons}$",
     "clic_edm_zh_tautau_pf": r"$e^+e^- \rightarrow ZH \rightarrow \tau \tau$",
