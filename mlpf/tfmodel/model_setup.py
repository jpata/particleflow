--- conflicted
+++ resolved
@@ -232,13 +232,9 @@
         write_graph=False,
         write_images=False,
         update_freq="batch",
-<<<<<<< HEAD
-        # profile_batch=(50,100),
-=======
         profile_batch=config["callbacks"]["tensorboard"]["profile_batch"]
         if "profile_batch" in config["callbacks"]["tensorboard"].keys()
         else 0,
->>>>>>> e03ca6ee
         dump_history=config["callbacks"]["tensorboard"]["dump_history"],
     )
     # Change the class name of CustomTensorBoard TensorBoard to make keras_tuner recognise it
