--- conflicted
+++ resolved
@@ -97,344 +97,19 @@
                 os.remove(weightfile_path)
 
 class CustomCallback(tf.keras.callbacks.Callback):
-<<<<<<< HEAD
-    def __init__(self, outpath, dataset, config, plot_freq=1):
-=======
-    def __init__(self, outpath, dataset, dataset_info, plot_freq=1, comet_experiment=None, horovod_enabled=False):
->>>>>>> de0aca5a
+    def __init__(self, outpath, dataset, config, plot_freq=1, horovod_enabled=False):
         super(CustomCallback, self).__init__()
         self.plot_freq = plot_freq
         self.dataset = dataset
         self.outpath = outpath
         self.config = config
-
-<<<<<<< HEAD
+        self.horovod_enabled = horovod_enabled
+
         self.writer = tf.summary.create_file_writer(outpath)
-=======
-        #ch.had, n.had, HFEM, HFHAD, gamma, ele, mu
-        self.color_map = {
-            1: "black",
-            2: "green",
-            3: "red",
-            4: "orange",
-            5: "blue",
-            6: "cyan",
-            7: "purple",
-            8: "gray",
-            9: "gray",
-            10: "gray",
-            11: "gray"
-        }
-
-        self.reg_bins = {
-            "pt": np.linspace(-100, 200, 100),
-            "eta": np.linspace(-6, 6, 100),
-            "sin_phi": np.linspace(-1,1,100),
-            "cos_phi": np.linspace(-1,1,100),
-            "energy": np.linspace(-100, 1000, 100),
-        }
-
-        self.horovod_enabled = horovod_enabled
-
-    def plot_cm(self, epoch, outpath, ypred_id, msk):
-
-        ytrue_id_flat = self.ytrue_id[msk].astype(np.int64).flatten()
-        ypred_id_flat = ypred_id[msk].flatten()
-
-        cm = sklearn.metrics.confusion_matrix(
-            ytrue_id_flat,
-            ypred_id_flat, labels=list(range(self.num_output_classes)), normalize="true"
-        )
-        if self.comet_experiment:
-            self.comet_experiment.log_confusion_matrix(
-                file_name="confusion-matrix-epoch{}.json".format(epoch), matrix=cm, epoch=epoch
-            )
-
-        figure = plot_confusion_matrix(cm)
-
-        acc = sklearn.metrics.accuracy_score(
-            ytrue_id_flat,
-            ypred_id_flat
-        )
-        balanced_acc = sklearn.metrics.balanced_accuracy_score(
-            ytrue_id_flat,
-            ypred_id_flat
-        )
-        plt.title("acc={:.3f} bacc={:.3f}".format(acc, balanced_acc))
-
-        image_path = str(outpath / "cm_normed.png")
-        plt.savefig(image_path, bbox_inches="tight")
-        plt.close("all")
-        if self.comet_experiment:
-            self.comet_experiment.log_image(image_path, step=epoch)
-
-    def plot_sumperevent_corr(self, epoch, outpath, ypred, var):
-        pred_per_event = np.sum(ypred[var], axis=-2)[:, 0]
-        true_per_event = np.sum(self.ytrue[var], axis=-2)[:, 0]
-
-        plt.figure()
-        plt.hist2d(true_per_event, pred_per_event, bins=100, cmap="Blues")
-        minval = min(np.min(pred_per_event), np.min(true_per_event))
-        maxval = max(np.max(pred_per_event), np.max(true_per_event))
-        plt.plot([minval, maxval], [minval, maxval], color="black")
-        image_path = str(outpath / "event_{}.png".format(var))
-        plt.savefig(image_path, bbox_inches="tight")
-        plt.close("all")
-        if self.comet_experiment:
-            self.comet_experiment.log_image(image_path, step=epoch)
-
-    def plot_event_visualization(self, epoch, outpath, ypred, ypred_id, msk, ievent=0):
-
-        x_feat = self.dataset_info.metadata.get("x_features")
-        X_energy = self.X[:, :, x_feat.index("e")]
-        X_eta = self.X[:, :, x_feat.index("eta")]
-
-        if "phi" in x_feat:
-            X_phi = self.X[:, :, x_feat.index("phi")]
-        else:
-            X_phi = np.arctan2(
-                self.X[:, :, x_feat.index("sin_phi")],
-                self.X[:, :, x_feat.index("cos_phi")]
-            )
-
-        fig, (ax1, ax2, ax3) = plt.subplots(1, 3, figsize=(3*5, 5))
-
-        #Plot the input PFElements
-        plt.axes(ax1)
-        msk = self.X[ievent, :, 0] != 0
-        eta = X_eta[ievent][msk]
-        phi = X_phi[ievent][msk]
-        energy = X_energy[ievent][msk]
-        typ = self.X[ievent][msk][:, 0]
-        plt.scatter(eta, phi, marker="o", s=energy, c=[self.color_map[p] for p in typ], alpha=0.5, linewidths=0)
-        plt.xlim(-8,8)
-        plt.ylim(-4,4)
-
-        #Plot the predicted particles
-        plt.axes(ax3)
-        msk = ypred_id[ievent] != 0
-        eta = ypred["eta"][ievent][msk]
-        sphi = ypred["sin_phi"][ievent][msk]
-        cphi = ypred["cos_phi"][ievent][msk]
-        phi = np.arctan2(sphi, cphi)
-        energy = ypred["energy"][ievent][msk]
-        pdgid = ypred_id[ievent][msk]
-        plt.scatter(eta, phi, marker="o", s=energy, c=[self.color_map[p] for p in pdgid], alpha=0.5, linewidths=0)
-        plt.xlim(-8,8)
-        plt.ylim(-4,4)
-
-        #Plot the target particles
-        plt.axes(ax2)
-        msk = self.ytrue_id[ievent] != 0
-        eta = self.ytrue["eta"][ievent][msk]
-        sphi = self.ytrue["sin_phi"][ievent][msk]
-        cphi = self.ytrue["cos_phi"][ievent][msk]
-        phi = np.arctan2(sphi, cphi)
-        energy = self.ytrue["energy"][ievent][msk]
-        pdgid = self.ytrue_id[ievent][msk]
-        plt.scatter(eta, phi, marker="o", s=energy, c=[self.color_map[p] for p in pdgid], alpha=0.5, linewidths=0)
-        plt.xlim(-8,8)
-        plt.ylim(-4,4)
-
-        image_path = str(outpath / "event_iev{}.png".format(ievent))
-        plt.savefig(image_path, bbox_inches="tight")
-        plt.close("all")
-        if self.comet_experiment:
-            self.comet_experiment.log_image(image_path, step=epoch)
-
-    def plot_reg_distribution(self, epoch, outpath, ypred, ypred_id, icls, reg_variable):
-
-        if icls==0:
-            vals_pred = ypred[reg_variable][ypred_id!=icls].flatten()
-            vals_true = self.ytrue[reg_variable][self.ytrue_id!=icls].flatten()
-        else:
-            vals_pred = ypred[reg_variable][ypred_id==icls].flatten()
-            vals_true = self.ytrue[reg_variable][self.ytrue_id==icls].flatten()
-
-        bins = self.reg_bins[reg_variable]
-        if bins is None:
-            bins = 100
-
-        plt.figure()
-        plt.hist(vals_true, bins=bins, histtype="step", lw=2, label="true")
-        plt.hist(vals_pred, bins=bins, histtype="step", lw=2, label="predicted")
-
-        if reg_variable in ["pt", "energy"]:
-            plt.yscale("log")
-            plt.ylim(bottom=1e-2)
-
-        plt.xlabel(reg_variable)
-        plt.ylabel("Number of particles")
-        plt.legend(loc="best")
-        plt.title("Regression output, cls {}".format(icls))
-        image_path = str(outpath / "{}_cls{}.png".format(reg_variable, icls))
-        plt.savefig(image_path, bbox_inches="tight")
-        plt.close("all")
-        if self.comet_experiment:
-            self.comet_experiment.log_image(image_path, step=epoch)
-
-    def plot_corr(self, epoch, outpath, ypred, ypred_id, icls, reg_variable):
-
-        if icls==0:
-            sel = (ypred_id!=0) & (self.ytrue_id!=0)
-        else:
-            sel = (ypred_id==icls) & (self.ytrue_id==icls)
-
-        vals_pred = ypred[reg_variable][sel].flatten()
-        vals_true = self.ytrue[reg_variable][sel].flatten()
-
-        #save scatterplot of raw values
-        plt.figure(figsize=(6,5))
-        bins = self.reg_bins[reg_variable]
-
-        if bins is None:
-            bins = 100
-
-        if reg_variable == "pt" or reg_variable == "energy":
-            bins = np.logspace(-2,3,100)
-            vals_true = np.log10(vals_true)
-            vals_pred = np.log10(vals_pred)
-            vals_true[np.isnan(vals_true)] = 0.0
-            vals_pred[np.isnan(vals_pred)] = 0.0
-
-        plt.hist2d(vals_true, vals_pred, bins=(bins, bins), cmin=1, cmap="Blues", norm=matplotlib.colors.LogNorm())
-        if reg_variable == "pt" or reg_variable == "energy":
-            plt.xscale("log")
-            plt.yscale("log")
-        plt.colorbar()
- 
-        if len(vals_true) > 0:
-            minval = np.min(vals_true)
-            maxval = np.max(vals_true)
-            if not (math.isnan(minval) or math.isnan(maxval) or math.isinf(minval) or math.isinf(maxval)):
-                plt.plot([minval, maxval], [minval, maxval], color="black", ls="--", lw=0.5)
-        plt.xlabel("true")
-        plt.ylabel("predicted")
-        plt.title(reg_variable)
-        image_path = str(outpath / "{}_cls{}_corr.png".format(reg_variable, icls))
-        plt.savefig(image_path, bbox_inches="tight")
-        if self.comet_experiment:
-            self.comet_experiment.log_image(image_path, step=epoch)
-        plt.close("all")
-
-        #Also plot the residuals, as we have the true and predicted values already available here
-        plt.figure()
-        residual = vals_true - vals_pred
-        residual[np.isnan(residual)] = 0
-        residual[np.isinf(residual)] = 0
-        plt.hist(residual, bins=100)
-        plt.yscale("log")
-        plt.xlabel("true - pred")
-        plt.title("{} residual, m={:.4f} s={:.4f}".format(reg_variable, np.mean(residual), np.std(residual)))
-
-        image_path = str(outpath / "{}_cls{}_residual.png".format(reg_variable, icls))
-        plt.savefig(image_path, bbox_inches="tight")
-        if self.comet_experiment:
-            self.comet_experiment.log_image(image_path, step=epoch)
-        plt.close("all")
-
-        if self.comet_experiment:
-            self.comet_experiment.log_metric('residual_{}_cls{}_mean'.format(reg_variable, icls), np.mean(residual), step=epoch)
-            self.comet_experiment.log_metric('residual_{}_cls{}_std'.format(reg_variable, icls), np.std(residual), step=epoch)
-
-    def plot_elem_to_pred(self, epoch, cp_dir, msk, ypred_id):
-        X_id = self.X[msk][:, 0]
-        max_elem = int(np.max(X_id))
-        cand_id = self.ytrue_id[msk]
-        pred_id = ypred_id[msk]
-        cm1 = sklearn.metrics.confusion_matrix(X_id, cand_id, labels=range(max_elem))
-        cm2 = sklearn.metrics.confusion_matrix(X_id, pred_id, labels=range(max_elem))
-
-        plt.figure(figsize=(10,4))
-
-        ax = plt.subplot(1,2,1)
-        plt.title("Targets")
-        plt.imshow(cm1, cmap="Blues", norm=matplotlib.colors.LogNorm())
-        plt.xticks(range(12));
-        plt.yticks(range(12));
-        plt.xlabel("Particle id")
-        plt.ylabel("PFElement id")
-        plt.colorbar()
-
-        ax = plt.subplot(1,2,2)
-        plt.title("Predictions")
-        plt.imshow(cm2, cmap="Blues", norm=matplotlib.colors.LogNorm())
-        plt.xticks(range(12));
-        plt.yticks(range(12));
-        plt.xlabel("Particle id")
-        plt.ylabel("PFElement id")
-        plt.colorbar()
-
-        image_path = str(cp_dir / "elem_to_pred.png")
-        plt.savefig(image_path, bbox_inches="tight")
-        plt.close("all")
-
-        if self.comet_experiment:
-            self.comet_experiment.log_image(image_path, step=epoch)
-
-    def plot_eff_and_fake_rate(
-        self,
-        epoch,
-        icls,
-        msk,
-        ypred_id,
-        cp_dir,
-        ivar=4,
-        bins=np.linspace(0, 200, 100),
-        xlabel="PFElement E",
-        log_var=False,
-        do_log_y=True
-        ):
-        
-        values = self.X[msk][:, ivar]
-        cand_id = self.ytrue_id[msk]
-        pred_id = ypred_id[msk]
-
-        if log_var:
-            values = np.log(values)
-            
-        hist_cand = np.histogram(values[(cand_id==icls)], bins=bins);
-        hist_cand_true = np.histogram(values[(cand_id==icls) & (pred_id==icls)], bins=bins);
-
-        hist_pred = np.histogram(values[(pred_id==icls)], bins=bins);
-        hist_pred_fake = np.histogram(values[(cand_id!=icls) & (pred_id==icls)], bins=bins);
-
-        eff = hist_cand_true[0]/hist_cand[0]
-        fake = hist_pred_fake[0]/hist_pred[0]
-
-        plt.figure(figsize=(8,8))
-        ax = plt.subplot(2,1,1)
-        mplhep.histplot(hist_cand, label="PF")
-        mplhep.histplot(hist_pred, label="MLPF")
-        plt.legend()
-        plt.xlabel(xlabel)
-        plt.ylabel("Number of particles")
-        if do_log_y:
-            ax.set_yscale("log")
-
-        ax = plt.subplot(2,1,2, sharex=ax)
-        mplhep.histplot(eff, bins=hist_cand[1], label="efficiency", color="black")
-        mplhep.histplot(fake, bins=hist_cand[1], label="fake rate", color="red")
-        plt.legend(frameon=False)
-        plt.ylim(0, 1.4)
-        plt.xlabel(xlabel)
-        plt.ylabel("Fraction of particles / bin")
-
-        image_path = str(cp_dir / "eff_fake_cls{}_ivar{}.png".format(icls, ivar))
-        plt.savefig(image_path, bbox_inches="tight")
-        plt.close("all")
-
-        if self.comet_experiment:
-            self.comet_experiment.log_image(image_path, step=epoch)
->>>>>>> de0aca5a
 
     def on_epoch_end(self, epoch, logs=None):
-        if self.horovod_enabled:
-            if  hvd.rank() == 0:
-                epoch_end(self, epoch, logs)
-        else:
+        if not self.horovod_enabled or hvd.rank()==0:
             epoch_end(self, epoch, logs)
-
 
 def epoch_end(self, epoch, logs):
     #first epoch is 1, not 0
@@ -449,7 +124,6 @@
     if self.plot_freq>1:
         if epoch%self.plot_freq!=0 or epoch==1:
             return
-<<<<<<< HEAD
         if self.plot_freq>1:
             if epoch%self.plot_freq!=0 or epoch==1:
                 return
@@ -527,89 +201,25 @@
                 "met_pred_over_gen_std", np.std(pred_met/gen_met), step=epoch-1, description=None
             )
 
-=======
-
-    cp_dir = Path(self.outpath) / "epoch_{}".format(epoch)
-    cp_dir.mkdir(parents=True, exist_ok=True)
-
-    #run the model inference on the validation dataset
-    ypred = self.model.predict(self.X, batch_size=1)
-
-    #choose the class with the highest probability as the prediction
-    #this is a shortcut, in actual inference, we may want to apply additional per-class thresholds        
-    ypred_id = np.argmax(ypred["cls"], axis=-1)
-    
-    #exclude padded elements from the plotting
-    msk = self.X[:, :, 0] != 0
-
-    self.plot_elem_to_pred(epoch, cp_dir, msk, ypred_id)
-
-    self.plot_sumperevent_corr(epoch, cp_dir, ypred, "energy")
-    self.plot_sumperevent_corr(epoch, cp_dir, ypred, "pt")
-
-    self.plot_cm(epoch, cp_dir, ypred_id, msk)
-    for ievent in range(min(5, self.X.shape[0])):
-        self.plot_event_visualization(epoch, cp_dir, ypred, ypred_id, msk, ievent=ievent)
-
-    for icls in range(self.num_output_classes):
-        cp_dir_cls = cp_dir / "cls_{}".format(icls)
-        cp_dir_cls.mkdir(parents=True, exist_ok=True)
-
-        plt.figure(figsize=(4,4))
-        npred = np.sum(ypred_id == icls, axis=1)
-        ntrue = np.sum(self.ytrue_id == icls, axis=1)
-        maxval = max(np.max(npred), np.max(ntrue))
-        plt.scatter(ntrue, npred, marker=".")
-        plt.plot([0,maxval], [0, maxval], color="black", ls="--")
-
-        image_path = str(cp_dir_cls/"num_cls{}.png".format(icls))
-        plt.savefig(image_path, bbox_inches="tight")
-        plt.close("all")
-        if self.comet_experiment:
-            self.comet_experiment.log_image(image_path, step=epoch)
-            num_ptcl_err = np.sqrt(np.sum((npred-ntrue)**2))
-            self.comet_experiment.log_metric('num_ptcl_cls{}'.format(icls), num_ptcl_err, step=epoch)
-
-        if icls!=0:
-            self.plot_eff_and_fake_rate(epoch, icls, msk, ypred_id, cp_dir_cls)
-            self.plot_eff_and_fake_rate(epoch, icls, msk, ypred_id, cp_dir_cls, ivar=2, bins=np.linspace(-5,5,100))
-
-        for variable in ["pt", "eta", "sin_phi", "cos_phi", "energy"]:
-            self.plot_reg_distribution(epoch, cp_dir_cls, ypred, ypred_id, icls, variable)
-            try:
-                self.plot_corr(epoch, cp_dir_cls, ypred, ypred_id, icls, variable)
-            except ValueError as e:
-                print("Could not draw corr plot: {}".format(e))
->>>>>>> de0aca5a
 
 def prepare_callbacks(
         config,
-        callbacks_cfg,
         outdir,
         dataset,
-<<<<<<< HEAD
-        comet_experiment=None
-=======
-        dataset_info,
         comet_experiment=None,
-        horovod_enabled=False
->>>>>>> de0aca5a
+        horovod_enabled=False,
     ):
 
     callbacks = []
     terminate_cb = tf.keras.callbacks.TerminateOnNaN()
     callbacks += [terminate_cb]
 
-
-    if horovod_enabled:
-        if hvd.rank() == 0:
-            callbacks += get_checkpoint_history_callback(outdir, callbacks_cfg, dataset, dataset_info, comet_experiment)
-    else:
-        callbacks += get_checkpoint_history_callback(outdir, callbacks_cfg, dataset, dataset_info, comet_experiment)    
+    if not horovod_enabled or hvd.rank()==0:
+        callbacks += get_checkpoint_history_callback(outdir, config, dataset, comet_experiment, horovod_enabled)
 
     return callbacks
 
-def get_checkpoint_history_callback(outdir, callbacks_cfg, dataset, dataset_info, comet_experiment):
+def get_checkpoint_history_callback(outdir, config, dataset, comet_experiment, horovod_enabled):
     callbacks = []
     cp_dir = Path(outdir) / "weights"
     cp_dir.mkdir(parents=True, exist_ok=True)
@@ -617,7 +227,7 @@
         filepath=str(cp_dir / "weights-{epoch:02d}-{val_loss:.6f}.hdf5"),
         save_weights_only=True,
         verbose=0,
-        monitor=callbacks_cfg["checkpoint"]["monitor"],
+        monitor=config["callbacks"]["checkpoint"]["monitor"],
         save_best_only=False,
     )
     cp_callback.opt_path = str(cp_dir / "opt-{epoch:02d}-{val_loss:.6f}.pkl")
@@ -630,18 +240,19 @@
         history_path,
         dataset.take(config["setup"]["num_events_validation"]),
         config,
-        plot_freq=callbacks_cfg["plot_freq"],
+        plot_freq=config["callbacks"]["plot_freq"],
+        horovod_enabled=horovod_enabled
     )
 
     callbacks += [cb]
     tb = CustomTensorBoard(
         log_dir=outdir + "/logs",
-        histogram_freq=callbacks_cfg["tensorboard"]["hist_freq"],
+        histogram_freq=config["callbacks"]["tensorboard"]["hist_freq"],
         write_graph=False, write_images=False,
         update_freq="epoch",
         #profile_batch=(10,90),
         profile_batch=0,
-        dump_history=callbacks_cfg["tensorboard"]["dump_history"],
+        dump_history=config["callbacks"]["tensorboard"]["dump_history"],
     )
     # Change the class name of CustomTensorBoard TensorBoard to make keras_tuner recognise it
     tb.__class__.__name__ = "TensorBoard"
