try:
    import horovod.tensorflow.keras as hvd
except ImportError:
    print("hvd not enabled, ignoring")

from .model import PFNetTransformer, PFNetDense

import tensorflow as tf
import tensorflow_addons as tfa
import pickle
import numpy as np
import os
import io
import os
import yaml
import uuid
import matplotlib
import matplotlib.pyplot as plt
from argparse import Namespace
import time
import json
import random
import math
import platform
import mplhep
from tqdm import tqdm
from pathlib import Path

import tf2onnx
import sklearn
import sklearn.metrics

from tfmodel.onecycle_scheduler import OneCycleScheduler, MomentumOneCycleScheduler
from tfmodel.callbacks import CustomTensorBoard
from tfmodel.utils import get_lr_schedule, get_optimizer, make_weight_function, targets_multi_output
from tfmodel.datasets.BaseDatasetFactory import unpack_target
import tensorflow_datasets as tfds


from tensorflow.keras.metrics import Recall, CategoricalAccuracy

def plot_confusion_matrix(cm):
    fig = plt.figure(figsize=(5,5))
    plt.imshow(cm, cmap="Blues")
    plt.xlabel("Predicted PID")
    plt.ylabel("Target PID")
    plt.colorbar()
    plt.tight_layout()
    return fig

def plot_to_image(figure):
    """
    Converts the matplotlib plot specified by 'figure' to a PNG image and
    returns it. The supplied figure is closed and inaccessible after this call.
    """
    
    buf = io.BytesIO()
    
    # Use plt.savefig to save the plot to a PNG in memory.
    plt.savefig(buf, format='png')
    plt.close(figure)
    buf.seek(0)
    
    image = tf.image.decode_png(buf.getvalue(), channels=4)
    image = tf.expand_dims(image, 0)
    
    return image

class ModelOptimizerCheckpoint(tf.keras.callbacks.ModelCheckpoint):
    def on_epoch_end(self, epoch, logs=None):
        super(ModelOptimizerCheckpoint, self).on_epoch_end(epoch, logs=logs)
        with open(self.opt_path.format(epoch=epoch+1, **logs), "wb") as fi:
            pickle.dump({
                #"lr": self.model.optimizer.lr,
                #"weights": self.model.optimizer.get_weights()
                }, fi
            )

class CustomCallback(tf.keras.callbacks.Callback):
    def __init__(self, outpath, dataset, dataset_info, plot_freq=1, comet_experiment=None, horovod_enabled=False):
        super(CustomCallback, self).__init__()
        self.plot_freq = plot_freq
        self.comet_experiment = comet_experiment

        self.X = []
        self.ytrue = {}
        for inputs, targets, weights in tfds.as_numpy(dataset):
            self.X.append(inputs)
            for target_name in targets.keys():
                if not (target_name in self.ytrue):
                    self.ytrue[target_name] = []
                self.ytrue[target_name].append(targets[target_name])

        self.X = np.concatenate(self.X)
        for target_name in self.ytrue.keys():
            self.ytrue[target_name] = np.concatenate(self.ytrue[target_name])
        self.ytrue_id = np.argmax(self.ytrue["cls"], axis=-1)
        self.dataset_info = dataset_info

        self.num_output_classes = self.ytrue["cls"].shape[-1]

        self.outpath = outpath

        #ch.had, n.had, HFEM, HFHAD, gamma, ele, mu
        self.color_map = {
            1: "black",
            2: "green",
            3: "red",
            4: "orange",
            5: "blue",
            6: "cyan",
            7: "purple",
            8: "gray",
            9: "gray",
            10: "gray",
            11: "gray"
        }

        self.reg_bins = {
            "pt": np.linspace(-100, 200, 100),
            "eta": np.linspace(-6, 6, 100),
            "sin_phi": np.linspace(-1,1,100),
            "cos_phi": np.linspace(-1,1,100),
            "energy": np.linspace(-100, 1000, 100),
        }

        self.horovod_enabled = horovod_enabled

    def plot_cm(self, epoch, outpath, ypred_id, msk):

        ytrue_id_flat = self.ytrue_id[msk].astype(np.int64).flatten()
        ypred_id_flat = ypred_id[msk].flatten()

        cm = sklearn.metrics.confusion_matrix(
            ytrue_id_flat,
            ypred_id_flat, labels=list(range(self.num_output_classes)), normalize="true"
        )
        if self.comet_experiment:
            self.comet_experiment.log_confusion_matrix(
                file_name="confusion-matrix-epoch{}.json".format(epoch), matrix=cm, epoch=epoch
            )

        figure = plot_confusion_matrix(cm)

        acc = sklearn.metrics.accuracy_score(
            ytrue_id_flat,
            ypred_id_flat
        )
        balanced_acc = sklearn.metrics.balanced_accuracy_score(
            ytrue_id_flat,
            ypred_id_flat
        )
        plt.title("acc={:.3f} bacc={:.3f}".format(acc, balanced_acc))

        image_path = str(outpath / "cm_normed.png")
        plt.savefig(image_path, bbox_inches="tight")
        plt.close("all")
        if self.comet_experiment:
            self.comet_experiment.log_image(image_path, step=epoch)

    def plot_sumperevent_corr(self, epoch, outpath, ypred, var):
        pred_per_event = np.sum(ypred[var], axis=-2)[:, 0]
        true_per_event = np.sum(self.ytrue[var], axis=-2)[:, 0]

        plt.figure()
        plt.hist2d(true_per_event, pred_per_event, bins=100, cmap="Blues")
        minval = min(np.min(pred_per_event), np.min(true_per_event))
        maxval = max(np.max(pred_per_event), np.max(true_per_event))
        plt.plot([minval, maxval], [minval, maxval], color="black")
        image_path = str(outpath / "event_{}.png".format(var))
        plt.savefig(image_path, bbox_inches="tight")
        plt.close("all")
        if self.comet_experiment:
            self.comet_experiment.log_image(image_path, step=epoch)

    def plot_event_visualization(self, epoch, outpath, ypred, ypred_id, msk, ievent=0):

        x_feat = self.dataset_info.metadata.get("x_features")
        X_energy = self.X[:, :, x_feat.index("e")]
        X_eta = self.X[:, :, x_feat.index("eta")]

        if "phi" in x_feat:
            X_phi = self.X[:, :, x_feat.index("phi")]
        else:
            X_phi = np.arctan2(
                self.X[:, :, x_feat.index("sin_phi")],
                self.Xs[:, :, x_feat.index("cos_phi")]
            )

        fig, (ax1, ax2, ax3) = plt.subplots(1, 3, figsize=(3*5, 5))

        #Plot the input PFElements
        plt.axes(ax1)
        msk = self.X[ievent, :, 0] != 0
        eta = X_eta[ievent][msk]
        phi = X_phi[ievent][msk]
        energy = X_energy[ievent][msk]
        typ = self.X[ievent][msk][:, 0]
        plt.scatter(eta, phi, marker="o", s=energy, c=[self.color_map[p] for p in typ], alpha=0.5, linewidths=0)
        plt.xlim(-8,8)
        plt.ylim(-4,4)

        #Plot the predicted particles
        plt.axes(ax3)
        msk = ypred_id[ievent] != 0
        eta = ypred["eta"][ievent][msk]
        sphi = ypred["sin_phi"][ievent][msk]
        cphi = ypred["cos_phi"][ievent][msk]
        phi = np.arctan2(sphi, cphi)
        energy = ypred["energy"][ievent][msk]
        pdgid = ypred_id[ievent][msk]
        plt.scatter(eta, phi, marker="o", s=energy, c=[self.color_map[p] for p in pdgid], alpha=0.5, linewidths=0)
        plt.xlim(-8,8)
        plt.ylim(-4,4)

        #Plot the target particles
        plt.axes(ax2)
        msk = self.ytrue_id[ievent] != 0
        eta = self.ytrue["eta"][ievent][msk]
        sphi = self.ytrue["sin_phi"][ievent][msk]
        cphi = self.ytrue["cos_phi"][ievent][msk]
        phi = np.arctan2(sphi, cphi)
        energy = self.ytrue["energy"][ievent][msk]
        pdgid = self.ytrue_id[ievent][msk]
        plt.scatter(eta, phi, marker="o", s=energy, c=[self.color_map[p] for p in pdgid], alpha=0.5, linewidths=0)
        plt.xlim(-8,8)
        plt.ylim(-4,4)

        image_path = str(outpath / "event_iev{}.png".format(ievent))
        plt.savefig(image_path, bbox_inches="tight")
        plt.close("all")
        if self.comet_experiment:
            self.comet_experiment.log_image(image_path, step=epoch)

    def plot_reg_distribution(self, epoch, outpath, ypred, ypred_id, icls, reg_variable):

        if icls==0:
            vals_pred = ypred[reg_variable][ypred_id!=icls].flatten()
            vals_true = self.ytrue[reg_variable][self.ytrue_id!=icls].flatten()
        else:
            vals_pred = ypred[reg_variable][ypred_id==icls].flatten()
            vals_true = self.ytrue[reg_variable][self.ytrue_id==icls].flatten()

        bins = self.reg_bins[reg_variable]
        if bins is None:
            bins = 100

        plt.figure()
        plt.hist(vals_true, bins=bins, histtype="step", lw=2, label="true")
        plt.hist(vals_pred, bins=bins, histtype="step", lw=2, label="predicted")

        if reg_variable in ["pt", "energy"]:
            plt.yscale("log")
            plt.ylim(bottom=1e-2)

        plt.xlabel(reg_variable)
        plt.ylabel("Number of particles")
        plt.legend(loc="best")
        plt.title("Regression output, cls {}".format(icls))
        image_path = str(outpath / "{}_cls{}.png".format(reg_variable, icls))
        plt.savefig(image_path, bbox_inches="tight")
        plt.close("all")
        if self.comet_experiment:
            self.comet_experiment.log_image(image_path, step=epoch)

    def plot_corr(self, epoch, outpath, ypred, ypred_id, icls, reg_variable):

        if icls==0:
            sel = (ypred_id!=0) & (self.ytrue_id!=0)
        else:
            sel = (ypred_id==icls) & (self.ytrue_id==icls)

        vals_pred = ypred[reg_variable][sel].flatten()
        vals_true = self.ytrue[reg_variable][sel].flatten()

        #save scatterplot of raw values
        plt.figure(figsize=(6,5))
        bins = self.reg_bins[reg_variable]

        if bins is None:
            bins = 100

        if reg_variable == "pt" or reg_variable == "energy":
            bins = np.logspace(-2,3,100)
            vals_true = np.log10(vals_true)
            vals_pred = np.log10(vals_pred)
            vals_true[np.isnan(vals_true)] = 0.0
            vals_pred[np.isnan(vals_pred)] = 0.0

        plt.hist2d(vals_true, vals_pred, bins=(bins, bins), cmin=1, cmap="Blues", norm=matplotlib.colors.LogNorm())
        if reg_variable == "pt" or reg_variable == "energy":
            plt.xscale("log")
            plt.yscale("log")
        plt.colorbar()
 
        if len(vals_true) > 0:
            minval = np.min(vals_true)
            maxval = np.max(vals_true)
            if not (math.isnan(minval) or math.isnan(maxval) or math.isinf(minval) or math.isinf(maxval)):
                plt.plot([minval, maxval], [minval, maxval], color="black", ls="--", lw=0.5)
        plt.xlabel("true")
        plt.ylabel("predicted")
        plt.title(reg_variable)
        image_path = str(outpath / "{}_cls{}_corr.png".format(reg_variable, icls))
        plt.savefig(image_path, bbox_inches="tight")
        if self.comet_experiment:
            self.comet_experiment.log_image(image_path, step=epoch)
        plt.close("all")

        #Also plot the residuals, as we have the true and predicted values already available here
        plt.figure()
        residual = vals_true - vals_pred
        residual[np.isnan(residual)] = 0
        residual[np.isinf(residual)] = 0
        plt.hist(residual, bins=100)
        plt.yscale("log")
        plt.xlabel("true - pred")
        plt.title("{} residual, m={:.4f} s={:.4f}".format(reg_variable, np.mean(residual), np.std(residual)))

        image_path = str(outpath / "{}_cls{}_residual.png".format(reg_variable, icls))
        plt.savefig(image_path, bbox_inches="tight")
        if self.comet_experiment:
            self.comet_experiment.log_image(image_path, step=epoch)
        plt.close("all")

        if self.comet_experiment:
            self.comet_experiment.log_metric('residual_{}_cls{}_mean'.format(reg_variable, icls), np.mean(residual), step=epoch)
            self.comet_experiment.log_metric('residual_{}_cls{}_std'.format(reg_variable, icls), np.std(residual), step=epoch)

    def plot_elem_to_pred(self, epoch, cp_dir, msk, ypred_id):
        X_id = self.X[msk][:, 0]
        max_elem = int(np.max(X_id))
        cand_id = self.ytrue_id[msk]
        pred_id = ypred_id[msk]
        cm1 = sklearn.metrics.confusion_matrix(X_id, cand_id, labels=range(max_elem))
        cm2 = sklearn.metrics.confusion_matrix(X_id, pred_id, labels=range(max_elem))

        plt.figure(figsize=(10,4))

        ax = plt.subplot(1,2,1)
        plt.title("Targets")
        plt.imshow(cm1, cmap="Blues", norm=matplotlib.colors.LogNorm())
        plt.xticks(range(12));
        plt.yticks(range(12));
        plt.xlabel("Particle id")
        plt.ylabel("PFElement id")
        plt.colorbar()

        ax = plt.subplot(1,2,2)
        plt.title("Predictions")
        plt.imshow(cm2, cmap="Blues", norm=matplotlib.colors.LogNorm())
        plt.xticks(range(12));
        plt.yticks(range(12));
        plt.xlabel("Particle id")
        plt.ylabel("PFElement id")
        plt.colorbar()

        image_path = str(cp_dir / "elem_to_pred.png")
        plt.savefig(image_path, bbox_inches="tight")
        plt.close("all")

        if self.comet_experiment:
            self.comet_experiment.log_image(image_path, step=epoch)

    def plot_eff_and_fake_rate(
        self,
        epoch,
        icls,
        msk,
        ypred_id,
        cp_dir,
        ivar=4,
        bins=np.linspace(0, 200, 100),
        xlabel="PFElement E",
        log_var=False,
        do_log_y=True
        ):
        
        values = self.X[msk][:, ivar]
        cand_id = self.ytrue_id[msk]
        pred_id = ypred_id[msk]

        if log_var:
            values = np.log(values)
            
        hist_cand = np.histogram(values[(cand_id==icls)], bins=bins);
        hist_cand_true = np.histogram(values[(cand_id==icls) & (pred_id==icls)], bins=bins);

        hist_pred = np.histogram(values[(pred_id==icls)], bins=bins);
        hist_pred_fake = np.histogram(values[(cand_id!=icls) & (pred_id==icls)], bins=bins);

        eff = hist_cand_true[0]/hist_cand[0]
        fake = hist_pred_fake[0]/hist_pred[0]

        plt.figure(figsize=(8,8))
        ax = plt.subplot(2,1,1)
        mplhep.histplot(hist_cand, label="PF")
        mplhep.histplot(hist_pred, label="MLPF")
        plt.legend()
        plt.xlabel(xlabel)
        plt.ylabel("Number of particles")
        if do_log_y:
            ax.set_yscale("log")

        ax = plt.subplot(2,1,2, sharex=ax)
        mplhep.histplot(eff, bins=hist_cand[1], label="efficiency", color="black")
        mplhep.histplot(fake, bins=hist_cand[1], label="fake rate", color="red")
        plt.legend(frameon=False)
        plt.ylim(0, 1.4)
        plt.xlabel(xlabel)
        plt.ylabel("Fraction of particles / bin")

        image_path = str(cp_dir / "eff_fake_cls{}_ivar{}.png".format(icls, ivar))
        plt.savefig(image_path, bbox_inches="tight")
        plt.close("all")

        if self.comet_experiment:
            self.comet_experiment.log_image(image_path, step=epoch)

    def on_epoch_end(self, epoch, logs=None):
        if self.horovod_enabled:
            if  hvd.rank() == 0:
                epoch_end(self, epoch, logs)
        else:
            epoch_end(self, epoch, logs)


def epoch_end(self, epoch, logs):
    #first epoch is 1, not 0
    epoch = epoch + 1

    #save the training logs (losses) for this epoch
    with open("{}/history_{}.json".format(self.outpath, epoch), "w") as fi:
        json.dump(logs, fi)

    if self.plot_freq==0:
        return
    if self.plot_freq>1:
        if epoch%self.plot_freq!=0 or epoch==1:
            return
<<<<<<< HEAD

    cp_dir = Path(self.outpath) / "epoch_{}".format(epoch)
    cp_dir.mkdir(parents=True, exist_ok=True)

    #run the model inference on the validation dataset
    ypred = self.model.predict(self.X, batch_size=1)

    #choose the class with the highest probability as the prediction
    #this is a shortcut, in actual inference, we may want to apply additional per-class thresholds        
    ypred_id = np.argmax(ypred["cls"], axis=-1)
    
    #exclude padded elements from the plotting
    msk = self.X[:, :, 0] != 0

    self.plot_elem_to_pred(epoch, cp_dir, msk, ypred_id)
    
    self.plot_sumperevent_corr(epoch, cp_dir, ypred, "energy")
    self.plot_sumperevent_corr(epoch, cp_dir, ypred, "pt")
    
    self.plot_cm(epoch, cp_dir, ypred_id, msk)
    for ievent in range(min(5, self.X.shape[0])):
        self.plot_event_visualization(epoch, cp_dir, ypred, ypred_id, msk, ievent=ievent)

    for icls in range(self.num_output_classes):
        cp_dir_cls = cp_dir / "cls_{}".format(icls)
        cp_dir_cls.mkdir(parents=True, exist_ok=True)

        plt.figure(figsize=(4,4))
        npred = np.sum(ypred_id == icls, axis=1)
        ntrue = np.sum(self.ytrue_id == icls, axis=1)
        maxval = max(np.max(npred), np.max(ntrue))
        plt.scatter(ntrue, npred, marker=".")
        plt.plot([0,maxval], [0, maxval], color="black", ls="--")

        image_path = str(cp_dir_cls/"num_cls{}.png".format(icls))
        plt.savefig(image_path, bbox_inches="tight")
        plt.close("all")
        if self.comet_experiment:
            self.comet_experiment.log_image(image_path, step=epoch)
            num_ptcl_err = np.sqrt(np.sum((npred-ntrue)**2))
            self.comet_experiment.log_metric('num_ptcl_cls{}'.format(icls), num_ptcl_err, step=epoch)


        if icls!=0:
            self.plot_eff_and_fake_rate(epoch, icls, msk, ypred_id, cp_dir_cls)
            self.plot_eff_and_fake_rate(epoch, icls, msk, ypred_id, cp_dir_cls, ivar=2, bins=np.linspace(-5,5,100))

        for variable in ["pt", "eta", "sin_phi", "cos_phi", "energy"]:
            self.plot_reg_distribution(epoch, cp_dir_cls, ypred, ypred_id, icls, variable)
            self.plot_corr(epoch, cp_dir_cls, ypred, ypred_id, icls, variable)

=======
        if self.plot_freq>1:
            if epoch%self.plot_freq!=0 or epoch==1:
                return

        cp_dir = Path(self.outpath) / "epoch_{}".format(epoch)
        cp_dir.mkdir(parents=True, exist_ok=True)

        #run the model inference on the validation dataset
        ypred = self.model.predict(self.X, batch_size=1)

        #choose the class with the highest probability as the prediction
        #this is a shortcut, in actual inference, we may want to apply additional per-class thresholds        
        ypred_id = np.argmax(ypred["cls"], axis=-1)
       
        #exclude padded elements from the plotting
        msk = self.X[:, :, 0] != 0

        self.plot_elem_to_pred(epoch, cp_dir, msk, ypred_id)

        self.plot_sumperevent_corr(epoch, cp_dir, ypred, "energy")
        self.plot_sumperevent_corr(epoch, cp_dir, ypred, "pt")

        self.plot_cm(epoch, cp_dir, ypred_id, msk)
        for ievent in range(min(5, self.X.shape[0])):
            self.plot_event_visualization(epoch, cp_dir, ypred, ypred_id, msk, ievent=ievent)

        for icls in range(self.num_output_classes):
            cp_dir_cls = cp_dir / "cls_{}".format(icls)
            cp_dir_cls.mkdir(parents=True, exist_ok=True)

            plt.figure(figsize=(4,4))
            npred = np.sum(ypred_id == icls, axis=1)
            ntrue = np.sum(self.ytrue_id == icls, axis=1)
            maxval = max(np.max(npred), np.max(ntrue))
            plt.scatter(ntrue, npred, marker=".")
            plt.plot([0,maxval], [0, maxval], color="black", ls="--")

            image_path = str(cp_dir_cls/"num_cls{}.png".format(icls))
            plt.savefig(image_path, bbox_inches="tight")
            plt.close("all")
            if self.comet_experiment:
                self.comet_experiment.log_image(image_path, step=epoch)
                num_ptcl_err = np.sqrt(np.sum((npred-ntrue)**2))
                self.comet_experiment.log_metric('num_ptcl_cls{}'.format(icls), num_ptcl_err, step=epoch)

            if icls!=0:
                self.plot_eff_and_fake_rate(epoch, icls, msk, ypred_id, cp_dir_cls)
                self.plot_eff_and_fake_rate(epoch, icls, msk, ypred_id, cp_dir_cls, ivar=2, bins=np.linspace(-5,5,100))

            for variable in ["pt", "eta", "sin_phi", "cos_phi", "energy"]:
                self.plot_reg_distribution(epoch, cp_dir_cls, ypred, ypred_id, icls, variable)
                try:
                    self.plot_corr(epoch, cp_dir_cls, ypred, ypred_id, icls, variable)
                except ValueError as e:
                    print("Could not draw corr plot: {}".format(e))
>>>>>>> 3838c5b2

def prepare_callbacks(
        callbacks_cfg, outdir,
        dataset,
        dataset_info,
        comet_experiment=None,
        horovod_enabled=False
    ):

    callbacks = []
    tb = CustomTensorBoard(
        log_dir=outdir + "/logs", histogram_freq=callbacks_cfg["tensorboard"]["hist_freq"], write_graph=False, write_images=False,
        update_freq='epoch',
        #profile_batch=(10,90),
        profile_batch=0,
        dump_history=callbacks_cfg["tensorboard"]["dump_history"],
    )
    # Change the class name of CustomTensorBoard TensorBoard to make keras_tuner recognise it
    tb.__class__.__name__ = "TensorBoard"
    callbacks += [tb]
    terminate_cb = tf.keras.callbacks.TerminateOnNaN()
    callbacks += [terminate_cb]


    if horovod_enabled:
        if hvd.rank() == 0:
            callbacks += get_checkpoint_history_callback(outdir, callbacks_cfg, dataset, dataset_info, comet_experiment)
    else:
        callbacks += get_checkpoint_history_callback(outdir, callbacks_cfg, dataset, dataset_info, comet_experiment)    

    return callbacks

def get_checkpoint_history_callback(outdir, callbacks_cfg, dataset, dataset_info, comet_experiment):
    callbacks = []
    cp_dir = Path(outdir) / "weights"
    cp_dir.mkdir(parents=True, exist_ok=True)
    cp_callback = ModelOptimizerCheckpoint(
        filepath=str(cp_dir / "weights-{epoch:02d}-{val_loss:.6f}.hdf5"),
        save_weights_only=True,
        verbose=0,
        monitor=callbacks_cfg["checkpoint"]["monitor"],
        save_best_only=False,
    )
    cp_callback.opt_path = str(cp_dir / "opt-{epoch:02d}-{val_loss:.6f}.pkl")
    callbacks += [cp_callback]

    history_path = Path(outdir) / "history"
    history_path.mkdir(parents=True, exist_ok=True)
    history_path = str(history_path)    
    cb = CustomCallback(
        history_path,
        dataset,
        dataset_info,
        plot_freq=callbacks_cfg["plot_freq"],
        comet_experiment=comet_experiment
    )

    callbacks += [cb]

    return callbacks

def get_rundir(base='experiments'):
    if not os.path.exists(base):
        os.makedirs(base)

    previous_runs = os.listdir(base)
    if len(previous_runs) == 0:
        run_number = 1
    else:
        run_number = max([int(s.split('run_')[1]) for s in previous_runs]) + 1

    logdir = 'run_%02d' % run_number
    return '{}/{}'.format(base, logdir)


def scale_outputs(X,y,w):
    ynew = y-out_m
    ynew = ynew/out_s
    return X, ynew, w


def make_model(config, dtype):
    model = config['parameters']['model']

    if model == 'transformer':
        return make_transformer(config, dtype)
    elif model == 'gnn_dense':
        return make_gnn_dense(config, dtype)

    raise KeyError("Unknown model type {}".format(model))

def make_gnn_dense(config, dtype):

    parameters = [
        "do_node_encoding",
        "node_update_mode",
        "node_encoding_hidden_dim",
        "dropout",
        "activation",
        "num_graph_layers_common",
        "num_graph_layers_energy",
        "input_encoding",
        "skip_connection",
        "output_decoding",
        "combined_graph_layer",
        "debug"
    ]

    kwargs = {}
    for par in parameters:
        if par in config['parameters'].keys():
            kwargs[par] = config['parameters'][par]

    model = PFNetDense(
        multi_output=config["setup"]["multi_output"],
        num_input_classes=config["dataset"]["num_input_classes"],
        num_output_classes=config["dataset"]["num_output_classes"],
        schema=config["dataset"]["schema"],
        **kwargs
    )

    return model

def make_transformer(config, dtype):
    parameters = [
        "input_encoding",
        "output_decoding"
    ]
    kwargs = {}
    for par in parameters:
        if par in config['parameters'].keys():
            kwargs[par] = config['parameters'][par]

    model = PFNetTransformer(
        multi_output=config["setup"]["multi_output"],
        num_input_classes=config["dataset"]["num_input_classes"],
        num_output_classes=config["dataset"]["num_output_classes"],
        schema=config["dataset"]["schema"],
        **kwargs
    )
    return model

#Given a model, evaluates it on each batch of the validation dataset
#For each batch, save the inputs, the generator-level target, the candidate-level target, and the prediction
def eval_model(model, dataset, config, outdir):

    ibatch = 0
    for elem in tqdm(dataset, desc="Evaluating model"):
        y_pred = model.predict(elem["X"])

        np_outfile = "{}/pred_batch{}.npz".format(outdir, ibatch)

        ygen = unpack_target(elem["ygen"], config["dataset"]["num_output_classes"])
        ycand = unpack_target(elem["ycand"], config["dataset"]["num_output_classes"])

        outs = {}
        for key in y_pred.keys():
            outs["gen_{}".format(key)] = ygen[key]
            outs["cand_{}".format(key)] = ycand[key]
            outs["pred_{}".format(key)] = y_pred[key]
        np.savez(
            np_outfile,
            X=elem["X"],
            **outs
        )
        ibatch += 1

def freeze_model(model, config, outdir):
    bin_size = config["parameters"]["combined_graph_layer"]["bin_size"]
    num_features = config["dataset"]["num_input_features"]
    num_out_classes = config["dataset"]["num_output_classes"]

    def model_output(ret):
        return tf.concat([ret["cls"], ret["charge"], ret["pt"], ret["eta"], ret["sin_phi"], ret["cos_phi"], ret["energy"]], axis=-1)
    full_model = tf.function(lambda x: model_output(model(x, training=False)))

    #we need to use opset 12 for the version of ONNXRuntime in CMSSW
    #the warnings "RuntimeError: Opset (12) must be >= 13 for operator 'batch_dot'." do not seem to be critical
    model_proto, _ = tf2onnx.convert.from_function(
        full_model,
        opset=12,
        input_signature=(tf.TensorSpec((None, None, num_features), tf.float32, name="x:0"), ),
        output_path=str(Path(outdir) / "model.onnx")
    )

class FlattenedCategoricalAccuracy(tf.keras.metrics.CategoricalAccuracy):
    def __init__(self, use_weights=False, **kwargs):
        super(FlattenedCategoricalAccuracy, self).__init__(**kwargs)
        self.use_weights = use_weights

    def update_state(self, y_true, y_pred, sample_weight=None):
        #flatten the batch dimension
        _y_true = tf.reshape(y_true, (tf.shape(y_true)[0]*tf.shape(y_true)[1], tf.shape(y_true)[2]))
        _y_pred = tf.reshape(y_pred, (tf.shape(y_pred)[0]*tf.shape(y_pred)[1], tf.shape(y_pred)[2]))
        sample_weights = None

        if self.use_weights:
            sample_weights = _y_true*tf.reduce_sum(_y_true, axis=0)
            sample_weights = 1.0/sample_weights[sample_weights!=0]

        super(FlattenedCategoricalAccuracy, self).update_state(_y_true, _y_pred, sample_weights)

class SingleClassRecall(Recall):
    def __init__(self, icls, **kwargs):
        super(SingleClassRecall, self).__init__(**kwargs)
        self.icls = icls

    def update_state(self, y_true, y_pred, sample_weight=None):
        #flatten the batch dimension
        _y_true = tf.reshape(y_true, (tf.shape(y_true)[0]*tf.shape(y_true)[1], tf.shape(y_true)[2]))
        _y_pred = tf.argmax(tf.reshape(y_pred, (tf.shape(y_pred)[0]*tf.shape(y_pred)[1], tf.shape(y_pred)[2])), axis=-1)
        super(SingleClassRecall, self).update_state(
            _y_true[:, self.icls],
            tf.cast(_y_pred==self.icls, tf.float32)
        )

class FlattenedMeanIoU(tf.keras.metrics.MeanIoU):
    def __init__(self, use_weights=False, **kwargs):
        super(FlattenedMeanIoU, self).__init__(**kwargs)

    def update_state(self, y_true, y_pred, sample_weight=None):
        #flatten the batch dimension
        _y_true = tf.reshape(y_true, (tf.shape(y_true)[0]*tf.shape(y_true)[1], tf.shape(y_true)[2]))
        _y_pred = tf.reshape(y_pred, (tf.shape(y_pred)[0]*tf.shape(y_pred)[1], tf.shape(y_pred)[2]))
        super(FlattenedMeanIoU, self).update_state(_y_true, _y_pred, None)

class LearningRateLoggingCallback(tf.keras.callbacks.Callback):
    def on_epoch_end(self, epoch, numpy_logs):
        try:
            lr = self.model.optimizer._decayed_lr(tf.float32).numpy()
            tf.summary.scalar('learning rate', data=lr, step=epoch)
        except AttributeError as e:
            pass

def configure_model_weights(model, trainable_layers):
    print("setting trainable layers: {}".format(trainable_layers))

    if (trainable_layers is None):
        trainable_layers = "all"

    if trainable_layers == "all":
        model.trainable = True
    elif trainable_layers == "regression":
        for cg in model.cg:
            cg.trainable = False
        for cg in model.cg_energy:
            cg.trainable = True
        model.output_dec.set_trainable_regression()
    elif trainable_layers == "classification":
        for cg in model.cg:
            cg.trainable = True
        for cg in model.cg_energy:
            cg.trainable = False
        model.output_dec.set_trainable_classification()
    else:
        if isinstance(trainable_layers, str):
            trainable_layers = [trainable_layers]
        model.set_trainable_named(trainable_layers)

    model.compile()
    trainable_count = sum([np.prod(tf.keras.backend.get_value(w).shape) for w in model.trainable_weights])
    non_trainable_count = sum([np.prod(tf.keras.backend.get_value(w).shape) for w in model.non_trainable_weights])
    print("trainable={} non_trainable={}".format(trainable_count, non_trainable_count))

def make_focal_loss(config):
    def loss(x,y):
        return tfa.losses.sigmoid_focal_crossentropy(x,y,
            alpha=float(config["setup"].get("focal_loss_alpha", 0.25)),
            gamma=float(config["setup"].get("focal_loss_gamma", 2.0)),
            from_logits=bool(config["setup"].get("focal_loss_from_logits", False))
        )
    return loss<|MERGE_RESOLUTION|>--- conflicted
+++ resolved
@@ -438,7 +438,6 @@
     if self.plot_freq>1:
         if epoch%self.plot_freq!=0 or epoch==1:
             return
-<<<<<<< HEAD
 
     cp_dir = Path(self.outpath) / "epoch_{}".format(epoch)
     cp_dir.mkdir(parents=True, exist_ok=True)
@@ -454,10 +453,10 @@
     msk = self.X[:, :, 0] != 0
 
     self.plot_elem_to_pred(epoch, cp_dir, msk, ypred_id)
-    
+
     self.plot_sumperevent_corr(epoch, cp_dir, ypred, "energy")
     self.plot_sumperevent_corr(epoch, cp_dir, ypred, "pt")
-    
+
     self.plot_cm(epoch, cp_dir, ypred_id, msk)
     for ievent in range(min(5, self.X.shape[0])):
         self.plot_event_visualization(epoch, cp_dir, ypred, ypred_id, msk, ievent=ievent)
@@ -481,72 +480,16 @@
             num_ptcl_err = np.sqrt(np.sum((npred-ntrue)**2))
             self.comet_experiment.log_metric('num_ptcl_cls{}'.format(icls), num_ptcl_err, step=epoch)
 
-
         if icls!=0:
             self.plot_eff_and_fake_rate(epoch, icls, msk, ypred_id, cp_dir_cls)
             self.plot_eff_and_fake_rate(epoch, icls, msk, ypred_id, cp_dir_cls, ivar=2, bins=np.linspace(-5,5,100))
 
         for variable in ["pt", "eta", "sin_phi", "cos_phi", "energy"]:
             self.plot_reg_distribution(epoch, cp_dir_cls, ypred, ypred_id, icls, variable)
-            self.plot_corr(epoch, cp_dir_cls, ypred, ypred_id, icls, variable)
-
-=======
-        if self.plot_freq>1:
-            if epoch%self.plot_freq!=0 or epoch==1:
-                return
-
-        cp_dir = Path(self.outpath) / "epoch_{}".format(epoch)
-        cp_dir.mkdir(parents=True, exist_ok=True)
-
-        #run the model inference on the validation dataset
-        ypred = self.model.predict(self.X, batch_size=1)
-
-        #choose the class with the highest probability as the prediction
-        #this is a shortcut, in actual inference, we may want to apply additional per-class thresholds        
-        ypred_id = np.argmax(ypred["cls"], axis=-1)
-       
-        #exclude padded elements from the plotting
-        msk = self.X[:, :, 0] != 0
-
-        self.plot_elem_to_pred(epoch, cp_dir, msk, ypred_id)
-
-        self.plot_sumperevent_corr(epoch, cp_dir, ypred, "energy")
-        self.plot_sumperevent_corr(epoch, cp_dir, ypred, "pt")
-
-        self.plot_cm(epoch, cp_dir, ypred_id, msk)
-        for ievent in range(min(5, self.X.shape[0])):
-            self.plot_event_visualization(epoch, cp_dir, ypred, ypred_id, msk, ievent=ievent)
-
-        for icls in range(self.num_output_classes):
-            cp_dir_cls = cp_dir / "cls_{}".format(icls)
-            cp_dir_cls.mkdir(parents=True, exist_ok=True)
-
-            plt.figure(figsize=(4,4))
-            npred = np.sum(ypred_id == icls, axis=1)
-            ntrue = np.sum(self.ytrue_id == icls, axis=1)
-            maxval = max(np.max(npred), np.max(ntrue))
-            plt.scatter(ntrue, npred, marker=".")
-            plt.plot([0,maxval], [0, maxval], color="black", ls="--")
-
-            image_path = str(cp_dir_cls/"num_cls{}.png".format(icls))
-            plt.savefig(image_path, bbox_inches="tight")
-            plt.close("all")
-            if self.comet_experiment:
-                self.comet_experiment.log_image(image_path, step=epoch)
-                num_ptcl_err = np.sqrt(np.sum((npred-ntrue)**2))
-                self.comet_experiment.log_metric('num_ptcl_cls{}'.format(icls), num_ptcl_err, step=epoch)
-
-            if icls!=0:
-                self.plot_eff_and_fake_rate(epoch, icls, msk, ypred_id, cp_dir_cls)
-                self.plot_eff_and_fake_rate(epoch, icls, msk, ypred_id, cp_dir_cls, ivar=2, bins=np.linspace(-5,5,100))
-
-            for variable in ["pt", "eta", "sin_phi", "cos_phi", "energy"]:
-                self.plot_reg_distribution(epoch, cp_dir_cls, ypred, ypred_id, icls, variable)
-                try:
-                    self.plot_corr(epoch, cp_dir_cls, ypred, ypred_id, icls, variable)
-                except ValueError as e:
-                    print("Could not draw corr plot: {}".format(e))
->>>>>>> 3838c5b2
+            try:
+                self.plot_corr(epoch, cp_dir_cls, ypred, ypred_id, icls, variable)
+            except ValueError as e:
+                print("Could not draw corr plot: {}".format(e))
 
 def prepare_callbacks(
         callbacks_cfg, outdir,
