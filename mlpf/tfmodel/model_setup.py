try:
    import horovod.tensorflow.keras as hvd
except ImportError:
    print("hvd not enabled, ignoring")

from .model import PFNetTransformer, PFNetDense

import tensorflow as tf
import tensorflow_addons as tfa
import pickle
import numpy as np
import os
import io
import os
import yaml
import uuid
import matplotlib
import matplotlib.pyplot as plt
from argparse import Namespace
import time
import json
import random
import math
import platform
import mplhep
from tqdm import tqdm
from pathlib import Path

import tf2onnx
import sklearn
import sklearn.metrics

from tfmodel.onecycle_scheduler import OneCycleScheduler, MomentumOneCycleScheduler
from tfmodel.callbacks import CustomTensorBoard
from tfmodel.utils import get_lr_schedule, get_optimizer, make_weight_function, targets_multi_output
from tfmodel.datasets.BaseDatasetFactory import unpack_target
import tensorflow_datasets as tfds


from tensorflow.keras.metrics import Recall, CategoricalAccuracy
import keras

def plot_confusion_matrix(cm):
    fig = plt.figure(figsize=(5,5))
    plt.imshow(cm, cmap="Blues")
    plt.xlabel("Predicted PID")
    plt.ylabel("Target PID")
    plt.colorbar()
    plt.tight_layout()
    return fig

def plot_to_image(figure):
    """
    Converts the matplotlib plot specified by 'figure' to a PNG image and
    returns it. The supplied figure is closed and inaccessible after this call.
    """
    
    buf = io.BytesIO()
    
    # Use plt.savefig to save the plot to a PNG in memory.
    plt.savefig(buf, format='png')
    plt.close(figure)
    buf.seek(0)
    
    image = tf.image.decode_png(buf.getvalue(), channels=4)
    image = tf.expand_dims(image, 0)
    
    return image

class ModelOptimizerCheckpoint(tf.keras.callbacks.ModelCheckpoint):
    def on_epoch_end(self, epoch, logs=None):
        super(ModelOptimizerCheckpoint, self).on_epoch_end(epoch, logs=logs)
        weightfile_path = self.opt_path.format(epoch=epoch+1, **logs)
        try:
            #PCGrad is derived from the legacy optimizer
            if isinstance(self.model.optimizer, keras.optimizer_v1.TFOptimizer):
                #lr = self.model.optimizer.optimizer.optimizer.lr
                weights = self.model.optimizer.optimizer.optimizer.get_weights()
            else:
                #lr = self.model.optimizer.lr
                weights = self.model.optimizer.get_weights()

            with open(weightfile_path, "wb") as fi:
                pickle.dump({
                    #"lr": lr,
                    "weights": weights
                    }, fi
                )
        except Exception as e:
            print("Could not save optimizer state: {}".format(e))
            os.remove(weightfile_path)

class CustomCallback(tf.keras.callbacks.Callback):
    def __init__(self, outpath, dataset, dataset_info, plot_freq=1, comet_experiment=None, horovod_enabled=False):
        super(CustomCallback, self).__init__()
        self.plot_freq = plot_freq
        self.comet_experiment = comet_experiment

        self.X = []
        self.ytrue = {}
        for inputs, targets, weights in tfds.as_numpy(dataset):
            self.X.append(inputs)
            for target_name in targets.keys():
                if not (target_name in self.ytrue):
                    self.ytrue[target_name] = []
                self.ytrue[target_name].append(targets[target_name])

        self.X = np.concatenate(self.X)
        for target_name in self.ytrue.keys():
            self.ytrue[target_name] = np.concatenate(self.ytrue[target_name])
        self.ytrue_id = np.argmax(self.ytrue["cls"], axis=-1)
        self.dataset_info = dataset_info

        self.num_output_classes = self.ytrue["cls"].shape[-1]

        self.outpath = outpath

        #ch.had, n.had, HFEM, HFHAD, gamma, ele, mu
        self.color_map = {
            1: "black",
            2: "green",
            3: "red",
            4: "orange",
            5: "blue",
            6: "cyan",
            7: "purple",
            8: "gray",
            9: "gray",
            10: "gray",
            11: "gray"
        }

        self.reg_bins = {
            "pt": np.linspace(-100, 200, 100),
            "eta": np.linspace(-6, 6, 100),
            "sin_phi": np.linspace(-1,1,100),
            "cos_phi": np.linspace(-1,1,100),
            "energy": np.linspace(-100, 1000, 100),
        }

        self.horovod_enabled = horovod_enabled

    def plot_cm(self, epoch, outpath, ypred_id, msk):

        ytrue_id_flat = self.ytrue_id[msk].astype(np.int64).flatten()
        ypred_id_flat = ypred_id[msk].flatten()

        cm = sklearn.metrics.confusion_matrix(
            ytrue_id_flat,
            ypred_id_flat, labels=list(range(self.num_output_classes)), normalize="true"
        )
        if self.comet_experiment:
            self.comet_experiment.log_confusion_matrix(
                file_name="confusion-matrix-epoch{}.json".format(epoch), matrix=cm, epoch=epoch
            )

        figure = plot_confusion_matrix(cm)

        acc = sklearn.metrics.accuracy_score(
            ytrue_id_flat,
            ypred_id_flat
        )
        balanced_acc = sklearn.metrics.balanced_accuracy_score(
            ytrue_id_flat,
            ypred_id_flat
        )
        plt.title("acc={:.3f} bacc={:.3f}".format(acc, balanced_acc))

        image_path = str(outpath / "cm_normed.png")
        plt.savefig(image_path, bbox_inches="tight")
        plt.close("all")
        if self.comet_experiment:
            self.comet_experiment.log_image(image_path, step=epoch)

    def plot_sumperevent_corr(self, epoch, outpath, ypred, var):
        pred_per_event = np.sum(ypred[var], axis=-2)[:, 0]
        true_per_event = np.sum(self.ytrue[var], axis=-2)[:, 0]

        plt.figure()
        plt.hist2d(true_per_event, pred_per_event, bins=100, cmap="Blues")
        minval = min(np.min(pred_per_event), np.min(true_per_event))
        maxval = max(np.max(pred_per_event), np.max(true_per_event))
        plt.plot([minval, maxval], [minval, maxval], color="black")
        image_path = str(outpath / "event_{}.png".format(var))
        plt.savefig(image_path, bbox_inches="tight")
        plt.close("all")
        if self.comet_experiment:
            self.comet_experiment.log_image(image_path, step=epoch)

    def plot_event_visualization(self, epoch, outpath, ypred, ypred_id, msk, ievent=0):

        x_feat = self.dataset_info.metadata.get("x_features")
        X_energy = self.X[:, :, x_feat.index("e")]
        X_eta = self.X[:, :, x_feat.index("eta")]

        if "phi" in x_feat:
            X_phi = self.X[:, :, x_feat.index("phi")]
        else:
            X_phi = np.arctan2(
                self.X[:, :, x_feat.index("sin_phi")],
                self.Xs[:, :, x_feat.index("cos_phi")]
            )

        fig, (ax1, ax2, ax3) = plt.subplots(1, 3, figsize=(3*5, 5))

        #Plot the input PFElements
        plt.axes(ax1)
        msk = self.X[ievent, :, 0] != 0
        eta = X_eta[ievent][msk]
        phi = X_phi[ievent][msk]
        energy = X_energy[ievent][msk]
        typ = self.X[ievent][msk][:, 0]
        plt.scatter(eta, phi, marker="o", s=energy, c=[self.color_map[p] for p in typ], alpha=0.5, linewidths=0)
        plt.xlim(-8,8)
        plt.ylim(-4,4)

        #Plot the predicted particles
        plt.axes(ax3)
        msk = ypred_id[ievent] != 0
        eta = ypred["eta"][ievent][msk]
        sphi = ypred["sin_phi"][ievent][msk]
        cphi = ypred["cos_phi"][ievent][msk]
        phi = np.arctan2(sphi, cphi)
        energy = ypred["energy"][ievent][msk]
        pdgid = ypred_id[ievent][msk]
        plt.scatter(eta, phi, marker="o", s=energy, c=[self.color_map[p] for p in pdgid], alpha=0.5, linewidths=0)
        plt.xlim(-8,8)
        plt.ylim(-4,4)

        #Plot the target particles
        plt.axes(ax2)
        msk = self.ytrue_id[ievent] != 0
        eta = self.ytrue["eta"][ievent][msk]
        sphi = self.ytrue["sin_phi"][ievent][msk]
        cphi = self.ytrue["cos_phi"][ievent][msk]
        phi = np.arctan2(sphi, cphi)
        energy = self.ytrue["energy"][ievent][msk]
        pdgid = self.ytrue_id[ievent][msk]
        plt.scatter(eta, phi, marker="o", s=energy, c=[self.color_map[p] for p in pdgid], alpha=0.5, linewidths=0)
        plt.xlim(-8,8)
        plt.ylim(-4,4)

        image_path = str(outpath / "event_iev{}.png".format(ievent))
        plt.savefig(image_path, bbox_inches="tight")
        plt.close("all")
        if self.comet_experiment:
            self.comet_experiment.log_image(image_path, step=epoch)

    def plot_reg_distribution(self, epoch, outpath, ypred, ypred_id, icls, reg_variable):

        if icls==0:
            vals_pred = ypred[reg_variable][ypred_id!=icls].flatten()
            vals_true = self.ytrue[reg_variable][self.ytrue_id!=icls].flatten()
        else:
            vals_pred = ypred[reg_variable][ypred_id==icls].flatten()
            vals_true = self.ytrue[reg_variable][self.ytrue_id==icls].flatten()

        bins = self.reg_bins[reg_variable]
        if bins is None:
            bins = 100

        plt.figure()
        plt.hist(vals_true, bins=bins, histtype="step", lw=2, label="true")
        plt.hist(vals_pred, bins=bins, histtype="step", lw=2, label="predicted")

        if reg_variable in ["pt", "energy"]:
            plt.yscale("log")
            plt.ylim(bottom=1e-2)

        plt.xlabel(reg_variable)
        plt.ylabel("Number of particles")
        plt.legend(loc="best")
        plt.title("Regression output, cls {}".format(icls))
        image_path = str(outpath / "{}_cls{}.png".format(reg_variable, icls))
        plt.savefig(image_path, bbox_inches="tight")
        plt.close("all")
        if self.comet_experiment:
            self.comet_experiment.log_image(image_path, step=epoch)

    def plot_corr(self, epoch, outpath, ypred, ypred_id, icls, reg_variable):

        if icls==0:
            sel = (ypred_id!=0) & (self.ytrue_id!=0)
        else:
            sel = (ypred_id==icls) & (self.ytrue_id==icls)

        vals_pred = ypred[reg_variable][sel].flatten()
        vals_true = self.ytrue[reg_variable][sel].flatten()

        #save scatterplot of raw values
        plt.figure(figsize=(6,5))
        bins = self.reg_bins[reg_variable]

        if bins is None:
            bins = 100

        if reg_variable == "pt" or reg_variable == "energy":
            bins = np.logspace(-2,3,100)
            vals_true = np.log10(vals_true)
            vals_pred = np.log10(vals_pred)
            vals_true[np.isnan(vals_true)] = 0.0
            vals_pred[np.isnan(vals_pred)] = 0.0

        plt.hist2d(vals_true, vals_pred, bins=(bins, bins), cmin=1, cmap="Blues", norm=matplotlib.colors.LogNorm())
        if reg_variable == "pt" or reg_variable == "energy":
            plt.xscale("log")
            plt.yscale("log")
        plt.colorbar()
 
        if len(vals_true) > 0:
            minval = np.min(vals_true)
            maxval = np.max(vals_true)
            if not (math.isnan(minval) or math.isnan(maxval) or math.isinf(minval) or math.isinf(maxval)):
                plt.plot([minval, maxval], [minval, maxval], color="black", ls="--", lw=0.5)
        plt.xlabel("true")
        plt.ylabel("predicted")
        plt.title(reg_variable)
        image_path = str(outpath / "{}_cls{}_corr.png".format(reg_variable, icls))
        plt.savefig(image_path, bbox_inches="tight")
        if self.comet_experiment:
            self.comet_experiment.log_image(image_path, step=epoch)
        plt.close("all")

        #Also plot the residuals, as we have the true and predicted values already available here
        plt.figure()
        residual = vals_true - vals_pred
        residual[np.isnan(residual)] = 0
        residual[np.isinf(residual)] = 0
        plt.hist(residual, bins=100)
        plt.yscale("log")
        plt.xlabel("true - pred")
        plt.title("{} residual, m={:.4f} s={:.4f}".format(reg_variable, np.mean(residual), np.std(residual)))

        image_path = str(outpath / "{}_cls{}_residual.png".format(reg_variable, icls))
        plt.savefig(image_path, bbox_inches="tight")
        if self.comet_experiment:
            self.comet_experiment.log_image(image_path, step=epoch)
        plt.close("all")

        if self.comet_experiment:
            self.comet_experiment.log_metric('residual_{}_cls{}_mean'.format(reg_variable, icls), np.mean(residual), step=epoch)
            self.comet_experiment.log_metric('residual_{}_cls{}_std'.format(reg_variable, icls), np.std(residual), step=epoch)

    def plot_elem_to_pred(self, epoch, cp_dir, msk, ypred_id):
        X_id = self.X[msk][:, 0]
        max_elem = int(np.max(X_id))
        cand_id = self.ytrue_id[msk]
        pred_id = ypred_id[msk]
        cm1 = sklearn.metrics.confusion_matrix(X_id, cand_id, labels=range(max_elem))
        cm2 = sklearn.metrics.confusion_matrix(X_id, pred_id, labels=range(max_elem))

        plt.figure(figsize=(10,4))

        ax = plt.subplot(1,2,1)
        plt.title("Targets")
        plt.imshow(cm1, cmap="Blues", norm=matplotlib.colors.LogNorm())
        plt.xticks(range(12));
        plt.yticks(range(12));
        plt.xlabel("Particle id")
        plt.ylabel("PFElement id")
        plt.colorbar()

        ax = plt.subplot(1,2,2)
        plt.title("Predictions")
        plt.imshow(cm2, cmap="Blues", norm=matplotlib.colors.LogNorm())
        plt.xticks(range(12));
        plt.yticks(range(12));
        plt.xlabel("Particle id")
        plt.ylabel("PFElement id")
        plt.colorbar()

        image_path = str(cp_dir / "elem_to_pred.png")
        plt.savefig(image_path, bbox_inches="tight")
        plt.close("all")

        if self.comet_experiment:
            self.comet_experiment.log_image(image_path, step=epoch)

    def plot_eff_and_fake_rate(
        self,
        epoch,
        icls,
        msk,
        ypred_id,
        cp_dir,
        ivar=4,
        bins=np.linspace(0, 200, 100),
        xlabel="PFElement E",
        log_var=False,
        do_log_y=True
        ):
        
        values = self.X[msk][:, ivar]
        cand_id = self.ytrue_id[msk]
        pred_id = ypred_id[msk]

        if log_var:
            values = np.log(values)
            
        hist_cand = np.histogram(values[(cand_id==icls)], bins=bins);
        hist_cand_true = np.histogram(values[(cand_id==icls) & (pred_id==icls)], bins=bins);

        hist_pred = np.histogram(values[(pred_id==icls)], bins=bins);
        hist_pred_fake = np.histogram(values[(cand_id!=icls) & (pred_id==icls)], bins=bins);

        eff = hist_cand_true[0]/hist_cand[0]
        fake = hist_pred_fake[0]/hist_pred[0]

        plt.figure(figsize=(8,8))
        ax = plt.subplot(2,1,1)
        mplhep.histplot(hist_cand, label="PF")
        mplhep.histplot(hist_pred, label="MLPF")
        plt.legend()
        plt.xlabel(xlabel)
        plt.ylabel("Number of particles")
        if do_log_y:
            ax.set_yscale("log")

        ax = plt.subplot(2,1,2, sharex=ax)
        mplhep.histplot(eff, bins=hist_cand[1], label="efficiency", color="black")
        mplhep.histplot(fake, bins=hist_cand[1], label="fake rate", color="red")
        plt.legend(frameon=False)
        plt.ylim(0, 1.4)
        plt.xlabel(xlabel)
        plt.ylabel("Fraction of particles / bin")

        image_path = str(cp_dir / "eff_fake_cls{}_ivar{}.png".format(icls, ivar))
        plt.savefig(image_path, bbox_inches="tight")
        plt.close("all")

        if self.comet_experiment:
            self.comet_experiment.log_image(image_path, step=epoch)

    def on_epoch_end(self, epoch, logs=None):
        if self.horovod_enabled:
            if  hvd.rank() == 0:
                epoch_end(self, epoch, logs)
        else:
            epoch_end(self, epoch, logs)


def epoch_end(self, epoch, logs):
    #first epoch is 1, not 0
    epoch = epoch + 1

<<<<<<< HEAD
    #save the training logs (losses) for this epoch
    with open("{}/history_{}.json".format(self.outpath, epoch), "w") as fi:
        json.dump(logs, fi)

    if self.plot_freq==0:
        return
    if self.plot_freq>1:
        if epoch%self.plot_freq!=0 or epoch==1:
=======
        if self.plot_freq<=0:
>>>>>>> 3ef15ba5
            return

    cp_dir = Path(self.outpath) / "epoch_{}".format(epoch)
    cp_dir.mkdir(parents=True, exist_ok=True)

    #run the model inference on the validation dataset
    ypred = self.model.predict(self.X, batch_size=1)

    #choose the class with the highest probability as the prediction
    #this is a shortcut, in actual inference, we may want to apply additional per-class thresholds        
    ypred_id = np.argmax(ypred["cls"], axis=-1)
    
    #exclude padded elements from the plotting
    msk = self.X[:, :, 0] != 0

    self.plot_elem_to_pred(epoch, cp_dir, msk, ypred_id)

    self.plot_sumperevent_corr(epoch, cp_dir, ypred, "energy")
    self.plot_sumperevent_corr(epoch, cp_dir, ypred, "pt")

    self.plot_cm(epoch, cp_dir, ypred_id, msk)
    for ievent in range(min(5, self.X.shape[0])):
        self.plot_event_visualization(epoch, cp_dir, ypred, ypred_id, msk, ievent=ievent)

    for icls in range(self.num_output_classes):
        cp_dir_cls = cp_dir / "cls_{}".format(icls)
        cp_dir_cls.mkdir(parents=True, exist_ok=True)

        plt.figure(figsize=(4,4))
        npred = np.sum(ypred_id == icls, axis=1)
        ntrue = np.sum(self.ytrue_id == icls, axis=1)
        maxval = max(np.max(npred), np.max(ntrue))
        plt.scatter(ntrue, npred, marker=".")
        plt.plot([0,maxval], [0, maxval], color="black", ls="--")

        image_path = str(cp_dir_cls/"num_cls{}.png".format(icls))
        plt.savefig(image_path, bbox_inches="tight")
        plt.close("all")
        if self.comet_experiment:
            self.comet_experiment.log_image(image_path, step=epoch)
            num_ptcl_err = np.sqrt(np.sum((npred-ntrue)**2))
            self.comet_experiment.log_metric('num_ptcl_cls{}'.format(icls), num_ptcl_err, step=epoch)

        if icls!=0:
            self.plot_eff_and_fake_rate(epoch, icls, msk, ypred_id, cp_dir_cls)
            self.plot_eff_and_fake_rate(epoch, icls, msk, ypred_id, cp_dir_cls, ivar=2, bins=np.linspace(-5,5,100))

        for variable in ["pt", "eta", "sin_phi", "cos_phi", "energy"]:
            self.plot_reg_distribution(epoch, cp_dir_cls, ypred, ypred_id, icls, variable)
            try:
                self.plot_corr(epoch, cp_dir_cls, ypred, ypred_id, icls, variable)
            except ValueError as e:
                print("Could not draw corr plot: {}".format(e))

def prepare_callbacks(
        callbacks_cfg, outdir,
        dataset,
        dataset_info,
        comet_experiment=None,
        horovod_enabled=False
    ):

    callbacks = []
    tb = CustomTensorBoard(
        log_dir=outdir + "/logs",
        histogram_freq=callbacks_cfg["tensorboard"]["hist_freq"],
        write_graph=False, write_images=False,
        update_freq="epoch",
        #profile_batch=(10,90),
        profile_batch=0,
        dump_history=callbacks_cfg["tensorboard"]["dump_history"],
    )
    # Change the class name of CustomTensorBoard TensorBoard to make keras_tuner recognise it
    tb.__class__.__name__ = "TensorBoard"
    callbacks += [tb]
    terminate_cb = tf.keras.callbacks.TerminateOnNaN()
    callbacks += [terminate_cb]


    if horovod_enabled:
        if hvd.rank() == 0:
            callbacks += get_checkpoint_history_callback(outdir, callbacks_cfg, dataset, dataset_info, comet_experiment)
    else:
        callbacks += get_checkpoint_history_callback(outdir, callbacks_cfg, dataset, dataset_info, comet_experiment)    

    return callbacks

def get_checkpoint_history_callback(outdir, callbacks_cfg, dataset, dataset_info, comet_experiment):
    callbacks = []
    cp_dir = Path(outdir) / "weights"
    cp_dir.mkdir(parents=True, exist_ok=True)
    cp_callback = ModelOptimizerCheckpoint(
        filepath=str(cp_dir / "weights-{epoch:02d}-{val_loss:.6f}.hdf5"),
        save_weights_only=True,
        verbose=0,
        monitor=callbacks_cfg["checkpoint"]["monitor"],
        save_best_only=False,
    )
    cp_callback.opt_path = str(cp_dir / "opt-{epoch:02d}-{val_loss:.6f}.pkl")
    callbacks += [cp_callback]

    history_path = Path(outdir) / "history"
    history_path.mkdir(parents=True, exist_ok=True)
    history_path = str(history_path)    
    cb = CustomCallback(
        history_path,
        dataset,
        dataset_info,
        plot_freq=callbacks_cfg["plot_freq"],
        comet_experiment=comet_experiment
    )

    callbacks += [cb]

    return callbacks

def get_rundir(base='experiments'):
    if not os.path.exists(base):
        os.makedirs(base)

    previous_runs = os.listdir(base)
    if len(previous_runs) == 0:
        run_number = 1
    else:
        run_number = max([int(s.split('run_')[1]) for s in previous_runs]) + 1

    logdir = 'run_%02d' % run_number
    return '{}/{}'.format(base, logdir)


def scale_outputs(X,y,w):
    ynew = y-out_m
    ynew = ynew/out_s
    return X, ynew, w


def make_model(config, dtype):
    model = config['parameters']['model']

    if model == 'transformer':
        return make_transformer(config, dtype)
    elif model == 'gnn_dense':
        return make_gnn_dense(config, dtype)

    raise KeyError("Unknown model type {}".format(model))

def make_gnn_dense(config, dtype):

    parameters = [
        "do_node_encoding",
        "node_update_mode",
        "node_encoding_hidden_dim",
        "dropout",
        "activation",
        "num_graph_layers_id",
        "num_graph_layers_reg",
        "input_encoding",
        "skip_connection",
        "output_decoding",
        "combined_graph_layer",
        "debug"
    ]

    kwargs = {}
    for par in parameters:
        if par in config['parameters'].keys():
            kwargs[par] = config['parameters'][par]

    model = PFNetDense(
        multi_output=config["setup"]["multi_output"],
        num_input_classes=config["dataset"]["num_input_classes"],
        num_output_classes=config["dataset"]["num_output_classes"],
        schema=config["dataset"]["schema"],
        **kwargs
    )

    return model

def make_transformer(config, dtype):
    parameters = [
        "input_encoding",
        "output_decoding"
    ]
    kwargs = {}
    for par in parameters:
        if par in config['parameters'].keys():
            kwargs[par] = config['parameters'][par]

    model = PFNetTransformer(
        multi_output=config["setup"]["multi_output"],
        num_input_classes=config["dataset"]["num_input_classes"],
        num_output_classes=config["dataset"]["num_output_classes"],
        schema=config["dataset"]["schema"],
        **kwargs
    )
    return model

#Given a model, evaluates it on each batch of the validation dataset
#For each batch, save the inputs, the generator-level target, the candidate-level target, and the prediction
def eval_model(model, dataset, config, outdir):

    ibatch = 0
    for elem in tqdm(dataset, desc="Evaluating model"):
        y_pred = model.predict(elem["X"])

        np_outfile = "{}/pred_batch{}.npz".format(outdir, ibatch)

        ygen = unpack_target(elem["ygen"], config["dataset"]["num_output_classes"])
        ycand = unpack_target(elem["ycand"], config["dataset"]["num_output_classes"])

        outs = {}
        for key in y_pred.keys():
            outs["gen_{}".format(key)] = ygen[key]
            outs["cand_{}".format(key)] = ycand[key]
            outs["pred_{}".format(key)] = y_pred[key]
        np.savez(
            np_outfile,
            X=elem["X"],
            **outs
        )
        ibatch += 1

def freeze_model(model, config, outdir):
    bin_size = config["parameters"]["combined_graph_layer"]["bin_size"]
    num_features = config["dataset"]["num_input_features"]
    num_out_classes = config["dataset"]["num_output_classes"]

    def model_output(ret):
        return tf.concat([ret["cls"], ret["charge"], ret["pt"], ret["eta"], ret["sin_phi"], ret["cos_phi"], ret["energy"]], axis=-1)
    full_model = tf.function(lambda x: model_output(model(x, training=False)))

    #we need to use opset 12 for the version of ONNXRuntime in CMSSW
    #the warnings "RuntimeError: Opset (12) must be >= 13 for operator 'batch_dot'." do not seem to be critical
    model_proto, _ = tf2onnx.convert.from_function(
        full_model,
        opset=12,
        input_signature=(tf.TensorSpec((None, None, num_features), tf.float32, name="x:0"), ),
        output_path=str(Path(outdir) / "model.onnx")
    )

class FlattenedCategoricalAccuracy(tf.keras.metrics.CategoricalAccuracy):
    def __init__(self, use_weights=False, **kwargs):
        super(FlattenedCategoricalAccuracy, self).__init__(**kwargs)
        self.use_weights = use_weights

    def update_state(self, y_true, y_pred, sample_weight=None):
        #flatten the batch dimension
        _y_true = tf.reshape(y_true, (tf.shape(y_true)[0]*tf.shape(y_true)[1], tf.shape(y_true)[2]))
        _y_pred = tf.reshape(y_pred, (tf.shape(y_pred)[0]*tf.shape(y_pred)[1], tf.shape(y_pred)[2]))
        sample_weights = None

        if self.use_weights:
            sample_weights = _y_true*tf.reduce_sum(_y_true, axis=0)
            sample_weights = 1.0/sample_weights[sample_weights!=0]

        super(FlattenedCategoricalAccuracy, self).update_state(_y_true, _y_pred, sample_weights)

class SingleClassRecall(Recall):
    def __init__(self, icls, **kwargs):
        super(SingleClassRecall, self).__init__(**kwargs)
        self.icls = icls

    def update_state(self, y_true, y_pred, sample_weight=None):
        #flatten the batch dimension
        _y_true = tf.reshape(y_true, (tf.shape(y_true)[0]*tf.shape(y_true)[1], tf.shape(y_true)[2]))
        _y_pred = tf.argmax(tf.reshape(y_pred, (tf.shape(y_pred)[0]*tf.shape(y_pred)[1], tf.shape(y_pred)[2])), axis=-1)
        super(SingleClassRecall, self).update_state(
            _y_true[:, self.icls],
            tf.cast(_y_pred==self.icls, tf.float32)
        )

class FlattenedMeanIoU(tf.keras.metrics.MeanIoU):
    def __init__(self, use_weights=False, **kwargs):
        super(FlattenedMeanIoU, self).__init__(**kwargs)

    def update_state(self, y_true, y_pred, sample_weight=None):
        #flatten the batch dimension
        _y_true = tf.reshape(y_true, (tf.shape(y_true)[0]*tf.shape(y_true)[1], tf.shape(y_true)[2]))
        _y_pred = tf.reshape(y_pred, (tf.shape(y_pred)[0]*tf.shape(y_pred)[1], tf.shape(y_pred)[2]))
        super(FlattenedMeanIoU, self).update_state(_y_true, _y_pred, None)

class LearningRateLoggingCallback(tf.keras.callbacks.Callback):
    def on_epoch_end(self, epoch, numpy_logs):
        try:
            lr = self.model.optimizer._decayed_lr(tf.float32).numpy()
            tf.summary.scalar('learning rate', data=lr, step=epoch)
        except AttributeError as e:
            pass

def configure_model_weights(model, trainable_layers):
    print("setting trainable layers: {}".format(trainable_layers))

    if (trainable_layers is None):
        trainable_layers = "all"

    if trainable_layers == "all":
        model.trainable = True
    elif trainable_layers == "regression":
        for cg in model.cg_id:
            cg.trainable = False
        for cg in model.cg_reg:
            cg.trainable = True
        model.output_dec.set_trainable_regression()
    elif trainable_layers == "classification":
        for cg in model.cg_id:
            cg.trainable = True
        for cg in model.cg_reg:
            cg.trainable = False
        model.output_dec.set_trainable_classification()
    else:
        if isinstance(trainable_layers, str):
            trainable_layers = [trainable_layers]
        model.set_trainable_named(trainable_layers)

    model.compile()
    trainable_count = sum([np.prod(tf.keras.backend.get_value(w).shape) for w in model.trainable_weights])
    non_trainable_count = sum([np.prod(tf.keras.backend.get_value(w).shape) for w in model.non_trainable_weights])
    print("trainable={} non_trainable={}".format(trainable_count, non_trainable_count))

def make_focal_loss(config):
    def loss(x,y):
        return tfa.losses.sigmoid_focal_crossentropy(x,y,
            alpha=float(config["setup"].get("focal_loss_alpha", 0.25)),
            gamma=float(config["setup"].get("focal_loss_gamma", 2.0)),
            from_logits=bool(config["setup"].get("focal_loss_from_logits", False))
        )
    return loss<|MERGE_RESOLUTION|>--- conflicted
+++ resolved
@@ -443,18 +443,14 @@
     #first epoch is 1, not 0
     epoch = epoch + 1
 
-<<<<<<< HEAD
     #save the training logs (losses) for this epoch
     with open("{}/history_{}.json".format(self.outpath, epoch), "w") as fi:
         json.dump(logs, fi)
 
-    if self.plot_freq==0:
+    if self.plot_freq<=0:
         return
     if self.plot_freq>1:
         if epoch%self.plot_freq!=0 or epoch==1:
-=======
-        if self.plot_freq<=0:
->>>>>>> 3ef15ba5
             return
 
     cp_dir = Path(self.outpath) / "epoch_{}".format(epoch)
