--- conflicted
+++ resolved
@@ -227,11 +227,7 @@
     num_batches_multiplier = 1
     if num_gpus > 1:
         num_batches_multiplier = num_gpus
-<<<<<<< HEAD
         logging.info(f"Multiple GPUs detected, num_batches_multiplier={num_batches_multiplier}")
-=======
-        logging.info("Multiple GPUs detected, num_batches_multiplier={}".format(num_batches_multiplier))
->>>>>>> 0e12a52d
 
     return strategy, num_gpus, num_batches_multiplier
 
