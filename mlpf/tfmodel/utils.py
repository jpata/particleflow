import datetime
import logging
import os
import pickle
import platform
import re
from pathlib import Path

import numpy as np

try:
    import horovod.tensorflow.keras as hvd
except ModuleNotFoundError:
    logging.warning("horovod not found, ignoring")


import tensorflow as tf
import yaml
from tensorflow.keras import mixed_precision

# from tfmodel.datasets import CMSDatasetFactory, DelphesDatasetFactory
from tfmodel.datasets.BaseDatasetFactory import (
    MLPFDataset,
    get_map_to_supervised,
    interleave_datasets,
    mlpf_dataset_from_config,
)
from tfmodel.model_setup import configure_model_weights, make_model
from tfmodel.onecycle_scheduler import (
    MomentumOneCycleScheduler,
    OneCycleScheduler,
)


@tf.function
def histogram_2d(
    mask,
    eta,
    phi,
    weights_px,
    weights_py,
    eta_range,
    phi_range,
    nbins,
    bin_dtype=tf.float32,
):
    eta_bins = tf.histogram_fixed_width_bins(eta, eta_range, nbins=nbins, dtype=bin_dtype)
    phi_bins = tf.histogram_fixed_width_bins(phi, phi_range, nbins=nbins, dtype=bin_dtype)

    # create empty histograms
    hist_px = tf.zeros((nbins, nbins), dtype=weights_px.dtype)
    hist_py = tf.zeros((nbins, nbins), dtype=weights_py.dtype)
    indices = tf.transpose(tf.stack([eta_bins, phi_bins]))

    indices_masked = tf.boolean_mask(indices, mask)
    weights_px_masked = tf.boolean_mask(weights_px, mask)
    weights_py_masked = tf.boolean_mask(weights_py, mask)

    hist_px = tf.tensor_scatter_nd_add(hist_px, indices=indices_masked, updates=weights_px_masked)
    hist_py = tf.tensor_scatter_nd_add(hist_py, indices=indices_masked, updates=weights_py_masked)
    hist_pt = tf.sqrt(hist_px**2 + hist_py**2)
    return hist_pt


@tf.function
def batched_histogram_2d(
    mask,
    eta,
    phi,
    w_px,
    w_py,
    x_range,
    y_range,
    nbins,
    bin_dtype=tf.float32,
):
    return tf.map_fn(
        lambda a: histogram_2d(
            a[0],
            a[1],
            a[2],
            a[3],
            a[4],
            x_range,
            y_range,
            nbins,
            bin_dtype,
        ),
        (mask, eta, phi, w_px, w_py),
        fn_output_signature=tf.TensorSpec(
            [nbins, nbins],
            dtype=tf.float32,
        ),
    )


def load_config(config_file_path):
    with open(config_file_path, "r") as ymlfile:
        cfg = yaml.load(ymlfile, Loader=yaml.FullLoader)
    return cfg


def parse_config(config, ntrain=None, ntest=None, nepochs=None, weights=None):
    config_file_stem = Path(config).stem
    config = load_config(config)

    tf.config.run_functions_eagerly(config["tensorflow"]["eager"])

    if ntrain:
        config["setup"]["num_events_train"] = ntrain

    if ntest:
        config["setup"]["num_events_test"] = ntest

    if nepochs:
        config["setup"]["num_epochs"] = nepochs

    if "multi_output" not in config["setup"]:
        config["setup"]["multi_output"] = True

    if weights is not None:
        config["setup"]["weights"] = weights

    return config, config_file_stem


def create_experiment_dir(prefix=None, suffix=None):
    if prefix is None:
        train_dir = Path("experiments") / datetime.datetime.now().strftime("%Y%m%d_%H%M%S_%f")
    else:
        train_dir = Path("experiments") / (prefix + datetime.datetime.now().strftime("%Y%m%d_%H%M%S_%f"))

    if suffix is not None:
        train_dir = train_dir.with_name(train_dir.name + "." + platform.node())

    train_dir.mkdir(parents=True)
    logging.info("Creating experiment dir {}".format(train_dir))
    return str(train_dir)


def get_best_checkpoint(train_dir):
    checkpoint_list = list(Path(Path(train_dir) / "weights").glob("weights*.hdf5"))
    # Sort the checkpoints according to the loss in their filenames
    checkpoint_list.sort(key=lambda x: float(re.search(r"\d+-\d+.\d+", str(x.name))[0].split("-")[-1]))
    # Return the checkpoint with smallest loss
    return str(checkpoint_list[0])


def get_latest_checkpoint(train_dir):
    checkpoint_list = list(Path(Path(train_dir) / "weights").glob("weights*.hdf5"))
    # Sort the checkpoints according to the epoch number in their filenames
    checkpoint_list.sort(key=lambda x: int(re.search(r"\d+-\d+.\d+", str(x.name))[0].split("-")[0]))
    # Return the checkpoint with highest epoch number
    return str(checkpoint_list[-1])


def delete_all_but_best_checkpoint(train_dir, dry_run):
    checkpoint_list = list(Path(Path(train_dir) / "weights").glob("weights*.hdf5"))
    # Don't remove the checkpoint with smallest loss
    if len(checkpoint_list) == 1:
        raise UserWarning("There is only one checkpoint. No deletion was made.")
    elif len(checkpoint_list) == 0:
        raise UserWarning("Couldn't find any checkpoints. No deletion was made.")
    else:
        # Sort the checkpoints according to the loss in their filenames
        checkpoint_list.sort(key=lambda x: float(re.search(r"\d+-\d+.\d+", str(x))[0].split("-")[-1]))
        best_ckpt = checkpoint_list.pop(0)
        for ckpt in checkpoint_list:
            if not dry_run:
                ckpt.unlink()

        logging.info("Removed all checkpoints in {} except {}".format(train_dir, best_ckpt))


def _get_num_gpus(envvar="CUDA_VISIBLE_DEVICES"):
    env = os.environ[envvar]
    gpus = [int(x) for x in env.split(",")]
    if len(gpus) == 1 and gpus[0] == -1:
        num_gpus = 0
    else:
        num_gpus = len(gpus)
    return num_gpus, gpus


def get_num_gpus():
    if "CUDA_VISIBLE_DEVICES" in os.environ:
        num_gpus, gpus = _get_num_gpus("CUDA_VISIBLE_DEVICES")
    elif "ROCR_VISIBLE_DEVICES" in os.environ:
        num_gpus, gpus = _get_num_gpus("ROCR_VISIBLE_DEVICES")
    elif "HABANA_VISIBLE_DEVICES" in os.environ:
        num_gpus, gpus = _get_num_gpus("HABANA_VISIBLE_DEVICES")
    else:
        logging.warning(
            "CUDA/ROC variable is empty. \
            If you don't have or intend to use GPUs, this message can be ignored."
        )
        num_gpus = 0
        gpus = []
    return num_gpus, gpus


# retrieves the appropriate tf.distribute strategy for single-node training
def get_singlenode_strategy(num_cpus=None):
    # Always use the correct number of threads that were requested
    if num_cpus == 1:
        logging.warning("num_cpus==1, using explicitly only one CPU thread")

    if num_cpus:
        os.environ["OMP_NUM_THREADS"] = str(num_cpus)
        os.environ["TF_NUM_INTRAOP_THREADS"] = str(num_cpus)
        os.environ["TF_NUM_INTEROP_THREADS"] = str(num_cpus)
        tf.config.threading.set_inter_op_parallelism_threads(num_cpus)
        tf.config.threading.set_intra_op_parallelism_threads(num_cpus)

    num_gpus, gpus = get_num_gpus()

    if num_gpus > 1:
        # multiple GPUs selected
        logging.info("Attempting to use multiple GPUs with tf.distribute.MirroredStrategy()...")
        strategy = tf.distribute.MirroredStrategy()
    elif num_gpus == 1:
        # single GPU
        logging.info("Using a single GPU with tf.distribute.OneDeviceStrategy()")
        strategy = tf.distribute.OneDeviceStrategy(f"gpu:{gpus[0]}")
    else:
        logging.info("Fallback to CPU, using tf.distribute.OneDeviceStrategy('cpu')")
        strategy = tf.distribute.OneDeviceStrategy("cpu")

    # tf.distribute strategies require the batch size to be increased by the number of devices,
    # as the data of a single batch gets split across all the devices
    num_batches_multiplier = 1
    if num_gpus > 1:
        num_batches_multiplier = num_gpus
<<<<<<< HEAD
        logging.info(f"Multiple GPUs detected, num_batches_multiplier={num_batches_multiplier}")
=======
        logging.info(
            "Multiple GPUs detected, batch size will be increased by num_batches_multiplier={}".format(
                num_batches_multiplier
            )
        )
>>>>>>> ac4c6f31

    return strategy, num_gpus, num_batches_multiplier


def get_lr_schedule(config, steps):
    lr = float(config["setup"]["lr"])
    callbacks = []
    schedule = config["setup"]["lr_schedule"]
    if schedule == "onecycle":
        onecycle_cfg = config["onecycle"]
        lr_schedule = OneCycleScheduler(
            lr_max=lr,
            steps=steps,
            mom_min=onecycle_cfg["mom_min"],
            mom_max=onecycle_cfg["mom_max"],
            warmup_ratio=onecycle_cfg["warmup_ratio"],
            div_factor=onecycle_cfg["div_factor"],
            final_div=onecycle_cfg["final_div"],
        )
        callbacks.append(
            MomentumOneCycleScheduler(
                steps=steps,
                mom_min=onecycle_cfg["mom_min"],
                mom_max=onecycle_cfg["mom_max"],
                warmup_ratio=onecycle_cfg["warmup_ratio"],
            )
        )
    elif schedule == "exponentialdecay":
        if config["exponentialdecay"]["decay_steps"] == "epoch":
            decay_steps = int(steps / config["setup"]["num_epochs"])
        else:
            decay_steps = config["exponentialdecay"]["decay_steps"]
        lr_schedule = tf.keras.optimizers.schedules.ExponentialDecay(
            lr,
            decay_steps=decay_steps,
            decay_rate=config["exponentialdecay"]["decay_rate"],
            staircase=config["exponentialdecay"]["staircase"],
        )
    elif schedule == "cosinedecay":
        lr_schedule = tf.keras.optimizers.schedules.CosineDecay(
            initial_learning_rate=lr,
            decay_steps=steps,
        )
    else:
        logging.info("not using LR schedule")
        lr_schedule = None
        callbacks = []
    return lr_schedule, callbacks, lr


def get_optimizer(config, lr_schedule=None):
    if lr_schedule is None:
        lr = float(config["setup"]["lr"])
    else:
        lr = lr_schedule

    if config["setup"]["optimizer"] == "adam":
        cfg_adam = config["optimizer"]["adam"]
        return tf.keras.optimizers.legacy.Adam(learning_rate=lr, amsgrad=cfg_adam["amsgrad"])
    elif config["setup"]["optimizer"] == "sgd":
        cfg_sgd = config["optimizer"]["sgd"]
        return tf.keras.optimizers.legacy.SGD(
            learning_rate=lr,
            momentum=cfg_sgd["momentum"],
            nesterov=cfg_sgd["nesterov"],
        )
    else:
        raise ValueError(
            "Only 'adam', 'adamw' and 'sgd' are supported optimizers, got {}".format(config["setup"]["optimizer"])
        )


def get_tuner(cfg_hypertune, model_builder, outdir, recreate, strategy):
    import keras_tuner as kt

    if cfg_hypertune["algorithm"] == "random":
        logging.info("Keras Tuner: Using RandomSearch")
        cfg_rand = cfg_hypertune["random"]
        return kt.RandomSearch(
            model_builder,
            objective=cfg_rand["objective"],
            max_trials=cfg_rand["max_trials"],
            project_name=outdir,
            overwrite=recreate,
        )
    elif cfg_hypertune["algorithm"] == "bayesian":
        logging.info("Keras Tuner: Using BayesianOptimization")
        cfg_bayes = cfg_hypertune["bayesian"]
        return kt.BayesianOptimization(
            model_builder,
            objective=cfg_bayes["objective"],
            max_trials=cfg_bayes["max_trials"],
            num_initial_points=cfg_bayes["num_initial_points"],
            project_name=outdir,
            overwrite=recreate,
        )
    elif cfg_hypertune["algorithm"] == "hyperband":
        logging.info("Keras Tuner: Using Hyperband")
        cfg_hb = cfg_hypertune["hyperband"]
        return kt.Hyperband(
            model_builder,
            objective=cfg_hb["objective"],
            max_epochs=cfg_hb["max_epochs"],
            factor=cfg_hb["factor"],
            hyperband_iterations=cfg_hb["iterations"],
            directory=outdir + "/tb",
            project_name="mlpf",
            overwrite=recreate,
            executions_per_trial=cfg_hb["executions_per_trial"],
            distribution_strategy=strategy,
        )


def targets_multi_output(num_output_classes):
    def func(X, y, w):
        msk = tf.expand_dims(tf.cast(y[:, :, 0] != 0, tf.float32), axis=-1)
        return (
            X,
            {
                "cls": tf.one_hot(tf.cast(y[:, :, 0], tf.int32), num_output_classes),
                "charge": y[:, :, 1:2] * msk,
                "pt": y[:, :, 2:3] * msk,
                "eta": y[:, :, 3:4] * msk,
                "sin_phi": y[:, :, 4:5] * msk,
                "cos_phi": y[:, :, 5:6] * msk,
                "energy": y[:, :, 6:7] * msk,
            },
            w,
        )

    return func


def load_and_interleave(
    joint_dataset_name,
    dataset_names,
    config,
    num_batches_multiplier,
    split,
    batch_size,
    max_events,
    horovod_enabled,
):
    datasets = [
        mlpf_dataset_from_config(
            ds_name,
            config,
            split,
            max_events=max_events,
            horovod_enabled=horovod_enabled,
        )
        for ds_name in dataset_names
    ]
    ds = interleave_datasets(joint_dataset_name, split, datasets)
    tensorflow_dataset = ds.tensorflow_dataset.map(get_map_to_supervised(config), num_parallel_calls=tf.data.AUTOTUNE)

    # use dynamic batching depending on the sequence length
    if config["batching"]["bucket_by_sequence_length"]:
        if config["batching"]["bucket_batch_sizes"] == "auto":
            if "combined_graph_layer" in config["parameters"]:
                bin_size = config["parameters"]["combined_graph_layer"]["bin_size"]
            else:
                bin_size = 256

            # generate (max_elems, batch_size) pairs
            # scale from bin_size to max_elems in steps of bin_size
            max_elems = 75 * bin_size
            max_n = 75
            reduction_factor = 125
            bucket_batch_sizes = [(bin_size * (n + 1) + 1, (max_elems) / (n + 1) // reduction_factor) for n in range(max_n)]
        else:
            bucket_batch_sizes = [[float(v) for v in x.split(",")] for x in config["batching"]["bucket_batch_sizes"]]

        # assert bucket_batch_sizes[-1][0] == float("inf")

        bucket_boundaries = [int(x[0]) for x in bucket_batch_sizes[:-1]]
        bucket_batch_sizes = [
            int(x[1]) * num_batches_multiplier * config["batching"]["batch_multiplier"] for x in bucket_batch_sizes
        ]
        logging.info("Batching {}:{} with bucket_by_sequence_length".format(ds.name, ds.split))
        logging.info("bucket_boundaries={}".format(bucket_boundaries))
        logging.info("bucket_batch_sizes={}".format(bucket_batch_sizes))
        tensorflow_dataset = tensorflow_dataset.bucket_by_sequence_length(
            # length is determined by the number of elements in the input set
            element_length_func=lambda X, y, mask: tf.shape(X)[0],
            # bucket boundaries are set by the max sequence length
            # the last bucket size is implicitly 'inf'
            bucket_boundaries=bucket_boundaries,
            # for multi-GPU, we need to multiply the batch size by the number of GPUs
            bucket_batch_sizes=bucket_batch_sizes,
            pad_to_bucket_boundary=True,
            drop_remainder=True,
        )
    # use fixed-size batching
    else:
        bs = batch_size

        # Multiply batch size by number of GPUs for MirroredStrategy
        if not config["setup"]["horovod_enabled"]:
            if num_batches_multiplier > 1:
                bs = bs * num_batches_multiplier
        logging.info("Batching {}:{} with padded_batch, batch_size={}".format(ds.name, ds.split, bs))
        tensorflow_dataset = tensorflow_dataset.padded_batch(bs, drop_remainder=True)

    ds = MLPFDataset(ds.name, split, tensorflow_dataset, ds.num_samples)
    logging.info("Dataset {} after batching, {} steps, {} samples".format(ds.name, ds.num_steps(), ds.num_samples))
    return ds


# Load multiple datasets and mix them together
def get_datasets(
    datasets_to_interleave,
    config,
    num_batches_multiplier,
    split,
    max_events=None,
    horovod_enabled=False,
):
    datasets = []
    for joint_dataset_name in datasets_to_interleave.keys():
        ds_conf = datasets_to_interleave[joint_dataset_name]
        if ds_conf["datasets"] is None:
            logging.warning("No datasets in {} list.".format(joint_dataset_name))
        else:
            ds = load_and_interleave(
                joint_dataset_name,
                ds_conf["datasets"],
                config,
                num_batches_multiplier,
                split,
                ds_conf["batch_per_gpu"],
                max_events=max_events,
                horovod_enabled=horovod_enabled,
            )
            datasets.append(ds)

    ds = interleave_datasets("all", split, datasets)

    # Interleaved dataset does not support FILE based sharding
    # explicitly switch to DATA sharding to avoid a lengthy warning
    options = tf.data.Options()
    options.experimental_distribute.auto_shard_policy = tf.data.experimental.AutoShardPolicy.DATA
    ds.tensorflow_dataset = ds.tensorflow_dataset.with_options(options)

    logging.info("Final dataset with {} steps".format(ds.num_steps()))
    return ds


def set_config_loss(config, trainable):
    if trainable == "classification":
        config["dataset"]["pt_loss_coef"] = 0.0
        config["dataset"]["event_loss_coef"] = 0.0
        config["dataset"]["eta_loss_coef"] = 0.0
        config["dataset"]["sin_phi_loss_coef"] = 0.0
        config["dataset"]["cos_phi_loss_coef"] = 0.0
        config["dataset"]["energy_loss_coef"] = 0.0
    elif trainable == "regression":
        config["dataset"]["classification_loss_coef"] = 0.0
        config["dataset"]["charge_loss_coef"] = 0.0
    elif trainable == "all":
        pass
    return config


def get_loss_from_params(input_dict):
    input_dict = input_dict.copy()
    loss_type = input_dict.pop("type")
    if loss_type == "SigmoidFocalCrossEntropy":
        from .tfa import SigmoidFocalCrossEntropy

        loss_cls = SigmoidFocalCrossEntropy
    else:
        loss_cls = getattr(tf.keras.losses, loss_type)
    return loss_cls(**input_dict, reduction=tf.keras.losses.Reduction.SUM_OVER_BATCH_SIZE)


# batched version of https://github.com/VinAIResearch/DSW/blob/master/gsw.py#L19
@tf.function
def sliced_wasserstein_loss(y_true_pt_e_eta_phi, y_pred_pt_e_eta_phi, num_projections=200):
    # mask of true genparticles
    # msk_pid = y_true_pt_e_eta_phi[..., 6:7]

    # take (pt, energy, eta, sin_phi, cos_phi) as defined in BaseDatasetFactory.py
    y_true = y_true_pt_e_eta_phi[..., :5]
    y_pred = y_pred_pt_e_eta_phi[..., :5]

    # create normalized random basis vectors
    theta = tf.random.normal((num_projections, y_true.shape[-1]))
    theta = theta / tf.sqrt(tf.reduce_sum(theta**2, axis=1, keepdims=True))

    # project the features with the random basis
    A = tf.linalg.matmul(y_true, theta, False, True)
    B = tf.linalg.matmul(y_pred, theta, False, True)

    A_sorted = tf.sort(A, axis=-2)
    B_sorted = tf.sort(B, axis=-2)

    ret = tf.math.sqrt(tf.reduce_sum(tf.math.pow(A_sorted - B_sorted, 2), axis=[-1, -2]))
    return ret


@tf.function
def hist_2d_loss(y_true, y_pred):
    mask = tf.cast(y_true[:, :, 6] != 0, tf.float32)

    eta_true = y_true[..., 2]
    eta_pred = y_pred[..., 2]

    sin_phi_true = y_true[..., 3]
    sin_phi_pred = y_pred[..., 3]

    cos_phi_true = y_true[..., 4]
    cos_phi_pred = y_pred[..., 4]

    # note that calculating phi=atan2(sin_phi, cos_phi)
    # introduces a numerical instability which can lead to NaN.
    phi_true = tf.math.atan2(sin_phi_true, cos_phi_true) * mask
    phi_pred = tf.math.atan2(sin_phi_pred, cos_phi_pred) * mask

    pt_true = y_true[..., 0]
    pt_pred = y_pred[..., 0]

    px_true = pt_true * y_true[..., 4]
    py_true = pt_true * y_true[..., 3]
    px_pred = pt_pred * y_pred[..., 4]
    py_pred = pt_pred * y_pred[..., 3]

    pt_hist_true = batched_histogram_2d(
        mask,
        eta_true,
        phi_true,
        px_true,
        py_true,
        tf.cast([-6.0, 6.0], tf.float32),
        tf.cast([-4.0, 4.0], tf.float32),
        20,
    )

    pt_hist_pred = batched_histogram_2d(
        mask,
        eta_pred,
        phi_pred,
        px_pred,
        py_pred,
        tf.cast([-6.0, 6.0], tf.float32),
        tf.cast([-4.0, 4.0], tf.float32),
        20,
    )

    mse = tf.math.sqrt(tf.reduce_mean((pt_hist_true - pt_hist_pred) ** 2, axis=[-1, -2]))
    return mse


@tf.function
def jet_reco(px, py, jet_idx, max_jets):
    # tf.debugging.assert_shapes(
    #    [
    #        (px, ("N")),
    #        (py, ("N")),
    #        (jet_idx, ("N")),
    #    ]
    # )

    jet_idx_capped = tf.where(jet_idx <= max_jets, jet_idx, 0)

    jet_px = tf.zeros(
        [
            max_jets,
        ],
        dtype=px.dtype,
    )
    jet_py = tf.zeros(
        [
            max_jets,
        ],
        dtype=py.dtype,
    )

    jet_px_new = tf.tensor_scatter_nd_add(jet_px, indices=tf.expand_dims(jet_idx_capped, axis=-1), updates=px)
    jet_py_new = tf.tensor_scatter_nd_add(jet_py, indices=tf.expand_dims(jet_idx_capped, axis=-1), updates=py)

    jet_pt = tf.math.sqrt(jet_px_new**2 + jet_py_new**2)

    return jet_pt


@tf.function
def batched_jet_reco(px, py, jet_idx, max_jets):
    # tf.debugging.assert_shapes(
    #    [
    #        (px, ("B", "N")),
    #        (py, ("B", "N")),
    #        (jet_idx, ("B", "N")),
    #    ]
    # )

    return tf.map_fn(
        lambda a: jet_reco(a[0], a[1], a[2], max_jets),
        (px, py, jet_idx),
        fn_output_signature=tf.TensorSpec(
            [
                max_jets,
            ],
            dtype=tf.float32,
        ),
    )


# y_true: [nbatch, nptcl, 5] array of true particle properties.
# y_pred: [nbatch, nptcl, 5] array of predicted particle properties
# last dim corresponds to [pt, energy, eta, sin_phi, cos_phi, gen_jet_idx]
# max_jets: integer of the max number of jets to consider
# returns: dict of true and predicted jet pts.
@tf.function
def compute_jet_pt(y_true, y_pred, max_jets=201):
    y = {}
    y["true"] = y_true
    y["pred"] = y_pred
    jet_pt = {}

    jet_idx = tf.cast(y["true"][..., 5], dtype=tf.int32)

    # mask the predicted particles in cases where there was no true particle
    msk = tf.cast(y_true[:, :, 6] != 0, tf.float32)
    for typ in ["true", "pred"]:
        px = y[typ][..., 0] * y[typ][..., 4] * msk
        py = y[typ][..., 0] * y[typ][..., 3] * msk
        jet_pt[typ] = batched_jet_reco(px, py, jet_idx, max_jets)
    return jet_pt


@tf.function
def gen_jet_mse_loss(y_true, y_pred):
    jet_pt = compute_jet_pt(y_true, y_pred)
    mse = tf.math.sqrt(tf.reduce_mean((jet_pt["true"] - jet_pt["pred"]) ** 2, axis=[-1, -2]))
    return mse


@tf.function
def gen_jet_logcosh_loss(y_true, y_pred):
    jet_pt = compute_jet_pt(y_true, y_pred)
    loss = tf.keras.losses.log_cosh(jet_pt["true"], jet_pt["pred"])
    return loss


def get_loss_dict(config):
    cls_loss = get_loss_from_params(config["loss"].get("cls_loss"))

    default_loss = {"type": "MeanSquaredError"}
    loss_dict = {
        "cls": cls_loss,
        "charge": get_loss_from_params(config["loss"].get("charge_loss", default_loss)),
        "pt": get_loss_from_params(config["loss"].get("pt_loss", default_loss)),
        "eta": get_loss_from_params(config["loss"].get("eta_loss", default_loss)),
        "sin_phi": get_loss_from_params(config["loss"].get("sin_phi_loss", default_loss)),
        "cos_phi": get_loss_from_params(config["loss"].get("cos_phi_loss", default_loss)),
        "energy": get_loss_from_params(config["loss"].get("energy_loss", default_loss)),
    }
    loss_weights = {
        "cls": config["loss"]["classification_loss_coef"],
        "charge": config["loss"]["charge_loss_coef"],
        "pt": config["loss"]["pt_loss_coef"],
        "eta": config["loss"]["eta_loss_coef"],
        "sin_phi": config["loss"]["sin_phi_loss_coef"],
        "cos_phi": config["loss"]["cos_phi_loss_coef"],
        "energy": config["loss"]["energy_loss_coef"],
    }

    if config["loss"]["event_loss"] != "none":
        loss_weights["pt_e_eta_phi"] = config["loss"]["event_loss_coef"]

    if config["loss"]["met_loss"] != "none":
        loss_weights["met"] = config["loss"]["met_loss_coef"]

    if config["loss"]["event_loss"] == "sliced_wasserstein":
        loss_dict["pt_e_eta_phi"] = sliced_wasserstein_loss

    if config["loss"]["event_loss"] == "hist_2d":
        loss_dict["pt_e_eta_phi"] = hist_2d_loss

    if config["loss"]["event_loss"] == "gen_jet_mse":
        loss_dict["pt_e_eta_phi"] = gen_jet_mse_loss

    if config["loss"]["event_loss"] == "gen_jet_logcosh":
        loss_dict["pt_e_eta_phi"] = gen_jet_logcosh_loss

    if config["loss"]["met_loss"] != "none":
        loss_dict["met"] = get_loss_from_params(config["loss"].get("met_loss", default_loss))

    return loss_dict, loss_weights


# get the datasets for training, testing and validation
def get_train_test_val_datasets(config, num_batches_multiplier, ntrain=None, ntest=None, horovod_enabled=False):
    ds_train = get_datasets(
        config["train_test_datasets"],
        config,
        num_batches_multiplier,
        "train",
        max_events=ntrain,
        horovod_enabled=horovod_enabled,
    )
    ds_test = get_datasets(
        config["train_test_datasets"],
        config,
        num_batches_multiplier,
        "test",
        max_events=ntest,
        horovod_enabled=horovod_enabled,
    )
    ds_val = mlpf_dataset_from_config(
        config["validation_dataset"],
        config,
        "test",
        max_events=config["validation_num_events"],
        horovod_enabled=horovod_enabled,
    )
    ds_val.tensorflow_dataset = ds_val.tensorflow_dataset.padded_batch(config["validation_batch_size"])

    return ds_train, ds_test, ds_val


def model_scope(config, total_steps, weights=None, horovod_enabled=False):
    lr_schedule, optim_callbacks, lr = get_lr_schedule(config, steps=total_steps)
    opt = get_optimizer(config, lr_schedule)

    if config["setup"]["dtype"] == "float16":
        model_dtype = tf.dtypes.float16
        policy = mixed_precision.Policy("mixed_float16")
        mixed_precision.set_global_policy(policy)
        opt = mixed_precision.LossScaleOptimizer(opt)
    elif config["setup"]["dtype"] == "bfloat16":
        model_dtype = tf.dtypes.bfloat16
        policy = mixed_precision.Policy("mixed_bfloat16")
        mixed_precision.set_global_policy(policy)
        opt = mixed_precision.LossScaleOptimizer(opt)
    else:
        model_dtype = tf.dtypes.float32

    model = make_model(config, model_dtype)

    # Build the layers after the element and feature dimensions are specified
    model.build((1, None, config["dataset"]["num_input_features"]))

    initial_epoch = 0
    loaded_opt = None

    if weights:
        # We need to load the weights in the same trainable configuration as the model was set up
        configure_model_weights(model, config["setup"].get("weights_config", "all"))
        model.load_weights(weights, by_name=True)

        logging.info("using checkpointed model weights from: {}".format(weights))
        opt_weight_file = weights.replace("hdf5", "pkl").replace("/weights-", "/opt-")
        if os.path.isfile(opt_weight_file):
            loaded_opt = pickle.load(open(opt_weight_file, "rb"))
            logging.info("using checkpointed optimizer weights from: {}".format(opt_weight_file))

            def model_weight_setting():
                grad_vars = model.trainable_weights
                zero_grads = [tf.zeros_like(w) for w in grad_vars]
                opt.apply_gradients(zip(zero_grads, grad_vars))
                if loaded_opt:
                    opt.set_weights(loaded_opt["weights"])

            logging.info("distributing optimizer state")
            strategy = tf.distribute.get_strategy()
            strategy.run(model_weight_setting)

        initial_epoch = int(weights.split("/")[-1].split("-")[1])

    logging.info("setting model weights")
    config = set_config_loss(config, config["setup"]["trainable"])
    configure_model_weights(model, config["setup"]["trainable"])

    if horovod_enabled:
        # wrap the Keras optimizer with Horovod's Distributed Optimizer.
        # https://horovod.readthedocs.io/en/latest/keras.html
        opt = hvd.DistributedOptimizer(opt)

    if not horovod_enabled or hvd.rank() == 0:
        logging.info("model weights follow")
        tw_names = [m.name for m in model.trainable_weights]
        for w in model.weights:
            logging.info(
                "layer={} trainable={} shape={} num_weights={}".format(w.name, w.name in tw_names, w.shape, np.prod(w.shape))
            )

    loss_dict, loss_weights = get_loss_dict(config)

    logging.info("compiling model")
    model.compile(
        loss=loss_dict,
        optimizer=opt,
        sample_weight_mode="temporal",
        loss_weights=loss_weights,
    )

    if not horovod_enabled or hvd.rank() == 0:
        model.summary()

    return model, optim_callbacks, initial_epoch


def initialize_horovod(habana_enabled=False):
    hvd.init()
    if not habana_enabled:
        gpus = tf.config.experimental.list_physical_devices("GPU")
        for gpu in gpus:
            tf.config.experimental.set_memory_growth(gpu, True)
        if gpus:
            tf.config.experimental.set_visible_devices(gpus[hvd.local_rank()], "GPU")

    # in horovod, we don't need to increase batch size, as the dataset is sharded
    num_batches_multiplier = 1

    return hvd.size(), num_batches_multiplier<|MERGE_RESOLUTION|>--- conflicted
+++ resolved
@@ -231,15 +231,7 @@
     num_batches_multiplier = 1
     if num_gpus > 1:
         num_batches_multiplier = num_gpus
-<<<<<<< HEAD
         logging.info(f"Multiple GPUs detected, num_batches_multiplier={num_batches_multiplier}")
-=======
-        logging.info(
-            "Multiple GPUs detected, batch size will be increased by num_batches_multiplier={}".format(
-                num_batches_multiplier
-            )
-        )
->>>>>>> ac4c6f31
 
     return strategy, num_gpus, num_batches_multiplier
 
