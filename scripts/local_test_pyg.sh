--- conflicted
+++ resolved
@@ -33,13 +33,5 @@
 #test transformer
 python mlpf/pyg_pipeline.py --config parameters/pyg-cms.yaml --dataset cms --data-dir ./tensorflow_datasets/ --prefix MLPF_test_ --num-epochs 2 --nvalid 1 --gpus 0 --train --test --make-plots --conv-type attention --pipeline
 
-<<<<<<< HEAD
-# test mamba, only works on CUDA GPU
-# python mlpf/pyg_pipeline.py --config parameters/pyg-cms.yaml --dataset cms --data-dir ./tensorflow_datasets/ --prefix MLPF_test_ --nvalid 1 --gpus 0 --train --test --make-plots --conv-type mamba --pipeline
-=======
-#test mamba
-python mlpf/pyg_pipeline.py --config parameters/pyg-cms.yaml --dataset cms --data-dir ./tensorflow_datasets/ --prefix MLPF_test_ --num-epochs 2 --nvalid 1 --gpus 0 --train --test --make-plots --conv-type mamba --pipeline
->>>>>>> 45da526a
-
 #test GNN-LSH with export
 python mlpf/pyg_pipeline.py --config parameters/pyg-cms.yaml --dataset cms --data-dir ./tensorflow_datasets/ --prefix MLPF_test_ --num-epochs 2 --nvalid 1 --gpus 0 --train --test --make-plots --conv-type gnn_lsh --export-onnx --pipeline