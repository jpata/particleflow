--- conflicted
+++ resolved
@@ -28,31 +28,17 @@
 
 tfds build mlpf/heptfds/cms_pf/ttbar --manual_dir ./local_test_data
 
-<<<<<<< HEAD
-#test gravnet
+#test transformer with onnx export
 python mlpf/pyg_pipeline.py --config parameters/pytorch/pyg-cms.yaml --dataset cms --data-dir ./tensorflow_datasets/ \
-	--prefix MLPF_test_ --num-epochs 2 --nvalid 1 --gpus 0 --train --test --make-plots --conv-type gravnet --pipeline \
-	--dtype float32
+  --prefix MLPF_test_ --num-epochs 2 --nvalid 1 --gpus 0 --train --test --make-plots --conv-type attention \
+  --export-onnx --pipeline --dtype float32 --attention-type math --num-convs 1
 
-#test transformer
+#test GNN-LSH with onnx export
 python mlpf/pyg_pipeline.py --config parameters/pytorch/pyg-cms.yaml --dataset cms --data-dir ./tensorflow_datasets/ \
-	--prefix MLPF_test_ --num-epochs 2 --nvalid 1 --gpus 0 --train --test --make-plots --conv-type attention --pipeline \
-	--dtype float32 --attention-type math --num-convs 1
-
-#test GNN-LSH with export
-python mlpf/pyg_pipeline.py --config parameters/pytorch/pyg-cms.yaml --dataset cms --data-dir ./tensorflow_datasets/ \
-	--prefix MLPF_test_ --num-epochs 2 --nvalid 1 --gpus 0 --train --test --make-plots --conv-type gnn_lsh --export-onnx \
-	--pipeline --dtype float32 --num-convs 1
-
+  --prefix MLPF_test_ --num-epochs 2 --nvalid 1 --gpus 0 --train --test --make-plots --conv-type gnn_lsh \
+  --export-onnx --pipeline --dtype float32 --num-convs 1
 
 #test Ray Train training
 python mlpf/pyg_pipeline.py --config parameters/pytorch/pyg-cms.yaml --dataset cms --data-dir ./tensorflow_datasets/ \
 	--prefix MLPF_test_ --num-epochs 2 --nvalid 1 --gpus 0 --train --ray-train --ray-cpus 2 --local --conv-type attention \
-	--pipeline --dtype float32 --attention-type math --num-convs 1 --experiments-dir ${PWD}/experiments
-=======
-#test transformer with onnx export
-python mlpf/pyg_pipeline.py --config parameters/pytorch/pyg-cms.yaml --dataset cms --data-dir ./tensorflow_datasets/ --prefix MLPF_test_ --num-epochs 2 --nvalid 1 --gpus 0 --train --test --make-plots --conv-type attention --export-onnx --pipeline --dtype float32 --attention-type math --num-convs 1
-
-#test GNN-LSH with onnx export
-python mlpf/pyg_pipeline.py --config parameters/pytorch/pyg-cms.yaml --dataset cms --data-dir ./tensorflow_datasets/ --prefix MLPF_test_ --num-epochs 2 --nvalid 1 --gpus 0 --train --test --make-plots --conv-type gnn_lsh --export-onnx --pipeline --dtype float32 --num-convs 1
->>>>>>> 58a52b38
+	--pipeline --dtype float32 --attention-type math --num-convs 1 --experiments-dir ${PWD}/experiments