name: CI

on:
  push:
    branches: [ master ]
  pull_request:
    branches: [ master ]

  workflow_dispatch:

jobs:
  delphes-pipeline:
    runs-on: ubuntu-latest
    steps:
      - uses: actions/checkout@v2
      - name: Install python deps
        run: |
          sudo apt install python3 python3-pip wget
          sudo python3 -m pip install --upgrade pip
          sudo python3 -m pip install --upgrade setuptools
          sudo python3 -m pip install tensorflow==2.6 setGPU \
            sklearn matplotlib mplhep pandas scipy uproot3 uproot3-methods \
            awkward0 keras-tuner networkx \
            tensorflow-probability==0.12.2 tensorflow-addons==0.13.0 \
            tqdm click tensorflow-datasets 'ray[default]' 'ray[tune]' \
<<<<<<< HEAD
            tf-models-official tensorflow-text tensorflow-estimator==2.6.0 \
            tf2onnx onnxruntime zenodo_get seaborn scikit-optimize nevergrad
=======
            tf-models-official tensorflow-text \
            tf2onnx onnxruntime zenodo_get seaborn scikit-optimize nevergrad \
            tensorflow-estimator==2.6.0 keras==2.6.0
>>>>>>> 6d34c398
          git submodule init
          git submodule update
      - name: Run delphes TF model
        run: ./scripts/local_test_delphes_pipeline.sh

  cms-pipeline:
    runs-on: ubuntu-latest
    steps:
      - uses: actions/checkout@v2
      - name: Install python deps
        run: |
          sudo apt install python3 python3-pip wget
          sudo python3 -m pip install --upgrade pip
          sudo python3 -m pip install --upgrade setuptools
          sudo python3 -m pip install tensorflow==2.6 setGPU \
            sklearn matplotlib mplhep pandas scipy uproot3 uproot3-methods \
            awkward0 keras-tuner networkx \
            tensorflow-probability==0.12.2 tensorflow-addons==0.13.0 \
            tqdm click tensorflow-datasets 'ray[default]' 'ray[tune]' \
<<<<<<< HEAD
            tf-models-official tensorflow-text tensorflow-estimator==2.6.0 \
            tf2onnx onnxruntime zenodo_get seaborn scikit-optimize nevergrad
=======
            tf-models-official tensorflow-text \
            tf2onnx onnxruntime zenodo_get seaborn scikit-optimize nevergrad \
            tensorflow-estimator==2.6.0 keras==2.6.0
>>>>>>> 6d34c398
          git submodule init
          git submodule update
      - name: Run CMS TF model using the pipeline
        run: ./scripts/local_test_cms_pipeline.sh

  delphes-pytorch:
    runs-on: ubuntu-latest
    steps:
      - uses: actions/checkout@v2
      - name: Install python deps
        run: |
          sudo apt install python3 python3-pip wget
          sudo python3 -m pip install --upgrade pip
          sudo python3 -m pip install --upgrade setuptools
          sudo python3 -m pip install setGPU sklearn matplotlib mplhep pandas scipy uproot3 uproot3-methods awkward0 networkx
          sudo python3 -m pip install torch==1.6.0 torchvision==0.7.0 -f https://download.pytorch.org/whl/torch_stable.html
          sudo python3 -m pip install --no-index torch-scatter -f https://pytorch-geometric.com/whl/torch-1.6.0+cpu.html
          sudo python3 -m pip install --no-index torch-sparse -f https://pytorch-geometric.com/whl/torch-1.6.0+cpu.html
          sudo python3 -m pip install --no-index torch-cluster -f https://pytorch-geometric.com/whl/torch-1.6.0+cpu.html
          sudo python3 -m pip install --no-index torch-spline-conv -f https://pytorch-geometric.com/whl/torch-1.6.0+cpu.html
          sudo python3 -m pip install torch-geometric comet_ml
      - name: Run Delphes Pytorch model
        run: ./scripts/local_test_delphes_pytorch.sh<|MERGE_RESOLUTION|>--- conflicted
+++ resolved
@@ -23,14 +23,9 @@
             awkward0 keras-tuner networkx \
             tensorflow-probability==0.12.2 tensorflow-addons==0.13.0 \
             tqdm click tensorflow-datasets 'ray[default]' 'ray[tune]' \
-<<<<<<< HEAD
-            tf-models-official tensorflow-text tensorflow-estimator==2.6.0 \
-            tf2onnx onnxruntime zenodo_get seaborn scikit-optimize nevergrad
-=======
             tf-models-official tensorflow-text \
             tf2onnx onnxruntime zenodo_get seaborn scikit-optimize nevergrad \
             tensorflow-estimator==2.6.0 keras==2.6.0
->>>>>>> 6d34c398
           git submodule init
           git submodule update
       - name: Run delphes TF model
@@ -50,14 +45,9 @@
             awkward0 keras-tuner networkx \
             tensorflow-probability==0.12.2 tensorflow-addons==0.13.0 \
             tqdm click tensorflow-datasets 'ray[default]' 'ray[tune]' \
-<<<<<<< HEAD
-            tf-models-official tensorflow-text tensorflow-estimator==2.6.0 \
-            tf2onnx onnxruntime zenodo_get seaborn scikit-optimize nevergrad
-=======
             tf-models-official tensorflow-text \
             tf2onnx onnxruntime zenodo_get seaborn scikit-optimize nevergrad \
             tensorflow-estimator==2.6.0 keras==2.6.0
->>>>>>> 6d34c398
           git submodule init
           git submodule update
       - name: Run CMS TF model using the pipeline
