--- conflicted
+++ resolved
@@ -25,13 +25,9 @@
             tqdm click tensorflow-datasets 'ray[default]'==1.6.0 'ray[tune]==1.6.0' \
             tf-models-official tensorflow-text \
             tf2onnx onnxruntime zenodo_get seaborn scikit-optimize nevergrad \
-<<<<<<< HEAD
-            tensorflow-estimator==2.6.0 keras==2.6.0
-            HOROVOD_WITH_TENSORFLOW=1 sudo python3 -m pip install horovod[tensorflow,keras]
-=======
             tensorflow-estimator keras \
+            HOROVOD_WITH_TENSORFLOW=1 sudo python3 -m pip install horovod[tensorflow,keras] \
             notebook papermill
->>>>>>> eb7dae43
           git submodule init
           git submodule update
       - name: Run delphes TF model
@@ -53,13 +49,9 @@
             tqdm click tensorflow-datasets 'ray[default]'==1.6.0 'ray[tune]==1.6.0' \
             tf-models-official tensorflow-text \
             tf2onnx onnxruntime zenodo_get seaborn scikit-optimize nevergrad \
-<<<<<<< HEAD
-            tensorflow-estimator==2.6.0 keras==2.6.0
-            HOROVOD_WITH_TENSORFLOW=1 sudo python3 -m pip install horovod[tensorflow,keras]
-=======
+            HOROVOD_WITH_TENSORFLOW=1 sudo python3 -m pip install horovod[tensorflow,keras] \
             tensorflow-estimator keras \
             notebook papermill
->>>>>>> eb7dae43
           git submodule init
           git submodule update
       - name: Run CMS TF model using the pipeline
