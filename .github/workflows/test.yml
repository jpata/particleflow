name: CI

on:
  push:
    branches: [ master ]
  pull_request:
    branches: [ master ]

  workflow_dispatch:

jobs:
  delphes-pipeline:
    runs-on: ubuntu-latest
    steps:
      - uses: actions/checkout@v2
      - name: Install python deps
        run: |
          sudo apt install python3 python3-pip wget
          sudo python3 -m pip install --upgrade pip
          sudo python3 -m pip install --upgrade setuptools
          sudo python3 -m pip install tensorflow==2.6 setGPU \
            sklearn matplotlib mplhep pandas scipy uproot3 uproot3-methods \
            awkward0 keras-tuner networkx \
            tensorflow-probability==0.12.2 tensorflow-addons==0.13.0 \
            tqdm click tensorflow-datasets 'ray[default]' 'ray[tune]' \
<<<<<<< HEAD
            tf-models-official tensorflow-text \
            tf2onnx onnxruntime zenodo_get
=======
            tf2onnx onnxruntime zenodo_get seaborn
>>>>>>> 7ddbd341
          git submodule init
          git submodule update
      - name: Run delphes TF model
        run: ./scripts/local_test_delphes_pipeline.sh

  cms-pipeline:
    runs-on: ubuntu-latest
    steps:
      - uses: actions/checkout@v2
      - name: Install python deps
        run: |
          sudo apt install python3 python3-pip wget
          sudo python3 -m pip install --upgrade pip
          sudo python3 -m pip install --upgrade setuptools
          sudo python3 -m pip install tensorflow==2.6 setGPU \
            sklearn matplotlib mplhep pandas scipy uproot3 uproot3-methods \
            awkward0 keras-tuner networkx \
            tensorflow-probability==0.12.2 tensorflow-addons==0.13.0 \
            tqdm click tensorflow-datasets 'ray[default]' 'ray[tune]' \
<<<<<<< HEAD
            tf-models-official tensorflow-text \
            tf2onnx onnxruntime zenodo_get
=======
            tf2onnx onnxruntime zenodo_get seaborn
>>>>>>> 7ddbd341
          git submodule init
          git submodule update
      - name: Run CMS TF model using the pipeline
        run: ./scripts/local_test_cms_pipeline.sh

  delphes-pytorch:
    runs-on: ubuntu-latest
    steps:
      - uses: actions/checkout@v2
      - name: Install python deps
        run: |
          sudo apt install python3 python3-pip wget
          sudo python3 -m pip install --upgrade pip
          sudo python3 -m pip install --upgrade setuptools
          sudo python3 -m pip install setGPU sklearn matplotlib mplhep pandas scipy uproot3 uproot3-methods awkward0 networkx
          sudo python3 -m pip install torch==1.6.0 torchvision==0.7.0 -f https://download.pytorch.org/whl/torch_stable.html
          sudo python3 -m pip install --no-index torch-scatter -f https://pytorch-geometric.com/whl/torch-1.6.0+cpu.html
          sudo python3 -m pip install --no-index torch-sparse -f https://pytorch-geometric.com/whl/torch-1.6.0+cpu.html
          sudo python3 -m pip install --no-index torch-cluster -f https://pytorch-geometric.com/whl/torch-1.6.0+cpu.html
          sudo python3 -m pip install --no-index torch-spline-conv -f https://pytorch-geometric.com/whl/torch-1.6.0+cpu.html
          sudo python3 -m pip install torch-geometric comet_ml
      - name: Run Delphes Pytorch model
        run: ./scripts/local_test_delphes_pytorch.sh<|MERGE_RESOLUTION|>--- conflicted
+++ resolved
@@ -23,12 +23,8 @@
             awkward0 keras-tuner networkx \
             tensorflow-probability==0.12.2 tensorflow-addons==0.13.0 \
             tqdm click tensorflow-datasets 'ray[default]' 'ray[tune]' \
-<<<<<<< HEAD
             tf-models-official tensorflow-text \
-            tf2onnx onnxruntime zenodo_get
-=======
             tf2onnx onnxruntime zenodo_get seaborn
->>>>>>> 7ddbd341
           git submodule init
           git submodule update
       - name: Run delphes TF model
@@ -48,12 +44,8 @@
             awkward0 keras-tuner networkx \
             tensorflow-probability==0.12.2 tensorflow-addons==0.13.0 \
             tqdm click tensorflow-datasets 'ray[default]' 'ray[tune]' \
-<<<<<<< HEAD
             tf-models-official tensorflow-text \
-            tf2onnx onnxruntime zenodo_get
-=======
             tf2onnx onnxruntime zenodo_get seaborn
->>>>>>> 7ddbd341
           git submodule init
           git submodule update
       - name: Run CMS TF model using the pipeline
