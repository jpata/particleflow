import os
import sys
import random
os.environ["KERAS_BACKEND"] = "tensorflow"

import glob

try:
    if not ("CUDA_VISIBLE_DEVICES" in os.environ):
        import setGPU
except:
    print("Could not import setGPU, please make sure you configure CUDA_VISIBLE_DEVICES manually")
    pass

import pickle
import matplotlib.pyplot as plt
import numpy as np
from sklearn.metrics import confusion_matrix, accuracy_score
import pandas
import time
from tqdm import tqdm
import itertools
import io
import sklearn
import sklearn.cluster
import tensorflow as tf
from plot_utils import plot_confusion_matrix
from numpy.lib.recfunctions import append_fields

import scipy
import scipy.special

elem_labels = [0, 1, 2, 3, 4, 5, 6, 7, 8, 9, 10, 11]
class_labels = [0, 1, 2, 11, 13, 22, 130, 211]

def summarize_dataset(dataset):
    yclasses = []
    nev = 0.0
    ntot = 0.0
    sizes = []

    for X, y, w in dataset:
        yclasses += [y[:, 0]]
        nev += 1
        ntot += len(y)
        sizes += [len(y)]
    
    yclasses = np.concatenate(yclasses)
    values, counts= np.unique(yclasses, return_counts=True)
    print("nev={}".format(nev))
    print("sizes={}".format(np.percentile(sizes, [25, 50, 95, 99])))
    for v, c in zip(values, counts):
        print("label={} count={} frac={:.6f}".format(class_labels[int(v)], c, c/ntot))

#https://arxiv.org/pdf/1901.05555.pdf
beta = 0.9999 #beta -> 1 means weight by inverse frequency, beta -> 0 means no reweighting
def compute_weights_classbalanced(X, y, w):
    wn = (1.0 - beta)/(1.0 - tf.pow(beta, w))
    wn /= tf.reduce_sum(wn)
    return X, y, wn

#uniform weights
def compute_weights_uniform(X, y, w):
    wn = tf.ones_like(w)
    wn /= tf.reduce_sum(wn)
    return X, y, wn

#weight proportional to 1/sqrt(N)
def compute_weights_inverse(X, y, w):
    wn = 1.0/tf.sqrt(w)
    wn /= tf.reduce_sum(wn)
    return X, y, wn

weight_schemes = {
    "uniform": compute_weights_uniform,
    "inverse": compute_weights_inverse,
    "classbalanced": compute_weights_inverse,
}

def load_one_file(fn, num_clusters=10):
    Xs = []
    ys = []
    ys_cand = []
    dms = []

    data = pickle.load(open(fn, "rb"), encoding='iso-8859-1')
    for event in data:
        Xelem = event["Xelem"]
        ygen = event["ygen"]
        ycand = event["ycand"]

        #keep only ECAL, HCAL, HF and tracks
        #msk = (
        #    (Xelem["typ"] == 1) | (Xelem["typ"] == 4) |
        #    (Xelem["typ"] == 5) | (Xelem["typ"] == 8) |
        #    (Xelem["typ"] == 9)
        #)
        #Xelem = Xelem[msk]
        #ygen = ygen[msk]
        #ycand = ycand[msk]
        #ycand["typ"][ycand["typ"]==13] = 211
        #msk2 = (ycand["typ"] == 1) | (ycand["typ"] == 2) | (ycand["typ"] == 211) | (ycand["typ"] == 130)
        #ycand["typ"][~msk2] = 0

        Xelem = append_fields(Xelem, "typ_idx", np.array([elem_labels.index(int(i)) for i in Xelem["typ"]], dtype=np.float32))
        ygen = append_fields(ygen, "typ_idx", np.array([class_labels.index(abs(int(i))) for i in ygen["typ"]], dtype=np.float32))
        ycand = append_fields(ycand, "typ_idx", np.array([class_labels.index(abs(int(i))) for i in ycand["typ"]], dtype=np.float32))
    
        #now preprocess the PFElements event up to num_clusters to simplify batched training
        #this means that the network sees only a subset of the elements in the event in training during each weight update
        clusters = sklearn.cluster.KMeans(n_clusters=num_clusters).fit_predict(np.stack([Xelem["eta"], Xelem["phi"]], axis=-1))

        print("clustered {} inputs for preprocessing".format(len(Xelem)))
        #save each cluster separately
        for cl in np.unique(clusters):
            msk = clusters==cl
            Xelem_flat = np.stack([Xelem[msk][k].view(np.float32).data for k in [
                'typ_idx',
                'pt', 'eta', 'phi', 'e',
                'layer', 'depth', 'charge', 'trajpoint',
                'eta_ecal', 'phi_ecal', 'eta_hcal', 'phi_hcal',
                'muon_dt_hits', 'muon_csc_hits']], axis=-1
            )
            ygen_flat = np.stack([ygen[msk][k].view(np.float32).data for k in [
                'typ_idx',
                'eta', 'phi', 'e', 'charge',
                ]], axis=-1
            )
            ycand_flat = np.stack([ycand[msk][k].view(np.float32).data for k in [
                'typ_idx',
                'eta', 'phi', 'e', 'charge',
                ]], axis=-1
            )

            #take care of outliers
            Xelem_flat[np.isnan(Xelem_flat)] = 0
            Xelem_flat[np.abs(Xelem_flat) > 1e4] = 0
            ygen_flat[np.isnan(ygen_flat)] = 0
            ygen_flat[np.abs(ygen_flat) > 1e4] = 0
            ycand_flat[np.isnan(ycand_flat)] = 0
            ycand_flat[np.abs(ycand_flat) > 1e4] = 0

            Xs += [Xelem_flat]
            ys += [ygen_flat]
            ys_cand += [ycand_flat]
    
    print("created {} blocks, max size {}".format(len(Xs), max([len(X) for X in Xs])))
    return Xs, ys, ys_cand

def dist(A,B):
    na = tf.reduce_sum(tf.square(A), -1)
    nb = tf.reduce_sum(tf.square(B), -1)
 
    na = tf.reshape(na, [tf.shape(na)[0], -1, 1])
    nb = tf.reshape(nb, [tf.shape(na)[0], 1, -1])
    Dsq = tf.clip_by_value(na - 2*tf.linalg.matmul(A, B, transpose_a=False, transpose_b=True) + nb, 1e-12, 1e12)
    D = tf.sqrt(Dsq)
    return D

class InputEncoding(tf.keras.layers.Layer):
    def __init__(self, num_input_classes):
        super(InputEncoding, self).__init__()
        self.num_input_classes = num_input_classes
        
    def call(self, X):
        #X: [Nbatch, Nelem, Nfeat] array of all the input detector element feature data

        #X[:, :, 0] - categorical index of the element type
        Xid = tf.one_hot(tf.cast(X[:, :, 0], tf.int32), self.num_input_classes)

        #X[:, :, 1:] - all the other non-categorical features
        Xprop = X[:, :, 1:]
        return tf.concat([Xid, Xprop], axis=-1)

#Given a list of [Nbatch, Nelem, Nfeat] input nodes, computes the dense [Nbatch, Nelem, Nelem] adjacency matrices
class Distance(tf.keras.layers.Layer):

    def __init__(self, dist_shape, *args, **kwargs):
        super(Distance, self).__init__(*args, **kwargs)

    def call(self, inputs1, inputs2):
        #compute the pairwise distance matrix between the vectors defined by the first two components of the input array
        #inputs1, inputs2: [Nbatch, Nelem, distance_dim] embedded coordinates used for element-to-element distance calculation
        D = dist(inputs1, inputs2)
      
        #adjacency between two elements should be high if the distance is small.
        #this is equivalent to radial basis functions. 
        #self-loops adj_{i,i}=1 are included, as D_{i,i}=0 by construction
        adj = tf.math.exp(-1.0*D)

        #optionally set the adjacency matrix to 0 for low values in order to make the matrix sparse.
        #need to test if this improves the result.
        #adj = tf.keras.activations.relu(adj, threshold=0.01)

        return adj

#https://arxiv.org/pdf/2004.04635.pdf
#https://github.com/gcucurull/jax-ghnet/blob/master/models.py 
class GHConv(tf.keras.layers.Layer):
    def __init__(self, k, *args, **kwargs):
        self.activation = kwargs.pop("activation")
        self.hidden_dim = args[0]
        self.k = k

        super(GHConv, self).__init__(*args, **kwargs)

        self.W_t = self.add_weight(shape=(self.hidden_dim, self.hidden_dim), name="w_t", initializer="random_normal")
        self.b_t = self.add_weight(shape=(self.hidden_dim, ), name="b_t", initializer="zeros")
        self.W_h = self.add_weight(shape=(self.hidden_dim, self.hidden_dim), name="w_h", initializer="random_normal")
        self.theta = self.add_weight(shape=(self.hidden_dim, self.hidden_dim), name="theta", initializer="random_normal")
 
    def call(self, x, adj):
        #compute the normalization of the adjacency matrix
        in_degrees = tf.reduce_sum(adj, axis=-1)
        #add epsilon to prevent numerical issues from 1/sqrt(x)
        norm = tf.expand_dims(tf.pow(in_degrees + 1e-6, -0.5), -1)
        norm_k = tf.pow(norm, self.k)
        adj_k = tf.pow(adj, self.k)

        f_hom = tf.linalg.matmul(x, self.theta)
        f_hom = tf.linalg.matmul(adj_k, f_hom*norm_k)*norm_k

        f_het = tf.linalg.matmul(x, self.W_h)
        gate = tf.nn.sigmoid(tf.linalg.matmul(x, self.W_t) + self.b_t)
        #tf.print(tf.reduce_mean(f_hom), tf.reduce_mean(f_het), tf.reduce_mean(gate))

        out = gate*f_hom + (1-gate)*f_het
        return out

class SGConv(tf.keras.layers.Dense):
    def __init__(self, k, *args, **kwargs):
        super(SGConv, self).__init__(*args, **kwargs)
        self.k = k
    
    def call(self, inputs, adj):
        W = self.weights[0]
        b = self.weights[1]

        #compute the normalization of the adjacency matrix
        in_degrees = tf.reduce_sum(adj, axis=-1)
        #add epsilon to prevent numerical issues from 1/sqrt(x)
        norm = tf.expand_dims(tf.pow(in_degrees + 1e-6, -0.5), -1)
        norm_k = tf.pow(norm, self.k)
<<<<<<< HEAD

        support = (tf.linalg.matmul(inputs, W))
     
        #k-th power of the normalized adjacency matrix is nearly equivalent to k consecutive GCN layers
        adj_k = tf.pow(adj, self.k)
        out = tf.linalg.matmul(adj_k, support*norm_k)*norm_k

=======

        support = (tf.linalg.matmul(inputs, W))
     
        #k-th power of the normalized adjacency matrix is nearly equivalent to k consecutive GCN layers
        adj_k = tf.pow(adj, self.k)
        out = tf.linalg.matmul(adj_k, support*norm_k)*norm_k

>>>>>>> 4460fefd
        return self.activation(out + b)

class PFNet(tf.keras.Model):
    
    def __init__(self, activation=tf.nn.selu, hidden_dim=256, distance_dim=32, num_conv=1, convlayer="sgconv", dropout=0.1):
        super(PFNet, self).__init__()
        self.activation = activation

        self.enc = InputEncoding(len(elem_labels))

        self.layer_distcoords1 = tf.keras.layers.Dense(hidden_dim, activation=activation, name="distcoords1")
        self.layer_distcoords2 = tf.keras.layers.Dense(hidden_dim, activation=activation, name="distcoords2")
        self.layer_distcoords3 = tf.keras.layers.Dense(hidden_dim, activation=activation, name="distcoords3")
        self.layer_distcoords = tf.keras.layers.Dense(distance_dim, activation="linear", name="distcoords")

        self.layer_input1 = tf.keras.layers.Dense(hidden_dim, activation=activation, name="input1")
        self.layer_input1_do = tf.keras.layers.Dropout(dropout)
        self.layer_input2 = tf.keras.layers.Dense(hidden_dim, activation=activation, name="input2")
        self.layer_input2_do = tf.keras.layers.Dropout(dropout)
        self.layer_input3 = tf.keras.layers.Dense(2*hidden_dim, activation=activation, name="input3")
        self.layer_input3_do = tf.keras.layers.Dropout(dropout)
        
        self.layer_input1_momentum = tf.keras.layers.Dense(hidden_dim, activation=activation, name="input1_momentum")
        self.layer_input1_momentum_do = tf.keras.layers.Dropout(dropout)
        self.layer_input2_momentum = tf.keras.layers.Dense(hidden_dim, activation=activation, name="input2_momentum")
        self.layer_input2_momentum_do = tf.keras.layers.Dropout(dropout)
        self.layer_input3_momentum = tf.keras.layers.Dense(2*hidden_dim, activation=activation, name="input3_momentum")
        self.layer_input3_momentum_do = tf.keras.layers.Dropout(dropout)
        
        self.layer_dist = Distance(distance_dim, name="distance")

        if convlayer == "sgconv":
            self.layer_conv1 = SGConv(num_conv, 2*hidden_dim, activation=activation, name="conv1")
            self.layer_conv2 = SGConv(num_conv, 2*hidden_dim+len(class_labels), activation=activation, name="conv2")
        elif convlayer == "ghconv":
            self.layer_conv1 = GHConv(num_conv, 2*hidden_dim, activation=activation, name="conv1")
            self.layer_conv2 = GHConv(num_conv, 2*hidden_dim+len(class_labels), activation=activation, name="conv2")

        self.layer_id1 = tf.keras.layers.Dense(2*hidden_dim, activation=activation, name="id1")
        self.layer_id2 = tf.keras.layers.Dense(hidden_dim, activation=activation, name="id2")
        self.layer_id3 = tf.keras.layers.Dense(hidden_dim, activation=activation, name="id3")
        self.layer_id = tf.keras.layers.Dense(len(class_labels), activation="linear", name="out_id")
        self.layer_charge = tf.keras.layers.Dense(1, activation="linear", name="out_charge")
        
        self.layer_momentum1 = tf.keras.layers.Dense(2*hidden_dim, activation=activation, name="momentum1")
        self.layer_momentum2 = tf.keras.layers.Dense(hidden_dim, activation=activation, name="momentum2")
        self.layer_momentum3 = tf.keras.layers.Dense(hidden_dim, activation=activation, name="momentum3")
        self.layer_momentum = tf.keras.layers.Dense(3, activation="linear", name="out_momentum")
 
    def predict_distancematrix(self, inputs, training=True):

        enc = self.activation(self.enc(inputs))
<<<<<<< HEAD
        msk_elem = tf.expand_dims(tf.cast(inputs[:, :, 0] != 0, dtype=tf.float32), -1)

=======
>>>>>>> 4460fefd
        x = self.layer_distcoords1(enc)
        x = self.layer_distcoords2(x)
        x = self.layer_distcoords3(x)
        distcoords = self.layer_distcoords(x)

        dm = self.layer_dist(distcoords, distcoords)

<<<<<<< HEAD
        dm = dm*msk_elem

        return enc, dm

    #@tf.function(input_signature=[tf.TensorSpec(shape=[None, 15], dtype=tf.float32)])
    def call(self, inputs, training=True):
        X = inputs
        #tf.print(X.shape)
=======
        msk_elem = tf.expand_dims(tf.cast(inputs[:, :, 0] != 0, dtype=tf.float32), -1)
        dm = dm*msk_elem

        return enc, dm

    #@tf.function(input_signature=[tf.TensorSpec(shape=[None, 15], dtype=tf.float32)])
    def call(self, inputs, training=True):
        X = inputs
        msk_input = tf.expand_dims(tf.cast(X[:, :, 0] != 0, tf.float32), -1)

>>>>>>> 4460fefd
        enc, dm = self.predict_distancematrix(X, training=training)

        x = self.layer_input1(enc)
        x = self.layer_input1_do(x, training)
        x = self.layer_input2(x)
        x = self.layer_input2_do(x, training)
        x = self.layer_input3(x)
        x = self.layer_input3_do(x, training)
        x = self.layer_conv1(x, dm)
        x = self.layer_id1(x)
        x = self.layer_id2(x)
        x = self.layer_id3(x)
        out_id_logits = self.layer_id(x)
        out_charge = self.layer_charge(x)
        
        x = self.layer_input1_momentum(enc)
        x = self.layer_input1_momentum_do(x, training)
        x = self.layer_input2_momentum(x)
        x = self.layer_input2_momentum_do(x, training)
        x = self.layer_input3_momentum(x)
        x = self.layer_input3_momentum_do(x, training)
        x = tf.concat([x, out_id_logits], axis=-1)
        x = self.layer_conv2(x, dm)
        x = self.layer_momentum1(x)
        x = self.layer_momentum2(x)
        x = self.layer_momentum3(x)
        pred_corr = self.layer_momentum(x)

        #add predicted momentum correction to original momentum components (2,3,4) = (eta, phi, E) 
        out_id = tf.argmax(out_id_logits, axis=-1)
        msk_good = tf.cast(out_id != 0, tf.float32)
<<<<<<< HEAD

=======
>>>>>>> 4460fefd
        out_momentum_eta = X[:, :, 2] + pred_corr[:, :, 0]
        out_momentum_phi = X[:, :, 3] + pred_corr[:, :, 1] 
        out_momentum_E = X[:, :, 4] + pred_corr[:, :, 2]

        out_momentum = tf.stack([
            out_momentum_eta,
            out_momentum_phi,
            out_momentum_E,
        ], axis=-1)

        ret = tf.concat([out_id_logits, out_momentum, out_charge], axis=-1)*msk_input
        return ret

#@tf.function
def separate_prediction(y_pred):
    N = len(class_labels)
    pred_id_onehot = y_pred[:, :, :N]
    pred_momentum = y_pred[:, :, N:N+3]
    pred_charge = y_pred[:, :, N+3:N+4]
    return pred_id_onehot, pred_charge, pred_momentum

#@tf.function
def separate_truth(y_true):
    true_id = tf.cast(y_true[:, :, :1], tf.int32)
    true_momentum = y_true[:, :, 1:4]
    true_charge = y_true[:, :, 4:5]
    return true_id, true_charge, true_momentum

def mse_unreduced(true, pred):
    return tf.math.pow(true-pred,2)

def msle_unreduced(true, pred):
    return tf.math.pow(tf.math.log(tf.math.abs(true) + 1.0) - tf.math.log(tf.math.abs(pred) + 1.0), 2)

def my_loss_cls(y_true, y_pred):
    pred_id_onehot, pred_charge, pred_momentum = separate_prediction(y_pred)
    pred_id = tf.cast(tf.argmax(pred_id_onehot, axis=-1), tf.int32)
    true_id, true_charge, true_momentum = separate_truth(y_true)

    true_id_onehot = tf.one_hot(tf.cast(true_id, tf.int32), depth=len(class_labels))
    #predict the particle class labels
    l1 = 1e4*tf.nn.softmax_cross_entropy_with_logits(true_id_onehot, pred_id_onehot)
    #l1 = 1e4*tf.keras.losses.categorical_crossentropy(true_id_onehot[:, :, 0], pred_id_onehot, from_logits=True)
    return 1e3*l1

def my_loss_reg(y_true, y_pred):
    pred_id_onehot, pred_charge, pred_momentum = separate_prediction(y_pred)
    pred_id = tf.cast(tf.argmax(pred_id_onehot, axis=-1), tf.int32)
    true_id, true_charge, true_momentum = separate_truth(y_true)

    true_id_onehot = tf.one_hot(tf.cast(true_id, tf.int32), depth=len(class_labels))

    l2_0 = mse_unreduced(true_momentum[:, :, 0], pred_momentum[:, :, 0])*10
    l2_1 = mse_unreduced(tf.math.floormod(true_momentum[:, :, 1] - pred_momentum[:, :, 1] + np.pi, 2*np.pi) - np.pi, 0.0)*10
    l2_2 = mse_unreduced(true_momentum[:, :, 2], pred_momentum[:, :, 2])/100.0

    l2 = (l2_0 + l2_1 + l2_2)
    
    return 1e3*l2

#@tf.function
def my_loss_full(y_true, y_pred):
    pred_id_onehot, pred_charge, pred_momentum = separate_prediction(y_pred)
    pred_id = tf.cast(tf.argmax(pred_id_onehot, axis=-1), tf.int32)
    true_id, true_charge, true_momentum = separate_truth(y_true)

    true_id_onehot = tf.one_hot(tf.cast(true_id, tf.int32), depth=len(class_labels))
    #tf.print(pred_id_onehot)
    l1 = 1e3*tf.nn.softmax_cross_entropy_with_logits(true_id_onehot, pred_id_onehot)
  
    #msk_good = (true_id[:, 0] == pred_id)
    #nsamp = tf.cast(tf.size(y_pred), tf.float32)

    l2_0 = mse_unreduced(true_momentum[:, :, 0], pred_momentum[:, :, 0])
    l2_1 = mse_unreduced(tf.math.floormod(true_momentum[:, :, 1] - pred_momentum[:, :, 1] + np.pi, 2*np.pi) - np.pi, 0.0)
    l2_2 = mse_unreduced(true_momentum[:, :, 2], pred_momentum[:, :, 2])/100.0

    l2 = (l2_0 + l2_1 + l2_2)
    #l2 = tf.multiply(tf.cast(msk_good, tf.float32), l2)

    l3 = mse_unreduced(true_charge, pred_charge)[:, :, 0]

    #tf.debugging.check_numerics(l1, "l1")
    #tf.debugging.check_numerics(l2_0, "l2_0")
    #tf.debugging.check_numerics(l2_1, "l2_1")
    #tf.debugging.check_numerics(l2_2, "l2_2")

    #tf.print("l1", tf.reduce_mean(l1))
    #tf.print("l2_0", tf.reduce_mean(l2_0))
    #tf.print("l2_1", tf.reduce_mean(l2_1))
    #tf.print("l2_2", tf.reduce_mean(l2_2))
    #tf.print("l2", tf.reduce_mean(l2))
    #tf.print("l3", tf.reduce_mean(l3))

    #tf.print("\n")
    l = l1 + l2 + l3
    return 1e3*l

#TODO: put these in a class
def cls_130(y_true, y_pred):
<<<<<<< HEAD
=======
    pred_id_onehot, pred_charge, pred_momentum = separate_prediction(y_pred)
    pred_id = tf.cast(tf.argmax(pred_id_onehot, axis=-1), tf.int32)
    true_id, true_charge, true_momentum = separate_truth(y_true)

    msk_true = true_id[:, :, 0] == class_labels.index(130)
    msk_pos = pred_id == class_labels.index(130)
    num_true_pos = tf.reduce_sum(tf.cast(msk_true&msk_pos, tf.float32))
    num_true = tf.reduce_sum(tf.cast(msk_true, tf.float32))

    return num_true_pos/num_true

def cls_211(y_true, y_pred):
    pred_id_onehot, pred_charge, pred_momentum = separate_prediction(y_pred)
    pred_id = tf.cast(tf.argmax(pred_id_onehot, axis=-1), tf.int32)
    true_id, true_charge, true_momentum = separate_truth(y_true)

    msk_true = true_id[:, :, 0] == class_labels.index(211)
    msk_pos = pred_id == class_labels.index(211)
    num_true_pos = tf.reduce_sum(tf.cast(msk_true&msk_pos, tf.float32))
    num_true = tf.reduce_sum(tf.cast(msk_true, tf.float32))

    return num_true_pos/num_true

def cls_22(y_true, y_pred):
    pred_id_onehot, pred_charge, pred_momentum = separate_prediction(y_pred)
    pred_id = tf.cast(tf.argmax(pred_id_onehot, axis=-1), tf.int32)
    true_id, true_charge, true_momentum = separate_truth(y_true)

    msk_true = true_id[:, :, 0] == class_labels.index(22)
    msk_pos = pred_id == class_labels.index(22)
    num_true_pos = tf.reduce_sum(tf.cast(msk_true&msk_pos, tf.float32))
    num_true = tf.reduce_sum(tf.cast(msk_true, tf.float32))

    return num_true_pos/num_true

def cls_11(y_true, y_pred):
>>>>>>> 4460fefd
    pred_id_onehot, pred_charge, pred_momentum = separate_prediction(y_pred)
    pred_id = tf.cast(tf.argmax(pred_id_onehot, axis=-1), tf.int32)
    true_id, true_charge, true_momentum = separate_truth(y_true)

<<<<<<< HEAD
    msk_true = true_id[:, :, 0] == class_labels.index(130)
    msk_pos = pred_id == class_labels.index(130)
    num_true_pos = tf.reduce_sum(tf.cast(msk_true&msk_pos, tf.float32))
    num_true = tf.reduce_sum(tf.cast(msk_true, tf.float32))

    return num_true_pos/num_true

def cls_211(y_true, y_pred):
    pred_id_onehot, pred_charge, pred_momentum = separate_prediction(y_pred)
    pred_id = tf.cast(tf.argmax(pred_id_onehot, axis=-1), tf.int32)
    true_id, true_charge, true_momentum = separate_truth(y_true)

    msk_true = true_id[:, :, 0] == class_labels.index(211)
    msk_pos = pred_id == class_labels.index(211)
    num_true_pos = tf.reduce_sum(tf.cast(msk_true&msk_pos, tf.float32))
    num_true = tf.reduce_sum(tf.cast(msk_true, tf.float32))

    return num_true_pos/num_true

def cls_22(y_true, y_pred):
    pred_id_onehot, pred_charge, pred_momentum = separate_prediction(y_pred)
    pred_id = tf.cast(tf.argmax(pred_id_onehot, axis=-1), tf.int32)
    true_id, true_charge, true_momentum = separate_truth(y_true)

    msk_true = true_id[:, :, 0] == class_labels.index(22)
    msk_pos = pred_id == class_labels.index(22)
    num_true_pos = tf.reduce_sum(tf.cast(msk_true&msk_pos, tf.float32))
    num_true = tf.reduce_sum(tf.cast(msk_true, tf.float32))

    return num_true_pos/num_true

def cls_11(y_true, y_pred):
    pred_id_onehot, pred_charge, pred_momentum = separate_prediction(y_pred)
    pred_id = tf.cast(tf.argmax(pred_id_onehot, axis=-1), tf.int32)
    true_id, true_charge, true_momentum = separate_truth(y_true)

=======
>>>>>>> 4460fefd
    msk_true = true_id[:, :, 0] == class_labels.index(11)
    msk_pos = pred_id == class_labels.index(11)
    num_true_pos = tf.reduce_sum(tf.cast(msk_true&msk_pos, tf.float32))
    num_true = tf.reduce_sum(tf.cast(msk_true, tf.float32))

    return num_true_pos/num_true

def cls_13(y_true, y_pred):
    pred_id_onehot, pred_charge, pred_momentum = separate_prediction(y_pred)
    pred_id = tf.cast(tf.argmax(pred_id_onehot, axis=-1), tf.int32)
    true_id, true_charge, true_momentum = separate_truth(y_true)

    msk_true = true_id[:, :, 0] == class_labels.index(13)
    msk_pos = pred_id == class_labels.index(13)
    num_true_pos = tf.reduce_sum(tf.cast(msk_true&msk_pos, tf.float32))
    num_true = tf.reduce_sum(tf.cast(msk_true, tf.float32))

    return num_true_pos/num_true

#@tf.function
def num_pred(y_true, y_pred):
    pred_id_onehot, pred_charge, pred_momentum = separate_prediction(y_pred)
    pred_id = tf.cast(tf.argmax(pred_id_onehot, axis=-1), tf.int32)
    true_id, true_charge, true_momentum = separate_truth(y_true)

    ntrue = tf.reduce_sum(tf.cast(true_id[:, :, 0]!=0, tf.int32))
    npred = tf.reduce_sum(tf.cast(pred_id!=0, tf.int32))
    return tf.cast(ntrue - npred, tf.float32)

#@tf.function
def eta_resolution(y_true, y_pred):
    pred_id_onehot, pred_charge, pred_momentum = separate_prediction(y_pred)
    pred_id = tf.cast(tf.argmax(pred_id_onehot, axis=-1), tf.int32)
    true_id, true_charge, true_momentum = separate_truth(y_true)

    msk = true_id[:, :, 0]!=0
    return tf.reduce_mean(mse_unreduced(true_momentum[msk][:, 0], pred_momentum[msk][:, 0]))

#@tf.function
def phi_resolution(y_true, y_pred):
    pred_id_onehot, pred_charge, pred_momentum = separate_prediction(y_pred)
    pred_id = tf.cast(tf.argmax(pred_id_onehot, axis=-1), tf.int32)
    true_id, true_charge, true_momentum = separate_truth(y_true)

    msk = true_id[:, :, 0]!=0
    return tf.reduce_mean(mse_unreduced(tf.math.floormod(true_momentum[msk][:, 1] - pred_momentum[msk][:, 1] + np.pi, 2*np.pi) - np.pi, 0.0))

#@tf.function(experimental_relax_shapes=True)
def energy_resolution(y_true, y_pred):
    pred_id_onehot, pred_charge, pred_momentum = separate_prediction(y_pred)
    pred_id = tf.cast(tf.argmax(pred_id_onehot, axis=-1), tf.int32)
    true_id, true_charge, true_momentum = separate_truth(y_true)

    msk = true_id[:, :, 0]!=0
    return tf.reduce_mean(mse_unreduced(true_momentum[msk][:, 2], pred_momentum[msk][:, 2]))

def get_unique_run():
    previous_runs = os.listdir('experiments')
    if len(previous_runs) == 0:
        run_number = 1
    else:
        run_number = max([int(s.split('run_')[1]) for s in previous_runs]) + 1
    return run_number

def parse_args():
    import argparse
    parser = argparse.ArgumentParser()
    parser.add_argument("--ntrain", type=int, default=80, help="number of training events")
    parser.add_argument("--ntest", type=int, default=20, help="number of testing events")
    parser.add_argument("--nepochs", type=int, default=100, help="number of training epochs")
    parser.add_argument("--nhidden", type=int, default=256, help="hidden dimension")
    parser.add_argument("--num-conv", type=int, default=1, help="number of convolution layers (powers)")
    parser.add_argument("--distance-dim", type=int, default=256, help="distance dimension")
    parser.add_argument("--target", type=str, choices=["cand", "gen"], help="Regress to PFCandidates or GenParticles", default="gen")
    parser.add_argument("--weights", type=str, choices=["uniform", "inverse", "classbalanced"], help="Sample weighting scheme to use", default="inverse")
    parser.add_argument("--name", type=str, default=None, help="where to store the output")
    parser.add_argument("--convlayer", type=str, default="sgconv", choices=["sgconv", "ghconv"], help="Type of graph convolutional layer")
    parser.add_argument("--load", type=str, default=None, help="model to load")
    parser.add_argument("--datapath", type=str, help="Input data path", required=True)
    parser.add_argument("--lr", type=float, default=1e-5, help="learning rate")
    parser.add_argument("--lr-decay", type=float, default=0.0, help="learning rate decay")
    parser.add_argument("--train-cls", action="store_true", help="Train only the classification part")
    parser.add_argument("--train-reg", action="store_true", help="Train only the regression part")
    parser.add_argument("--dropout", type=float, default=0.1, help="Dropout rate")
    args = parser.parse_args()
    return args

def assign_label(pred_id_onehot_linear):
    #multiclass_pred = scipy.special.softmax(pred_id_onehot_linear, axis=-1)
    #threshold = {
    #    1: 3.6917E-03,
    #    2: 1.8936E-04,
    #    11: 9.7604E-02,
    #    13: 4.1055E-01,
    #    22: 9.4114E-01,
    #    130: 8.6218E-01,
    #    211: 9.4886E-01,
    #}
    #
    #ret = np.copy(multiclass_pred)
    #for pid in [211, 130, 1, 2, 11, 13, 22]:
    #    msk = (ret[:, :, class_labels.index(pid)] > threshold[pid])[0]
    #    ret[:, :, class_labels.index(pid)] *= msk
  
    #ret2 = np.argmax(ret, axis=-1)

    ret2 = np.argmax(pred_id_onehot_linear, axis=-1)
    return ret2

def prepare_df(epoch, model, data, outdir, target, save_raw=False):
    tf.print("\nprepare_df")

    dfs = []
    for iev, d in enumerate(data):
        if iev%50==0:
            tf.print(".", end="")
        X, y, w = d
        msk = (X[:, :, 0]!=0).numpy()
        pred = model(X).numpy()
        pred_id_onehot, pred_charge, pred_momentum = separate_prediction(pred)
<<<<<<< HEAD

        #pred_id = np.argmax(pred_id_onehot, axis=-1).flatten()
        pred_id = assign_label(pred_id_onehot).flatten()
=======
        pred_id = assign_label(pred_id_onehot)[msk]
>>>>>>> 4460fefd
 
        if save_raw:
            np.savez_compressed("ev_{}.npz".format(iev), X=X.numpy(), y=y.numpy(), w=w.numpy(), y_pred=pred)

<<<<<<< HEAD
        pred_charge = pred_charge[:, :, 0].flatten()
        pred_momentum = pred_momentum.reshape((pred_momentum.shape[0]*pred_momentum.shape[1], pred_momentum.shape[2]))

        true_id, true_charge, true_momentum = separate_truth(y)
        true_id = true_id.numpy()[:, :, 0].flatten()
        true_charge = true_charge.numpy()[:, :, 0].flatten()
        true_momentum = true_momentum.numpy().reshape((true_momentum.shape[0]*true_momentum.shape[1], true_momentum.shape[2]))
=======
        pred_charge = pred_charge[:, :, 0][msk]
        pred_momentum = pred_momentum.reshape((pred_momentum.shape[0], pred_momentum.shape[1], pred_momentum.shape[2]))[msk]

        true_id, true_charge, true_momentum = separate_truth(y)
        true_id = true_id.numpy()[:, :, 0][msk]
        true_charge = true_charge.numpy()[:, :, 0][msk]
        true_momentum = true_momentum.numpy().reshape((true_momentum.shape[0], true_momentum.shape[1], true_momentum.shape[2]))[msk]
>>>>>>> 4460fefd
       
        df = pandas.DataFrame()
        df["pred_pid"] = np.array([int(class_labels[p]) for p in pred_id])
        df["pred_eta"] = np.array(pred_momentum[:, 0], dtype=np.float64)

        df["pred_phi"] = np.array(pred_momentum[:, 1], dtype=np.float64)
        df.loc[df["pred_pid"]==130, "pred_phi"] *= 1.1

<<<<<<< HEAD
=======
        df["pred_e"] = np.array(pred_momentum[:, 2], dtype=np.float64)
        #mult = np.ones_like(df["pred_phi"])
        #mult[df["pred_pid"] == 130] = 1.05
        #df["pred_e"] *= mult
        df.loc[df["pred_pid"]==22, "pred_e"] -= 0.05
>>>>>>> 4460fefd
        df["{}_pid".format(target)] = np.array([int(class_labels[p]) for p in true_id])
        df["{}_eta".format(target)] = np.array(true_momentum[:, 0], dtype=np.float64)
        df["{}_phi".format(target)] = np.array(true_momentum[:, 1], dtype=np.float64)
        df["{}_e".format(target)] = np.array(true_momentum[:, 2], dtype=np.float64)

        df["iev"] = iev
        dfs += [df]
    assert(len(dfs) > 0)
    df = pandas.concat(dfs, ignore_index=True)
    fn = outdir + "/df_{}.pkl.bz2".format(epoch + 1)
    df.to_pickle(fn)
    tf.print("\nprepare_df done", fn)

class DataFrameCallback(tf.keras.callbacks.Callback):
    def __init__(self, dataset, outdir, freq=5):
        self.dataset = dataset
        self.outdir = outdir
        self.freq = freq

    def on_epoch_end(self, epoch, logs):
        if epoch > 0 and (epoch + 1)%self.freq == 0:
            prepare_df(epoch, self.model, self.dataset, self.outdir)

def plot_to_image(figure):
    """Converts the matplotlib plot specified by 'figure' to a PNG image and
    returns it. The supplied figure is closed and inaccessible after this call."""
    # Save the plot to a PNG in memory.
    buf = io.BytesIO()
    plt.savefig(buf, format='png')
    # Closing the figure prevents it from being displayed directly inside
    # the notebook.
    buf.seek(0)
    # Convert PNG buffer to TF image
    image = tf.image.decode_png(buf.getvalue(), channels=4)
    # Add the batch dimension
    image = tf.expand_dims(image, 0)
    return image

def load_dataset_gun():
    globs = [
        "test/SingleGammaFlatPt10To100_pythia8_cfi/tfr/cand/chunk_0.tfrecords",
        #"test/SingleElectronFlatPt1To100_pythia8_cfi/tfr/cand/chunk_0.tfrecords",
        #"test/SingleMuFlatPt0p7To10_cfi/tfr/cand/chunk_0.tfrecords",
        #"test/SinglePi0E10_pythia8_cfi/tfr/cand/chunk_0.tfrecords",
        #"test/SinglePiFlatPt0p7To10_cfi/tfr/cand/chunk_0.tfrecords",
        #"test/SingleTauFlatPt2To150_cfi/tfr/cand/chunk_0.tfrecords",
    ]

    tfr_files = []
    for g in globs:
        tfr_files += [g]
    tfr_files = sorted(tfr_files)
    dataset = tf.data.TFRecordDataset(tfr_files).map(_parse_tfr_element, num_parallel_calls=tf.data.experimental.AUTOTUNE)
    dataset = dataset.shuffle(5000)
    return dataset

def load_dataset_ttbar(datapath):
    tfr_files = glob.glob(datapath + "/tfr2/{}/*.tfrecords".format(args.target))
    dataset = tf.data.TFRecordDataset(tfr_files).map(_parse_tfr_element, num_parallel_calls=tf.data.experimental.AUTOTUNE)
    return dataset

if __name__ == "__main__":
    #tf.debugging.enable_check_numerics()
    tf.config.experimental_run_functions_eagerly(False)

    args = parse_args()

    try:
        num_gpus = len(os.environ["CUDA_VISIBLE_DEVICES"].split(","))
        if num_gpus > 1:
            strategy = tf.distribute.MirroredStrategy()
        else:
            strategy = tf.distribute.OneDeviceStrategy("gpu:0")
    except Exception as e:
        strategy = tf.distribute.OneDeviceStrategy("cpu")

    filelist = sorted(glob.glob(args.datapath + "/raw/*.pkl"))[:args.ntrain+args.ntest]

    from tf_data import _parse_tfr_element

    #dataset = load_dataset_gun()
    dataset = load_dataset_ttbar(args.datapath)
 
    ps = (tf.TensorShape([None, 15]), tf.TensorShape([None, 5]), tf.TensorShape([None, ]))
    batch_size = 50
    ds_train = dataset.take(args.ntrain).map(weight_schemes[args.weights]).padded_batch(batch_size, padded_shapes=ps)
    ds_test = dataset.skip(args.ntrain).take(args.ntest).map(weight_schemes[args.weights]).padded_batch(batch_size, padded_shapes=ps)
 
    ds_train_r = ds_train.repeat(args.nepochs)
    ds_test_r = ds_test.repeat(args.nepochs)

    if args.lr_decay > 0:
        lr_schedule = tf.keras.optimizers.schedules.ExponentialDecay(
            args.lr,
            decay_steps=10*int(args.ntrain/batch_size),
            decay_rate=args.lr_decay
        )
    else:
        lr_schedule = args.lr

    with strategy.scope():
        opt = tf.keras.optimizers.Adam(learning_rate=lr_schedule)
        model = PFNet(hidden_dim=args.nhidden, distance_dim=args.distance_dim, num_conv=args.num_conv, convlayer=args.convlayer, dropout=args.dropout)

    if not os.path.isdir("experiments"):
        os.makedirs("experiments")

    if args.name is None:
        args.name =  'run_{:02}'.format(get_unique_run())

    outdir = 'experiments/' + args.name

    if os.path.isdir(outdir):
        print("Output directory exists: {}".format(outdir), file=sys.stderr)
        sys.exit(1)

    print(outdir)
    callbacks = []
    tb = tf.keras.callbacks.TensorBoard(
        log_dir=outdir, histogram_freq=10, write_graph=True, write_images=False,
        update_freq='epoch',
        #profile_batch=(10,90),
        profile_batch=0,
    )
    tb.set_model(model)
    callbacks += [tb]

    terminate_cb = tf.keras.callbacks.TerminateOnNaN()
    callbacks += [terminate_cb]

    cp_callback = tf.keras.callbacks.ModelCheckpoint(
        filepath=outdir + "/weights.{epoch:02d}-{val_loss:.6f}.hdf5",
        save_weights_only=True,
        verbose=0
    )
    cp_callback.set_model(model)
    callbacks += [cp_callback]

    loss_fn = my_loss_full
    if args.train_cls:
        loss_fn = my_loss_cls
        model.layer_conv2.trainable = False
        model.layer_momentum1.trainable = False
        model.layer_momentum2.trainable = False
        model.layer_momentum3.trainable = False
        model.layer_momentum4.trainable = False
        model.layer_momentum.trainable = False
    elif args.train_reg:
        loss_fn = my_loss_reg
        for layer in model.layers:
            layer.trainable = False
        model.layer_input1_momentum.trainable = True
        model.layer_input2_momentum.trainable = True
        model.layer_input3_momentum.trainable = True
        model.layer_conv2.trainable = True
        model.layer_momentum1.trainable = True
        model.layer_momentum2.trainable = True
        model.layer_momentum3.trainable = True
<<<<<<< HEAD
        model.layer_momentum4.trainable = True
=======
>>>>>>> 4460fefd
        model.layer_momentum.trainable = True

    with strategy.scope():
        model.compile(optimizer=opt, loss=loss_fn,
            metrics=[cls_130, cls_211, cls_22, energy_resolution, eta_resolution, phi_resolution],
            sample_weight_mode="temporal")

        if args.load:
            #ensure model input size is known
            for X, y, w in ds_train:
                model(X)
                break
   
            model.load_weights(args.load)
        if args.nepochs > 0:
            ret = model.fit(ds_train_r,
                validation_data=ds_test_r, epochs=args.nepochs,
                steps_per_epoch=args.ntrain/batch_size, validation_steps=args.ntest/batch_size,
                verbose=True,
                callbacks=callbacks
            )<|MERGE_RESOLUTION|>--- conflicted
+++ resolved
@@ -241,7 +241,6 @@
         #add epsilon to prevent numerical issues from 1/sqrt(x)
         norm = tf.expand_dims(tf.pow(in_degrees + 1e-6, -0.5), -1)
         norm_k = tf.pow(norm, self.k)
-<<<<<<< HEAD
 
         support = (tf.linalg.matmul(inputs, W))
      
@@ -249,15 +248,6 @@
         adj_k = tf.pow(adj, self.k)
         out = tf.linalg.matmul(adj_k, support*norm_k)*norm_k
 
-=======
-
-        support = (tf.linalg.matmul(inputs, W))
-     
-        #k-th power of the normalized adjacency matrix is nearly equivalent to k consecutive GCN layers
-        adj_k = tf.pow(adj, self.k)
-        out = tf.linalg.matmul(adj_k, support*norm_k)*norm_k
-
->>>>>>> 4460fefd
         return self.activation(out + b)
 
 class PFNet(tf.keras.Model):
@@ -310,11 +300,6 @@
     def predict_distancematrix(self, inputs, training=True):
 
         enc = self.activation(self.enc(inputs))
-<<<<<<< HEAD
-        msk_elem = tf.expand_dims(tf.cast(inputs[:, :, 0] != 0, dtype=tf.float32), -1)
-
-=======
->>>>>>> 4460fefd
         x = self.layer_distcoords1(enc)
         x = self.layer_distcoords2(x)
         x = self.layer_distcoords3(x)
@@ -322,16 +307,6 @@
 
         dm = self.layer_dist(distcoords, distcoords)
 
-<<<<<<< HEAD
-        dm = dm*msk_elem
-
-        return enc, dm
-
-    #@tf.function(input_signature=[tf.TensorSpec(shape=[None, 15], dtype=tf.float32)])
-    def call(self, inputs, training=True):
-        X = inputs
-        #tf.print(X.shape)
-=======
         msk_elem = tf.expand_dims(tf.cast(inputs[:, :, 0] != 0, dtype=tf.float32), -1)
         dm = dm*msk_elem
 
@@ -342,7 +317,6 @@
         X = inputs
         msk_input = tf.expand_dims(tf.cast(X[:, :, 0] != 0, tf.float32), -1)
 
->>>>>>> 4460fefd
         enc, dm = self.predict_distancematrix(X, training=training)
 
         x = self.layer_input1(enc)
@@ -374,10 +348,6 @@
         #add predicted momentum correction to original momentum components (2,3,4) = (eta, phi, E) 
         out_id = tf.argmax(out_id_logits, axis=-1)
         msk_good = tf.cast(out_id != 0, tf.float32)
-<<<<<<< HEAD
-
-=======
->>>>>>> 4460fefd
         out_momentum_eta = X[:, :, 2] + pred_corr[:, :, 0]
         out_momentum_phi = X[:, :, 3] + pred_corr[:, :, 1] 
         out_momentum_E = X[:, :, 4] + pred_corr[:, :, 2]
@@ -478,8 +448,6 @@
 
 #TODO: put these in a class
 def cls_130(y_true, y_pred):
-<<<<<<< HEAD
-=======
     pred_id_onehot, pred_charge, pred_momentum = separate_prediction(y_pred)
     pred_id = tf.cast(tf.argmax(pred_id_onehot, axis=-1), tf.int32)
     true_id, true_charge, true_momentum = separate_truth(y_true)
@@ -516,50 +484,10 @@
     return num_true_pos/num_true
 
 def cls_11(y_true, y_pred):
->>>>>>> 4460fefd
-    pred_id_onehot, pred_charge, pred_momentum = separate_prediction(y_pred)
-    pred_id = tf.cast(tf.argmax(pred_id_onehot, axis=-1), tf.int32)
-    true_id, true_charge, true_momentum = separate_truth(y_true)
-
-<<<<<<< HEAD
-    msk_true = true_id[:, :, 0] == class_labels.index(130)
-    msk_pos = pred_id == class_labels.index(130)
-    num_true_pos = tf.reduce_sum(tf.cast(msk_true&msk_pos, tf.float32))
-    num_true = tf.reduce_sum(tf.cast(msk_true, tf.float32))
-
-    return num_true_pos/num_true
-
-def cls_211(y_true, y_pred):
-    pred_id_onehot, pred_charge, pred_momentum = separate_prediction(y_pred)
-    pred_id = tf.cast(tf.argmax(pred_id_onehot, axis=-1), tf.int32)
-    true_id, true_charge, true_momentum = separate_truth(y_true)
-
-    msk_true = true_id[:, :, 0] == class_labels.index(211)
-    msk_pos = pred_id == class_labels.index(211)
-    num_true_pos = tf.reduce_sum(tf.cast(msk_true&msk_pos, tf.float32))
-    num_true = tf.reduce_sum(tf.cast(msk_true, tf.float32))
-
-    return num_true_pos/num_true
-
-def cls_22(y_true, y_pred):
-    pred_id_onehot, pred_charge, pred_momentum = separate_prediction(y_pred)
-    pred_id = tf.cast(tf.argmax(pred_id_onehot, axis=-1), tf.int32)
-    true_id, true_charge, true_momentum = separate_truth(y_true)
-
-    msk_true = true_id[:, :, 0] == class_labels.index(22)
-    msk_pos = pred_id == class_labels.index(22)
-    num_true_pos = tf.reduce_sum(tf.cast(msk_true&msk_pos, tf.float32))
-    num_true = tf.reduce_sum(tf.cast(msk_true, tf.float32))
-
-    return num_true_pos/num_true
-
-def cls_11(y_true, y_pred):
-    pred_id_onehot, pred_charge, pred_momentum = separate_prediction(y_pred)
-    pred_id = tf.cast(tf.argmax(pred_id_onehot, axis=-1), tf.int32)
-    true_id, true_charge, true_momentum = separate_truth(y_true)
-
-=======
->>>>>>> 4460fefd
+    pred_id_onehot, pred_charge, pred_momentum = separate_prediction(y_pred)
+    pred_id = tf.cast(tf.argmax(pred_id_onehot, axis=-1), tf.int32)
+    true_id, true_charge, true_momentum = separate_truth(y_true)
+
     msk_true = true_id[:, :, 0] == class_labels.index(11)
     msk_pos = pred_id == class_labels.index(11)
     num_true_pos = tf.reduce_sum(tf.cast(msk_true&msk_pos, tf.float32))
@@ -680,26 +608,11 @@
         msk = (X[:, :, 0]!=0).numpy()
         pred = model(X).numpy()
         pred_id_onehot, pred_charge, pred_momentum = separate_prediction(pred)
-<<<<<<< HEAD
-
-        #pred_id = np.argmax(pred_id_onehot, axis=-1).flatten()
-        pred_id = assign_label(pred_id_onehot).flatten()
-=======
         pred_id = assign_label(pred_id_onehot)[msk]
->>>>>>> 4460fefd
  
         if save_raw:
             np.savez_compressed("ev_{}.npz".format(iev), X=X.numpy(), y=y.numpy(), w=w.numpy(), y_pred=pred)
 
-<<<<<<< HEAD
-        pred_charge = pred_charge[:, :, 0].flatten()
-        pred_momentum = pred_momentum.reshape((pred_momentum.shape[0]*pred_momentum.shape[1], pred_momentum.shape[2]))
-
-        true_id, true_charge, true_momentum = separate_truth(y)
-        true_id = true_id.numpy()[:, :, 0].flatten()
-        true_charge = true_charge.numpy()[:, :, 0].flatten()
-        true_momentum = true_momentum.numpy().reshape((true_momentum.shape[0]*true_momentum.shape[1], true_momentum.shape[2]))
-=======
         pred_charge = pred_charge[:, :, 0][msk]
         pred_momentum = pred_momentum.reshape((pred_momentum.shape[0], pred_momentum.shape[1], pred_momentum.shape[2]))[msk]
 
@@ -707,7 +620,6 @@
         true_id = true_id.numpy()[:, :, 0][msk]
         true_charge = true_charge.numpy()[:, :, 0][msk]
         true_momentum = true_momentum.numpy().reshape((true_momentum.shape[0], true_momentum.shape[1], true_momentum.shape[2]))[msk]
->>>>>>> 4460fefd
        
         df = pandas.DataFrame()
         df["pred_pid"] = np.array([int(class_labels[p]) for p in pred_id])
@@ -716,14 +628,11 @@
         df["pred_phi"] = np.array(pred_momentum[:, 1], dtype=np.float64)
         df.loc[df["pred_pid"]==130, "pred_phi"] *= 1.1
 
-<<<<<<< HEAD
-=======
         df["pred_e"] = np.array(pred_momentum[:, 2], dtype=np.float64)
         #mult = np.ones_like(df["pred_phi"])
         #mult[df["pred_pid"] == 130] = 1.05
         #df["pred_e"] *= mult
         df.loc[df["pred_pid"]==22, "pred_e"] -= 0.05
->>>>>>> 4460fefd
         df["{}_pid".format(target)] = np.array([int(class_labels[p]) for p in true_id])
         df["{}_eta".format(target)] = np.array(true_momentum[:, 0], dtype=np.float64)
         df["{}_phi".format(target)] = np.array(true_momentum[:, 1], dtype=np.float64)
@@ -882,10 +791,6 @@
         model.layer_momentum1.trainable = True
         model.layer_momentum2.trainable = True
         model.layer_momentum3.trainable = True
-<<<<<<< HEAD
-        model.layer_momentum4.trainable = True
-=======
->>>>>>> 4460fefd
         model.layer_momentum.trainable = True
 
     with strategy.scope():
