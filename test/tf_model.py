--- conflicted
+++ resolved
@@ -629,14 +629,9 @@
 def parse_args():
     import argparse
     parser = argparse.ArgumentParser()
-<<<<<<< HEAD
     parser.add_argument("--model", type=str, default="PFNet", help="type of model to train", choices=["PFNet", "PFNet2"])
-    parser.add_argument("--ntrain", type=int, default=80, help="number of training events")
-    parser.add_argument("--ntest", type=int, default=20, help="number of testing events")
-=======
     parser.add_argument("--ntrain", type=int, default=100, help="number of training events")
     parser.add_argument("--ntest", type=int, default=100, help="number of testing events")
->>>>>>> 2cd96530
     parser.add_argument("--nepochs", type=int, default=100, help="number of training epochs")
     parser.add_argument("--nhidden", type=int, default=256, help="hidden dimension")
     parser.add_argument("--num-conv", type=int, default=1, help="number of convolution layers (powers)")
