--- conflicted
+++ resolved
@@ -40,10 +40,6 @@
   {
    "cell_type": "code",
    "execution_count": null,
-<<<<<<< HEAD
-   "id": "67c10318",
-=======
->>>>>>> 950ce041
    "metadata": {},
    "outputs": [],
    "source": [
@@ -53,10 +49,6 @@
   {
    "cell_type": "code",
    "execution_count": null,
-<<<<<<< HEAD
-   "id": "statistical-ordering",
-=======
->>>>>>> 950ce041
    "metadata": {},
    "outputs": [],
    "source": [
@@ -68,10 +60,6 @@
   {
    "cell_type": "code",
    "execution_count": null,
-<<<<<<< HEAD
-   "id": "visible-destruction",
-=======
->>>>>>> 950ce041
    "metadata": {},
    "outputs": [],
    "source": [
@@ -101,27 +89,6 @@
   {
    "cell_type": "code",
    "execution_count": null,
-<<<<<<< HEAD
-   "id": "stone-spanking",
-   "metadata": {},
-   "outputs": [],
-   "source": [
-    "sample = \"qcd\"\n",
-    "path = \"../experiments/cms-gen_20220627_214103_735777.gpu0.local/evaluation/cms_pf_{}/\".format(sample)\n",
-    "\n",
-    "if sample == \"ttbar\":\n",
-    "    def sample_label(ax, additional_text=\"\", x=0.01, y=0.87):\n",
-    "        plt.text(x, y, \"$\\mathrm{t}\\overline{\\mathrm{t}}$ events\"+additional_text, ha=\"left\", transform=ax.transAxes)\n",
-    "\n",
-    "if sample == \"qcd\":\n",
-    "    def sample_label(ax, additional_text=\"\", x=0.01, y=0.87):\n",
-    "        plt.text(x, y, \"QCD events\"+additional_text, ha=\"left\", transform=ax.transAxes)\n",
-    "\n",
-    "if sample == \"ztt\":\n",
-    "    def sample_label(ax, additional_text=\"\", x=0.01, y=0.87):\n",
-    "        plt.text(x, y, r\"$\\mathrm{Z}\\rightarrow\\tau\\tau$ events\"+additional_text, ha=\"left\", transform=ax.transAxes)\n",
-    "    "
-=======
    "metadata": {},
    "outputs": [],
    "source": [
@@ -142,7 +109,6 @@
    "outputs": [],
    "source": [
     "backend = 'pyg'"
->>>>>>> 950ce041
    ]
   },
   {
@@ -215,7 +181,6 @@
   {
    "cell_type": "code",
    "execution_count": null,
-<<<<<<< HEAD
    "id": "322f343e",
    "metadata": {},
    "outputs": [],
@@ -341,8 +306,6 @@
    "cell_type": "code",
    "execution_count": null,
    "id": "70d093a6",
-=======
->>>>>>> 950ce041
    "metadata": {},
    "outputs": [],
    "source": [
@@ -479,14 +442,6 @@
   {
    "cell_type": "code",
    "execution_count": null,
-<<<<<<< HEAD
-   "id": "b5056249",
-   "metadata": {
-    "scrolled": false
-   },
-=======
-   "metadata": {},
->>>>>>> 950ce041
    "outputs": [],
    "source": [
     "fig = plt.figure()\n",
@@ -517,10 +472,6 @@
   {
    "cell_type": "code",
    "execution_count": null,
-<<<<<<< HEAD
-   "id": "21217680",
-=======
->>>>>>> 950ce041
    "metadata": {},
    "outputs": [],
    "source": [
@@ -1177,7 +1128,6 @@
   {
    "cell_type": "code",
    "execution_count": null,
-<<<<<<< HEAD
    "id": "ee2fb99b",
    "metadata": {
     "scrolled": false
@@ -1191,8 +1141,6 @@
    "cell_type": "code",
    "execution_count": null,
    "id": "c20045e4",
-=======
->>>>>>> 950ce041
    "metadata": {},
    "outputs": [],
    "source": [
